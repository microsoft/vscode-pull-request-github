{
	"name": "vscode-pull-request-github",
	"displayName": "%displayName%",
	"description": "%description%",
	"icon": "resources/icons/github_logo.png",
	"repository": {
		"type": "git",
		"url": "https://github.com/Microsoft/vscode-pull-request-github"
	},
	"bugs": {
		"url": "https://github.com/Microsoft/vscode-pull-request-github/issues"
	},
	"enabledApiProposals": [
		"activeComment",
		"codiconDecoration",
		"codeActionRanges",
		"commentingRangeHint",
		"commentReactor",
		"commentReveal",
		"commentThreadApplicability",
		"contribAccessibilityHelpContent",
		"contribCommentEditorActionsMenu",
		"contribCommentPeekContext",
		"contribCommentThreadAdditionalMenu",
		"contribCommentsViewThreadMenus",
		"contribEditorContentMenu",
		"contribShareMenu",
		"diffCommand",
		"quickDiffProvider",
		"shareProvider",
		"tokenInformation",
		"treeViewMarkdownMessage"
	],
	"version": "0.108.0",
	"publisher": "GitHub",
	"engines": {
		"vscode": "^1.97.0"
	},
	"categories": [
		"Other",
		"AI",
		"Chat"
	],
	"extensionDependencies": [
		"vscode.github-authentication"
	],
	"activationEvents": [
		"onStartupFinished",
		"onFileSystem:newIssue",
		"onFileSystem:pr",
		"onFileSystem:githubpr",
		"onFileSystem:review"
	],
	"browser": "./dist/browser/extension",
	"l10n": "./dist/browser/extension",
	"main": "./dist/extension",
	"capabilities": {
		"untrustedWorkspaces": {
			"supported": true
		},
		"virtualWorkspaces": true
	},
	"contributes": {
		"chatParticipants": [
			{
				"id": "githubpr",
				"name": "githubpr",
				"fullName": "GitHub Pull Requests",
				"description": "Chat participant for GitHub Pull Requests extension",
				"when": "config.githubPullRequests.experimental.chat"
			}
		],
		"configuration": {
			"type": "object",
			"title": "GitHub Pull Requests",
			"properties": {
				"githubPullRequests.pullRequestTitle": {
					"deprecationMessage": "The pull request title now uses the same defaults as GitHub, and can be edited before create.",
					"type": "string",
					"enum": [
						"commit",
						"branch",
						"custom",
						"ask"
					],
					"enumDescriptions": [
						"Use the latest commit message",
						"Use the branch name",
						"Specify a custom title",
						"Ask which of the above methods to use"
					],
					"default": "ask",
					"description": "The title used when creating pull requests."
				},
				"githubPullRequests.pullRequestDescription": {
					"type": "string",
					"enum": [
						"template",
						"commit",
						"none",
						"Copilot"
					],
					"enumDescriptions": [
						"%githubPullRequests.pullRequestDescription.template%",
						"%githubPullRequests.pullRequestDescription.commit%",
						"%githubPullRequests.pullRequestDescription.none%",
						"%githubPullRequests.pullRequestDescription.copilot%"
					],
					"default": "template",
					"description": "%githubPullRequests.pullRequestDescription.description%"
				},
				"githubPullRequests.defaultCreateOption": {
					"type": "string",
					"enum": [
						"lastUsed",
						"create",
						"createDraft",
						"createAutoMerge"
					],
					"markdownEnumDescriptions": [
						"%githubPullRequests.defaultCreateOption.lastUsed%",
						"%githubPullRequests.defaultCreateOption.create%",
						"%githubPullRequests.defaultCreateOption.createDraft%",
						"%githubPullRequests.defaultCreateOption.createAutoMerge%"
					],
					"default": "lastUsed",
					"description": "%githubPullRequests.defaultCreateOption.description%"
				},
				"githubPullRequests.createDraft": {
					"type": "boolean",
					"default": false,
					"deprecationMessage": "Use the setting 'githubPullRequests.defaultCreateOption' instead.",
					"description": "%githubPullRequests.createDraft%"
				},
				"githubPullRequests.logLevel": {
					"type": "string",
					"enum": [
						"info",
						"debug",
						"off"
					],
					"default": "info",
					"description": "%githubPullRequests.logLevel.description%",
					"markdownDeprecationMessage": "%githubPullRequests.logLevel.markdownDeprecationMessage%"
				},
				"githubPullRequests.remotes": {
					"type": "array",
					"default": [
						"origin",
						"upstream"
					],
					"items": {
						"type": "string"
					},
					"markdownDescription": "%githubPullRequests.remotes.markdownDescription%"
				},
				"githubPullRequests.includeRemotes": {
					"type": "string",
					"enum": [
						"default",
						"all"
					],
					"default": "default",
					"deprecationMessage": "The setting `githubPullRequests.includeRemotes` has been deprecated. Use `githubPullRequests.remotes` to configure what remotes are shown.",
					"description": "By default we only support remotes created by users. If you want to see pull requests from remotes this extension created for pull requests, change this setting to 'all'."
				},
				"githubPullRequests.queries": {
					"type": "array",
					"items": {
						"type": "object",
						"properties": {
							"label": {
								"type": "string",
								"description": "%githubPullRequests.queries.label.description%"
							},
							"query": {
								"type": "string",
								"description": "%githubPullRequests.queries.query.description%"
							}
						}
					},
					"scope": "resource",
					"markdownDescription": "%githubPullRequests.queries.markdownDescription%",
					"default": [
						{
							"label": "%githubPullRequests.queries.waitingForMyReview%",
							"query": "repo:${owner}/${repository} is:open review-requested:${user}"
						},
						{
							"label": "%githubPullRequests.queries.assignedToMe%",
							"query": "repo:${owner}/${repository} is:open assignee:${user}"
						},
						{
							"label": "%githubPullRequests.queries.createdByMe%",
							"query": "repo:${owner}/${repository} is:open author:${user}"
						}
					]
				},
				"githubPullRequests.labelCreated": {
					"type": "array",
					"items": {
						"type": "string",
						"description": "%githubPullRequests.labelCreated.label.description%"
					},
					"default": [],
					"description": "%githubPullRequests.labelCreated.description%"
				},
				"githubPullRequests.defaultMergeMethod": {
					"type": "string",
					"enum": [
						"merge",
						"squash",
						"rebase"
					],
					"default": "merge",
					"description": "%githubPullRequests.defaultMergeMethod.description%"
				},
				"githubPullRequests.showInSCM": {
					"type": "boolean",
					"default": false,
					"deprecationMessage": "This setting is deprecated. Views can now be dragged to any location.",
					"description": "When true, show GitHub Pull Requests within the SCM viewlet. Otherwise show a separate view container for them."
				},
				"githubPullRequests.notifications": {
					"type": "string",
					"enum": [
						"pullRequests",
						"off"
					],
					"default": "off",
					"description": "%githubPullRequests.notifications.description%"
				},
				"githubPullRequests.fileListLayout": {
					"type": "string",
					"enum": [
						"flat",
						"tree"
					],
					"default": "tree",
					"description": "%githubPullRequests.fileListLayout.description%"
				},
				"githubPullRequests.defaultDeletionMethod.selectLocalBranch": {
					"type": "boolean",
					"default": true,
					"description": "%githubPullRequests.defaultDeletionMethod.selectLocalBranch.description%"
				},
				"githubPullRequests.defaultDeletionMethod.selectRemote": {
					"type": "boolean",
					"default": true,
					"description": "%githubPullRequests.defaultDeletionMethod.selectRemote.description%"
				},
				"githubPullRequests.terminalLinksHandler": {
					"type": "string",
					"enum": [
						"github",
						"vscode",
						"ask"
					],
					"enumDescriptions": [
						"%githubPullRequests.terminalLinksHandler.github%",
						"%githubPullRequests.terminalLinksHandler.vscode%",
						"%githubPullRequests.terminalLinksHandler.ask%"
					],
					"default": "ask",
					"description": "%githubPullRequests.terminalLinksHandler.description%"
				},
				"githubPullRequests.createOnPublishBranch": {
					"type": "string",
					"enum": [
						"never",
						"ask"
					],
					"enumDescriptions": [
						"%githubPullRequests.createOnPublishBranch.never%",
						"%githubPullRequests.createOnPublishBranch.ask%"
					],
					"default": "ask",
					"description": "%githubPullRequests.createOnPublishBranch.description%"
				},
				"githubPullRequests.commentExpandState": {
					"type": "string",
					"enum": [
						"expandUnresolved",
						"collapseAll"
					],
					"enumDescriptions": [
						"%githubPullRequests.commentExpandState.expandUnresolved%",
						"%githubPullRequests.commentExpandState.collapseAll%"
					],
					"default": "expandUnresolved",
					"description": "%githubPullRequests.commentExpandState.description%"
				},
				"githubPullRequests.useReviewMode": {
					"description": "%githubPullRequests.useReviewMode.description%",
					"oneOf": [
						{
							"type": "object",
							"additionalProperties": false,
							"properties": {
								"merged": {
									"type": "boolean",
									"description": "%githubPullRequests.useReviewMode.merged%",
									"default": false
								},
								"closed": {
									"type": "boolean",
									"description": "%githubPullRequests.useReviewMode.closed%",
									"default": false
								}
							},
							"required": [
								"merged",
								"closed"
							]
						},
						{
							"type": "string",
							"enum": [
								"auto"
							]
						}
					],
					"default": "auto"
				},
				"githubPullRequests.assignCreated": {
					"type": "string",
					"description": "%githubPullRequests.assignCreated.description%"
				},
				"githubPullRequests.pushBranch": {
					"type": "string",
					"enum": [
						"prompt",
						"always"
					],
					"default": "prompt",
					"enumDescriptions": [
						"%githubPullRequests.pushBranch.prompt%",
						"%githubPullRequests.pushBranch.always%"
					],
					"description": "%githubPullRequests.pushBranch.description%"
				},
				"githubPullRequests.pullBranch": {
					"type": "string",
					"enum": [
						"prompt",
						"never",
						"always"
					],
					"default": "prompt",
					"markdownEnumDescriptions": [
						"%githubPullRequests.pullBranch.prompt%",
						"%githubPullRequests.pullBranch.never%",
						"%githubPullRequests.pullBranch.always%"
					],
					"description": "%githubPullRequests.pullBranch.description%"
				},
				"githubPullRequests.allowFetch": {
					"type": "boolean",
					"default": true,
					"description": "%githubPullRequests.allowFetch.description%"
				},
				"githubPullRequests.ignoredPullRequestBranches": {
					"type": "array",
					"default": [],
					"items": {
						"type": "string",
						"description": "%githubPullRequests.ignoredPullRequestBranches.items%"
					},
					"description": "%githubPullRequests.ignoredPullRequestBranches.description%"
				},
				"githubPullRequests.neverIgnoreDefaultBranch": {
					"type": "boolean",
					"description": "%githubPullRequests.neverIgnoreDefaultBranch.description%"
				},
				"githubPullRequests.overrideDefaultBranch": {
					"type": "string",
					"description": "%githubPullRequests.overrideDefaultBranch.description%"
				},
				"githubPullRequests.postCreate": {
					"type": "string",
					"enum": [
						"none",
						"openOverview",
						"checkoutDefaultBranch",
						"checkoutDefaultBranchAndShow",
						"checkoutDefaultBranchAndCopy"
					],
					"description": "%githubPullRequests.postCreate.description%",
					"default": "openOverview",
					"enumDescriptions": [
						"%githubPullRequests.postCreate.none%",
						"%githubPullRequests.postCreate.openOverview%",
						"%githubPullRequests.postCreate.checkoutDefaultBranch%",
						"%githubPullRequests.postCreate.checkoutDefaultBranchAndShow%",
						"%githubPullRequests.postCreate.checkoutDefaultBranchAndCopy%"
					]
				},
				"githubPullRequests.defaultCommentType": {
					"type": "string",
					"enum": [
						"single",
						"review"
					],
					"default": "review",
					"description": "%githubPullRequests.defaultCommentType.description%",
					"enumDescriptions": [
						"%githubPullRequests.defaultCommentType.single%",
						"%githubPullRequests.defaultCommentType.review%"
					]
				},
				"githubPullRequests.quickDiff": {
					"type": "boolean",
					"description": "Enables quick diff in the editor gutter for checked-out pull requests. Requires a reload to take effect",
					"default": false
				},
				"githubPullRequests.setAutoMerge": {
					"type": "boolean",
					"description": "%githubPullRequests.setAutoMerge.description%",
					"deprecationMessage": "Use the setting 'githubPullRequests.defaultCreateOption' instead.",
					"default": false
				},
				"githubPullRequests.pullPullRequestBranchBeforeCheckout": {
					"type": "string",
					"description": "%githubPullRequests.pullPullRequestBranchBeforeCheckout.description%",
					"enum": [
						"never",
						"pull",
						"pullAndMergeBase",
						"pullAndUpdateBase"
					],
					"default": "pull",
					"enumDescriptions": [
						"%githubPullRequests.pullPullRequestBranchBeforeCheckout.never%",
						"%githubPullRequests.pullPullRequestBranchBeforeCheckout.pull%",
						"%githubPullRequests.pullPullRequestBranchBeforeCheckout.pullAndMergeBase%",
						"%githubPullRequests.pullPullRequestBranchBeforeCheckout.pullAndUpdateBase%"
					]
				},
				"githubPullRequests.upstreamRemote": {
					"type": "string",
					"enum": [
						"add",
						"never"
					],
					"markdownDescription": "%githubPullRequests.upstreamRemote.description%",
					"markdownEnumDescriptions": [
						"%githubPullRequests.upstreamRemote.add%",
						"%githubPullRequests.upstreamRemote.never%"
					],
					"default": "add"
				},
				"githubPullRequests.createDefaultBaseBranch": {
					"type": "string",
					"enum": ["repositoryDefault", "createdFromBranch", "auto"],
					"markdownEnumDescriptions": [
						"%githubPullRequests.createDefaultBaseBranch.repositoryDefault%",
						"%githubPullRequests.createDefaultBaseBranch.createdFromBranch%",
						"%githubPullRequests.createDefaultBaseBranch.auto%"
					],
					"default": "auto",
					"markdownDescription": "%githubPullRequests.createDefaultBaseBranch.description%"
				},
				"githubPullRequests.experimental.chat": {
					"type": "boolean",
					"markdownDescription": "%githubPullRequests.experimental.chat.description%",
					"default": false
				},
				"githubPullRequests.experimental.notificationsView": {
					"type": "boolean",
					"markdownDescription": "%githubPullRequests.experimental.notificationsView.description%",
					"default": false
				},
				"githubPullRequests.experimental.useQuickChat": {
					"type": "boolean",
					"markdownDescription": "%githubPullRequests.experimental.useQuickChat.description%",
					"default": false
				},
				"githubIssues.ignoreMilestones": {
					"type": "array",
					"default": [],
					"description": "%githubIssues.ignoreMilestones.description%"
				},
				"githubIssues.createIssueTriggers": {
					"type": "array",
					"items": {
						"type": "string",
						"description": "%githubIssues.createIssueTriggers.items%"
					},
					"default": [
						"TODO",
						"todo",
						"BUG",
						"FIXME",
						"ISSUE",
						"HACK"
					],
					"description": "%githubIssues.createIssueTriggers.description%"
				},
				"githubIssues.createInsertFormat": {
					"type": "string",
					"enum": [
						"number",
						"url"
					],
					"default": "number",
					"description": "%githubIssues.createInsertFormat.description%"
				},
				"githubIssues.issueCompletions.enabled": {
					"type": "boolean",
					"default": true,
					"description": "%githubIssues.issueCompletions.enabled.description%"
				},
				"githubIssues.userCompletions.enabled": {
					"type": "boolean",
					"default": true,
					"description": "%githubIssues.userCompletions.enabled.description%"
				},
				"githubIssues.ignoreCompletionTrigger": {
					"type": "array",
					"items": {
						"type": "string",
						"description": "%githubIssues.ignoreCompletionTrigger.items%"
					},
					"default": [
						"coffeescript",
						"diff",
						"dockerfile",
						"dockercompose",
						"ignore",
						"ini",
						"julia",
						"makefile",
						"perl",
						"powershell",
						"python",
						"r",
						"ruby",
						"shellscript",
						"yaml"
					],
					"description": "%githubIssues.ignoreCompletionTrigger.description%"
				},
				"githubIssues.ignoreUserCompletionTrigger": {
					"type": "array",
					"items": {
						"type": "string",
						"description": "%githubIssues.ignoreUserCompletionTrigger.items%"
					},
					"default": [],
					"description": "%githubIssues.ignoreUserCompletionTrigger.description%"
				},
				"githubIssues.issueBranchTitle": {
					"type": "string",
					"default": "${user}/issue${issueNumber}",
					"markdownDescription": "%githubIssues.issueBranchTitle.markdownDescription%"
				},
				"githubIssues.useBranchForIssues": {
					"type": "string",
					"enum": [
						"on",
						"off",
						"prompt"
					],
					"enumDescriptions": [
						"%githubIssues.useBranchForIssues.on%",
						"%githubIssues.useBranchForIssues.off%",
						"%githubIssues.useBranchForIssues.prompt%"
					],
					"default": "on",
					"markdownDescription": "%githubIssues.useBranchForIssues.markdownDescription%"
				},
				"githubIssues.issueCompletionFormatScm": {
					"type": "string",
					"default": "${issueTitle} ${issueNumberLabel}",
					"markdownDescription": "%githubIssues.issueCompletionFormatScm.markdownDescription%"
				},
				"githubIssues.workingIssueFormatScm": {
					"type": "string",
					"default": "${issueTitle} \nFixes ${issueNumberLabel}",
					"markdownDescription": "%githubIssues.workingIssueFormatScm.markdownDescription%",
					"editPresentation": "multilineText"
				},
				"githubIssues.queries": {
					"type": "array",
					"items": {
						"type": "object",
						"properties": {
							"label": {
								"type": "string",
								"description": "%githubIssues.queries.label%"
							},
							"query": {
								"type": "string",
								"markdownDescription": "%githubIssues.queries.query%"
							},
							"groupBy": {
								"type": "array",
								"markdownDescription": "%githubIssues.queries.groupBy%",
								"items": {
									"type": "string",
									"enum": [
										"repository",
										"milestone"
									],
									"enumDescriptions": [
										"%githubIssues.queries.groupBy.milestone%",
										"%githubIssues.queries.groupBy.repository%"
									]
								}
							}
						}
					},
					"scope": "resource",
					"markdownDescription": "%githubIssues.queries.markdownDescription%",
					"default": [
						{
							"label": "%githubIssues.queries.default.myIssues%",
							"query": "is:open assignee:${user} repo:${owner}/${repository}",
							"groupBy": ["milestone"]
						},
						{
							"label": "%githubIssues.queries.default.createdIssues%",
							"query": "author:${user} state:open repo:${owner}/${repository} sort:created-desc"
						},
						{
							"label": "%githubIssues.queries.default.recentIssues%",
							"query": "state:open repo:${owner}/${repository} sort:updated-desc"
						}
					]
				},
				"githubIssues.assignWhenWorking": {
					"type": "boolean",
					"default": true,
					"description": "%githubIssues.assignWhenWorking.description%"
				},
				"githubPullRequests.focusedMode": {
					"properties": {
						"oneOf": [
							{
								"type": "boolean"
							},
							{
								"type": "string"
							}
						]
					},
					"enum": [
						"firstDiff",
						"overview",
						"multiDiff",
						false
					],
					"default": "multiDiff",
					"description": "%githubPullRequests.focusedMode.description%"
				},
				"githubPullRequests.showPullRequestNumberInTree": {
					"type": "boolean",
					"default": false,
					"description": "%githubPullRequests.showPullRequestNumberInTree.description%"
				},
				"githubIssues.alwaysPromptForNewIssueRepo": {
					"type": "boolean",
					"default": false,
					"description": "%githubIssues.alwaysPromptForNewIssueRepo.description%"
				}
			}
		},
		"viewsContainers": {
			"activitybar": [
				{
					"id": "github-pull-requests",
					"title": "%view.github.pull.requests.name%",
					"icon": "$(github)"
				},
				{
					"id": "github-pull-request",
					"title": "%view.github.pull.request.name%",
					"icon": "$(git-pull-request)"
				}
			]
		},
		"views": {
			"github-pull-requests": [
				{
					"id": "github:login",
					"name": "%view.github.login.name%",
					"when": "ReposManagerStateContext == NeedsAuthentication",
					"icon": "$(git-pull-request)"
				},
				{
					"id": "pr:github",
					"name": "%view.pr.github.name%",
					"when": "ReposManagerStateContext != NeedsAuthentication && !github:resolvingConflicts",
					"icon": "$(git-pull-request)",
					"accessibilityHelpContent": "%view.pr.github.accessibilityHelpContent%"
				},
				{
					"id": "issues:github",
					"name": "%view.issues.github.name%",
					"when": "ReposManagerStateContext != NeedsAuthentication && !github:resolvingConflicts",
					"icon": "$(issues)",
					"accessibilityHelpContent": "%view.pr.github.accessibilityHelpContent%"
				},
				{
					"id": "notifications:github",
					"name": "%view.notifications.github.name%",
					"when": "ReposManagerStateContext != NeedsAuthentication && !github:resolvingConflicts && config.githubPullRequests.experimental.notificationsView && (remoteName != codespaces || !isWeb)",
					"icon": "$(bell)",
					"accessibilityHelpContent": "%view.pr.github.accessibilityHelpContent%"
				},
				{
					"id": "github:conflictResolution",
					"name": "%view.github.conflictResolution.name%",
					"when": "github:resolvingConflicts",
					"icon": "$(git-merge)"
				}
			],
			"github-pull-request": [
				{
					"id": "github:createPullRequestWebview",
					"type": "webview",
					"name": "%view.github.create.pull.request.name%",
					"when": "github:createPullRequest || github:revertPullRequest",
					"visibility": "visible",
					"initialSize": 2
				},
				{
					"id": "github:compareChangesFiles",
					"name": "%view.github.compare.changes.name%",
					"when": "github:createPullRequest",
					"visibility": "visible",
					"initialSize": 1
				},
				{
					"id": "github:compareChangesCommits",
					"name": "%view.github.compare.changesCommits.name%",
					"when": "github:createPullRequest",
					"visibility": "visible",
					"initialSize": 1
				},
				{
					"id": "prStatus:github",
					"name": "%view.pr.status.github.name%",
					"when": "github:inReviewMode && !github:createPullRequest && !github:revertPullRequest",
					"icon": "$(git-pull-request)",
					"visibility": "visible",
					"initialSize": 3
				},
				{
					"id": "github:activePullRequest",
					"type": "webview",
					"name": "%view.github.active.pull.request.name%",
					"when": "github:inReviewMode && github:focusedReview && !github:createPullRequest && !github:revertPullRequest && github:activePRCount <= 1",
					"initialSize": 2
				},
				{
					"id": "github:activePullRequest:welcome",
					"name": "%view.github.active.pull.request.welcome.name%",
					"when": "!github:stateValidated && github:focusedReview"
				}
			]
		},
		"commands": [
			{
				"command": "github.api.preloadPullRequest",
				"title": "Preload Pull Request",
				"category": "%command.pull.request.category%"
			},
			{
				"command": "pr.create",
				"title": "%command.pr.create.title%",
				"icon": "$(git-pull-request-create)",
				"category": "%command.pull.request.category%"
			},
			{
				"command": "pr.pushAndCreate",
				"title": "%command.pr.create.title%",
				"icon": "$(git-pull-request-create)",
				"category": "%command.pull.request.category%"
			},
			{
				"command": "pr.pick",
				"title": "%command.pr.pick.title%",
				"category": "%command.pull.request.category%",
				"enablement": "viewItem =~ /hasHeadRef/",
				"icon": "$(arrow-right)"
			},
			{
				"command": "pr.openChanges",
				"title": "%command.pr.openChanges.title%",
				"category": "%command.pull.request.category%",
				"icon": "$(diff-multiple)"
			},
			{
				"command": "pr.pickOnVscodeDev",
				"title": "%command.pr.pickOnVscodeDev.title%",
				"category": "%command.pull.request.category%",
				"icon": "$(globe)"
			},
			{
				"command": "pr.exit",
				"title": "%command.pr.exit.title%",
				"category": "%command.pull.request.category%"
			},
			{
				"command": "pr.dismissNotification",
				"title": "%command.pr.dismissNotification.title%",
				"category": "%command.pull.request.category%"
			},
			{
				"command": "pr.merge",
				"title": "%command.pr.merge.title%",
				"category": "%command.pull.request.category%"
			},
			{
				"command": "pr.readyForReview",
				"title": "%command.pr.readyForReview.title%",
				"category": "%command.pull.request.category%"
			},
			{
				"command": "pr.close",
				"title": "%command.pr.close.title%",
				"category": "%command.pull.request.category%"
			},
			{
				"command": "pr.openPullRequestOnGitHub",
				"title": "%command.pr.openPullRequestOnGitHub.title%",
				"category": "%command.pull.request.category%",
				"icon": "$(globe)"
			},
			{
				"command": "pr.openAllDiffs",
				"title": "%command.pr.openAllDiffs.title%",
				"category": "%command.pull.request.category%"
			},
			{
				"command": "pr.refreshPullRequest",
				"title": "%command.pr.refreshPullRequest.title%",
				"category": "%command.pull.request.category%"
			},
			{
				"command": "pr.openFileOnGitHub",
				"title": "%command.pr.openFileOnGitHub.title%",
				"category": "%command.pull.request.category%"
			},
			{
				"command": "pr.copyCommitHash",
				"title": "%command.pr.copyCommitHash.title%",
				"category": "%command.pull.request.category%"
			},
			{
				"command": "pr.openOriginalFile",
				"title": "%command.pr.openOriginalFile.title%",
				"category": "%command.pull.request.category%"
			},
			{
				"command": "pr.openModifiedFile",
				"title": "%command.pr.openModifiedFile.title%",
				"category": "%command.pull.request.category%"
			},
			{
				"command": "pr.openDiffView",
				"title": "%command.pr.openDiffView.title%",
				"category": "%command.pull.request.category%",
				"icon": "$(compare-changes)"
			},
			{
				"command": "pr.openDiffViewFromEditor",
				"title": "%command.pr.openDiffViewFromEditor.title%",
				"category": "%command.pull.request.category%",
				"icon": "$(git-pull-request)"
			},
			{
				"command": "pr.openDescription",
				"title": "%command.pr.openDescription.title%",
				"category": "%command.pull.request.category%",
				"when": "github:inReviewMode",
				"icon": "$(note)"
			},
			{
				"command": "pr.openDescriptionToTheSide",
				"title": "%command.pr.openDescriptionToTheSide.title%",
				"icon": "$(split-horizontal)"
			},
			{
				"command": "pr.refreshDescription",
				"title": "%command.pr.refreshDescription.title%",
				"category": "%command.pull.request.category%"
			},
			{
				"command": "pr.focusDescriptionInput",
				"title": "%command.pr.focusDescriptionInput.title%",
				"category": "%command.pull.request.category%"
			},
			{
				"command": "pr.showDiffSinceLastReview",
				"title": "%command.pr.showDiffSinceLastReview.title%",
				"icon": "$(git-pull-request-new-changes)"
			},
			{
				"command": "pr.showDiffAll",
				"title": "%command.pr.showDiffAll.title%",
				"icon": "$(git-pull-request-go-to-changes)"
			},
			{
				"command": "pr.checkoutByNumber",
				"title": "%command.pr.checkoutByNumber.title%",
				"category": "%command.pull.request.category%",
				"icon": "$(symbol-numeric)"
			},
			{
				"command": "review.openFile",
				"title": "%command.review.openFile.title%",
				"icon": "$(go-to-file)"
			},
			{
				"command": "review.openLocalFile",
				"title": "%command.review.openLocalFile.title%",
				"icon": "$(go-to-file)"
			},
			{
				"command": "review.suggestDiff",
				"title": "%command.review.suggestDiff.title%",
				"category": "%command.pull.request.category%"
			},
			{
				"command": "pr.refreshList",
				"title": "%command.pr.refreshList.title%",
				"icon": "$(refresh)",
				"category": "%command.pull.request.category%"
			},
			{
				"command": "pr.setFileListLayoutAsTree",
				"title": "%command.pr.setFileListLayoutAsTree.title%",
				"icon": "$(list-tree)",
				"category": "%command.pull.request.category%"
			},
			{
				"command": "pr.setFileListLayoutAsFlat",
				"title": "%command.pr.setFileListLayoutAsFlat.title%",
				"icon": "$(list-flat)",
				"category": "%command.pull.request.category%"
			},
			{
				"command": "pr.refreshChanges",
				"title": "%command.pr.refreshChanges.title%",
				"icon": "$(refresh)",
				"category": "%command.pull.request.category%"
			},
			{
				"command": "pr.configurePRViewlet",
				"title": "%command.pr.configurePRViewlet.title%",
				"category": "%command.pull.request.category%",
				"icon": "$(gear)"
			},
			{
				"command": "pr.deleteLocalBranch",
				"title": "%command.pr.deleteLocalBranch.title%",
				"category": "%command.pull.request.category%"
			},
			{
				"command": "pr.signin",
				"title": "%command.pr.signin.title%",
				"category": "%command.pull.request.category%"
			},
			{
				"command": "pr.signinNoEnterprise",
				"title": "%command.pr.signin.title%",
				"category": "%command.pull.request.category%"
			},
			{
				"command": "pr.signinenterprise",
				"title": "%command.pr.signinenterprise.title%",
				"category": "%command.pull.request.category%"
			},
			{
				"command": "pr.deleteLocalBranchesNRemotes",
				"title": "%command.pr.deleteLocalBranchesNRemotes.title%",
				"category": "%command.pull.request.category%"
			},
			{
				"command": "pr.createComment",
				"title": "%command.pr.createComment.title%",
				"category": "%command.pull.request.category%",
				"enablement": "!commentIsEmpty"
			},
			{
				"command": "pr.createSingleComment",
				"title": "%command.pr.createSingleComment.title%",
				"category": "%command.pull.request.category%",
				"enablement": "!commentIsEmpty"
			},
			{
				"command": "pr.makeSuggestion",
				"title": "%command.pr.makeSuggestion.title%",
				"category": "%command.pull.request.category%"
			},
			{
				"command": "pr.startReview",
				"title": "%command.pr.startReview.title%",
				"category": "%command.pull.request.category%",
				"enablement": "!commentIsEmpty"
			},
			{
				"command": "pr.editComment",
				"title": "%command.pr.editComment.title%",
				"category": "%command.pull.request.category%",
				"icon": "$(edit)",
				"enablement": "!(comment =~ /temporary/)"
			},
			{
				"command": "pr.cancelEditComment",
				"title": "%command.pr.cancelEditComment.title%",
				"category": "%command.pull.request.category%"
			},
			{
				"command": "pr.saveComment",
				"title": "%command.pr.saveComment.title%",
				"category": "%command.pull.request.category%",
				"enablement": "!commentIsEmpty"
			},
			{
				"command": "pr.deleteComment",
				"title": "%command.pr.deleteComment.title%",
				"category": "%command.pull.request.category%",
				"icon": "$(trash)",
				"enablement": "!(comment =~ /temporary/)"
			},
			{
				"command": "pr.resolveReviewThread",
				"title": "%command.pr.resolveReviewThread.title%",
				"category": "%command.pull.request.category%",
				"icon": "$(check)"
			},
			{
				"command": "pr.unresolveReviewThread",
				"title": "%command.pr.unresolveReviewThread.title%",
				"category": "%command.pull.request.category%"
			},
			{
				"command": "pr.unresolveReviewThreadFromView",
				"title": "%command.pr.unresolveReviewThread.title%",
				"category": "%command.pull.request.category%",
				"icon": "$(sync)"
			},
			{
				"command": "pr.diffOutdatedCommentWithHead",
				"title": "%command.pr.diffOutdatedCommentWithHead.title%",
				"category": "%command.pull.request.category%",
				"icon": "$(git-compare)"
			},
			{
				"command": "pr.signinAndRefreshList",
				"title": "%command.pr.signinAndRefreshList.title%",
				"category": "%command.pull.request.category%"
			},
			{
				"command": "pr.configureRemotes",
				"title": "%command.pr.configureRemotes.title%",
				"category": "%command.pull.request.category%"
			},
			{
				"command": "pr.refreshActivePullRequest",
				"title": "%command.pr.refreshActivePullRequest.title%",
				"category": "%command.pull.request.category%",
				"icon": "$(refresh)"
			},
			{
				"command": "pr.markFileAsViewed",
				"title": "%command.pr.markFileAsViewed.title%",
				"category": "%command.pull.request.category%",
				"icon": "$(pass)"
			},
			{
				"command": "pr.unmarkFileAsViewed",
				"title": "%command.pr.unmarkFileAsViewed.title%",
				"category": "%command.pull.request.category%",
				"icon": "$(pass-filled)"
			},
			{
				"command": "pr.openReview",
				"title": "%command.pr.openReview.title%",
				"category": "%command.pull.request.category%"
			},
			{
				"command": "pr.collapseAllComments",
				"title": "%command.pr.collapseAllComments.title%",
				"category": "%command.comments.category%",
				"icon": "$(collapse-all)"
			},
			{
				"command": "pr.editQuery",
				"title": "%command.pr.editQuery.title%",
				"category": "%command.pull.request.category%",
				"icon": "$(edit)"
			},
			{
				"command": "pr.openPullsWebsite",
				"title": "%command.pr.openPullsWebsite.title%",
				"category": "%command.pull.request.category%",
				"icon": "$(globe)"
			},
			{
				"command": "pr.resetViewedFiles",
				"title": "%command.pr.resetViewedFiles.title%",
				"category": "%command.pull.request.category%"
			},
			{
				"command": "pr.goToNextDiffInPr",
				"title": "%command.pr.goToNextDiffInPr.title%",
				"category": "%command.pull.request.category%"
			},
			{
				"command": "pr.goToPreviousDiffInPr",
				"title": "%command.pr.goToPreviousDiffInPr.title%",
				"category": "%command.pull.request.category%"
			},
			{
				"command": "pr.copyCommentLink",
				"title": "%command.pr.copyCommentLink.title%",
				"category": "%command.pull.request.category%",
				"icon": "$(copy)",
				"enablement": "!(comment =~ /temporary/)"
			},
			{
				"command": "pr.applySuggestion",
				"title": "%command.pr.applySuggestion.title%",
				"category": "%command.pull.request.category%",
				"icon": "$(replace)"
			},
			{
				"command": "pr.applySuggestionWithCopilot",
				"title": "%command.pr.applySuggestionWithCopilot.title%",
				"category": "%command.pull.request.category%",
				"icon": "$(sparkle)"
			},
			{
				"command": "pr.addAssigneesToNewPr",
				"title": "%command.pr.addAssigneesToNewPr.title%",
				"category": "%command.pull.request.category%",
				"icon": "$(account)"
			},
			{
				"command": "pr.addReviewersToNewPr",
				"title": "%command.pr.addReviewersToNewPr.title%",
				"category": "%command.pull.request.category%",
				"icon": "$(feedback)"
			},
			{
				"command": "pr.addLabelsToNewPr",
				"title": "%command.pr.addLabelsToNewPr.title%",
				"category": "%command.pull.request.category%",
				"icon": "$(tag)"
			},
			{
				"command": "pr.addMilestoneToNewPr",
				"title": "%command.pr.addMilestoneToNewPr.title%",
				"category": "%command.pull.request.category%",
				"icon": "$(milestone)"
			},
			{
				"command": "pr.addProjectsToNewPr",
				"title": "%command.pr.addProjectsToNewPr.title%",
				"category": "%command.pull.request.category%",
				"icon": "$(github-project)"
			},
			{
				"command": "pr.preReview",
				"title": "%command.pr.preReview.title%",
				"category": "%command.pull.request.category%",
				"enablement": "!pr:preReviewing && !pr:creating",
				"icon": "$(comment)"
			},
			{
				"command": "pr.addFileComment",
				"title": "%command.pr.addFileComment.title%",
				"category": "%command.pull.request.category%",
				"icon": "$(comment)"
			},
			{
				"command": "pr.checkoutFromReadonlyFile",
				"title": "%command.pr.pick.title%",
				"category": "%command.pull.request.category%"
			},
			{
				"command": "pr.resolveConflict",
				"title": "%command.pr.resolveConflict.title%",
				"category": "%command.pull.request.category%"
			},
			{
				"command": "pr.acceptMerge",
				"title": "%command.pr.acceptMerge.title%",
				"category": "%command.pull.request.category%"
			},
			{
				"command": "pr.closeRelatedEditors",
				"title": "%command.pr.closeRelatedEditors.title%",
				"category": "%command.pull.request.category%"
			},
			{
				"command": "pr.toggleEditorCommentingOn",
				"title": "%command.pr.toggleEditorCommentingOn.title%",
				"category": "%command.pull.request.category%",
				"icon": "$(eye-closed)"
			},
			{
				"command": "pr.toggleEditorCommentingOff",
				"title": "%command.pr.toggleEditorCommentingOff.title%",
				"category": "%command.pull.request.category%",
				"icon": "$(eye)"
			},
			{
				"command": "review.diffWithPrHead",
				"title": "%command.review.diffWithPrHead.title%",
				"category": "%command.pull.request.category%"
			},
			{
				"command": "review.diffLocalWithPrHead",
				"title": "%command.review.diffLocalWithPrHead.title%",
				"category": "%command.pull.request.category%"
			},
			{
				"command": "review.approve",
				"title": "%command.review.approve.title%",
				"category": "%command.pull.request.category%"
			},
			{
				"command": "review.comment",
				"title": "%command.review.comment.title%",
				"category": "%command.pull.request.category%"
			},
			{
				"command": "review.requestChanges",
				"title": "%command.review.requestChanges.title%",
				"category": "%command.pull.request.category%"
			},
			{
				"command": "review.approveOnDotCom",
				"title": "%command.review.approveOnDotCom.title%",
				"category": "%command.pull.request.category%"
			},
			{
				"command": "review.requestChangesOnDotCom",
				"title": "%command.review.requestChangesOnDotCom.title%",
				"category": "%command.pull.request.category%"
			},
			{
				"command": "review.approveDescription",
				"title": "%command.review.approve.title%",
				"category": "%command.pull.request.category%"
			},
			{
				"command": "review.commentDescription",
				"title": "%command.review.comment.title%",
				"category": "%command.pull.request.category%"
			},
			{
				"command": "review.requestChangesDescription",
				"title": "%command.review.requestChanges.title%",
				"category": "%command.pull.request.category%"
			},
			{
				"command": "review.approveOnDotComDescription",
				"title": "%command.review.approveOnDotCom.title%",
				"category": "%command.pull.request.category%"
			},
			{
				"command": "review.requestChangesOnDotComDescription",
				"title": "%command.review.requestChangesOnDotCom.title%",
				"category": "%command.pull.request.category%"
			},
			{
				"command": "review.createSuggestionsFromChanges",
				"title": "%command.review.createSuggestionsFromChanges.title%",
				"icon": "$(comment)",
				"category": "%command.pull.request.category%"
			},
			{
				"command": "review.createSuggestionFromChange",
				"title": "%command.review.createSuggestionFromChange.title%",
				"icon": "$(comment)",
				"category": "%command.pull.request.category%"
			},
			{
				"command": "review.copyPrLink",
				"title": "%command.review.copyPrLink.title%",
				"category": "%command.pull.request.category%"
			},
			{
				"command": "pr.createPrMenuCreate",
				"title": "%command.pr.createPrMenuCreate.title%",
				"category": "%command.pull.request.category%"
			},
			{
				"command": "pr.createPrMenuDraft",
				"title": "%command.pr.createPrMenuDraft.title%",
				"category": "%command.pull.request.category%"
			},
			{
				"command": "pr.createPrMenuMergeWhenReady",
				"title": "%command.pr.createPrMenuMergeWhenReady.title%",
				"category": "%command.pull.request.category%"
			},
			{
				"command": "pr.createPrMenuMerge",
				"title": "%command.pr.createPrMenuMerge.title%",
				"category": "%command.pull.request.category%"
			},
			{
				"command": "pr.createPrMenuSquash",
				"title": "%command.pr.createPrMenuSquash.title%",
				"category": "%command.pull.request.category%"
			},
			{
				"command": "pr.createPrMenuRebase",
				"title": "%command.pr.createPrMenuRebase.title%",
				"category": "%command.pull.request.category%"
			},
			{
				"command": "issue.openDescription",
				"title": "%command.issue.openDescription.title%",
				"category": "%command.issues.category%"
			},
			{
				"command": "issue.createIssueFromSelection",
				"title": "%command.issue.createIssueFromSelection.title%",
				"category": "%command.issues.category%"
			},
			{
				"command": "issue.createIssueFromClipboard",
				"title": "%command.issue.createIssueFromClipboard.title%",
				"category": "%command.issues.category%"
			},
			{
				"command": "pr.copyVscodeDevPrLink",
				"title": "%command.pr.copyVscodeDevPrLink.title%",
				"category": "%command.issues.category%"
			},
			{
				"command": "pr.refreshComments",
				"title": "%command.pr.refreshComments.title%",
				"category": "%command.pull.request.category%",
				"icon": "$(refresh)"
			},
			{
				"command": "issue.copyGithubDevLinkWithoutRange",
				"title": "%command.issue.copyGithubDevLink.title%",
				"category": "%command.issues.category%",
				"enablement": "!isInEmbeddedEditor"
			},
			{
				"command": "issue.copyGithubDevLinkFile",
				"title": "%command.issue.copyGithubDevLink.title%",
				"category": "%command.issues.category%",
				"enablement": "!isInEmbeddedEditor"
			},
			{
				"command": "issue.copyGithubDevLink",
				"title": "%command.issue.copyGithubDevLink.title%",
				"category": "%command.issues.category%",
				"enablement": "!isInEmbeddedEditor"
			},
			{
				"command": "issue.copyGithubPermalink",
				"title": "%command.issue.copyGithubPermalink.title%",
				"category": "%command.issues.category%",
				"enablement": "!isInEmbeddedEditor"
			},
			{
				"command": "issue.copyGithubHeadLink",
				"title": "%command.issue.copyGithubHeadLink.title%",
				"category": "%command.issues.category%",
				"enablement": "!isInEmbeddedEditor"
			},
			{
				"command": "issue.copyGithubPermalinkWithoutRange",
				"title": "%command.issue.copyGithubPermalink.title%",
				"category": "%command.issues.category%",
				"enablement": "!isInEmbeddedEditor"
			},
			{
				"command": "issue.copyGithubHeadLinkWithoutRange",
				"title": "%command.issue.copyGithubHeadLink.title%",
				"category": "%command.issues.category%",
				"enablement": "!isInEmbeddedEditor"
			},
			{
				"command": "issue.copyMarkdownGithubPermalink",
				"title": "%command.issue.copyMarkdownGithubPermalink.title%",
				"category": "%command.issues.category%",
				"enablement": "!isInEmbeddedEditor"
			},
			{
				"command": "issue.copyMarkdownGithubPermalinkWithoutRange",
				"title": "%command.issue.copyMarkdownGithubPermalink.title%",
				"category": "%command.issues.category%",
				"enablement": "!isInEmbeddedEditor"
			},
			{
				"command": "issue.openGithubPermalink",
				"title": "%command.issue.openGithubPermalink.title%",
				"category": "%command.issues.category%"
			},
			{
				"command": "issue.openIssue",
				"title": "%command.issue.openIssue.title%",
				"category": "%command.issues.category%",
				"icon": "$(globe)"
			},
			{
				"command": "issue.copyIssueNumber",
				"title": "%command.issue.copyIssueNumber.title%",
				"category": "%command.issues.category%"
			},
			{
				"command": "issue.copyIssueUrl",
				"title": "%command.issue.copyIssueUrl.title%",
				"category": "%command.issues.category%"
			},
			{
				"command": "issue.refresh",
				"title": "%command.issue.refresh.title%",
				"category": "%command.issues.category%",
				"icon": "$(refresh)"
			},
			{
				"command": "issue.suggestRefresh",
				"title": "%command.issue.suggestRefresh.title%",
				"category": "%command.issues.category%"
			},
			{
				"command": "issue.startWorking",
				"title": "%command.issue.startWorking.title%",
				"category": "%command.issues.category%",
				"icon": "$(arrow-right)"
			},
			{
				"command": "issue.startWorkingBranchDescriptiveTitle",
				"title": "%command.issue.startWorkingBranchDescriptiveTitle.title%",
				"category": "%command.issues.category%",
				"icon": "$(arrow-right)"
			},
			{
				"command": "issue.continueWorking",
				"title": "%command.issue.continueWorking.title%",
				"category": "%command.issues.category%",
				"icon": "$(arrow-right)"
			},
			{
				"command": "issue.startWorkingBranchPrompt",
				"title": "%command.issue.startWorkingBranchPrompt.title%",
				"category": "%command.issues.category%"
			},
			{
				"command": "issue.stopWorking",
				"title": "%command.issue.stopWorking.title%",
				"category": "%command.issues.category%",
				"icon": "$(primitive-square)"
			},
			{
				"command": "issue.stopWorkingBranchDescriptiveTitle",
				"title": "%command.issue.stopWorkingBranchDescriptiveTitle.title%",
				"category": "%command.issues.category%",
				"icon": "$(primitive-square)"
			},
			{
				"command": "issue.statusBar",
				"title": "%command.issue.statusBar.title%",
				"category": "%command.issues.category%"
			},
			{
				"command": "issue.getCurrent",
				"title": "%command.issue.getCurrent.title%",
				"category": "%command.issues.category%"
			},
			{
				"command": "issue.editQuery",
				"title": "%command.issue.editQuery.title%",
				"category": "%command.issues.category%",
				"icon": "$(edit)"
			},
			{
				"command": "issue.createIssue",
				"title": "%command.issue.createIssue.title%",
				"category": "%command.issues.category%",
				"icon": "$(plus)"
			},
			{
				"command": "issue.createIssueFromFile",
				"title": "%command.issue.createIssueFromFile.title%",
				"icon": "$(check)",
				"enablement": "!issues.creatingFromFile"
			},
			{
				"command": "issue.issueCompletion",
				"title": "%command.issue.issueCompletion.title%"
			},
			{
				"command": "issue.userCompletion",
				"title": "%command.issue.userCompletion.title%"
			},
			{
				"command": "issue.signinAndRefreshList",
				"title": "%command.issue.signinAndRefreshList.title%",
				"category": "%command.issues.category%"
			},
			{
				"command": "issue.goToLinkedCode",
				"title": "%command.issue.goToLinkedCode.title%",
				"category": "%command.issues.category%"
			},
			{
				"command": "issues.openIssuesWebsite",
				"title": "%command.issues.openIssuesWebsite.title%",
				"category": "%command.issues.category%",
				"icon": "$(globe)"
			},
			{
				"command": "issue.chatSummarizeIssue",
				"title": "%command.issue.chatSummarizeIssue.title%",
				"category": "%command.issues.category%",
				"icon": "$(copilot)"
			},
			{
				"command": "issue.chatSuggestFix",
				"title": "%command.issue.chatSuggestFix.title%",
				"category": "%command.issues.category%",
				"icon": "$(sparkle)"
			},
			{
				"command": "notifications.refresh",
				"title": "%command.notifications.refresh.title%",
				"category": "%command.notifications.category%",
				"icon": "$(refresh)"
			},
			{
				"command": "notifications.loadMore",
				"title": "%command.notifications.loadMore.title%",
				"category": "%command.notifications.category%"
			},
			{
				"command": "notifications.sortByTimestamp",
				"title": "%command.notifications.sortByTimestamp.title%",
				"category": "%command.notifications.category%"
			},
			{
				"command": "notifications.sortByPriority",
				"title": "%command.notifications.sortByPriority.title%",
				"category": "%command.notifications.category%"
			},
			{
				"command": "notification.openOnGitHub",
				"title": "%command.notifications.openOnGitHub.title%",
				"category": "%command.notifications.category%",
				"icon": "$(globe)"
			},
			{
				"command": "notification.chatSummarizeNotification",
				"title": "%command.notification.chatSummarizeNotification.title%",
				"category": "%command.notifications.category%",
				"icon": "$(copilot)"
			},
			{
				"command": "notification.markAsRead",
				"title": "%command.notifications.markAsRead.title%",
				"category": "%command.notifications.category%",
				"icon": "$(mail-read)"
			},
			{
				"command": "notification.markAsDone",
				"title": "%command.notifications.markAsDone.title%",
				"category": "%command.notifications.category%",
				"icon": "$(check-all)"
			}
		],
		"viewsWelcome": [
			{
				"view": "github:login",
				"when": "ReposManagerStateContext == NeedsAuthentication && github:hasGitHubRemotes",
				"contents": "%welcome.github.login.contents%"
			},
			{
				"view": "pr:github",
				"when": "gitNotInstalled",
				"contents": "%welcome.github.noGit.contents%"
			},
			{
				"view": "github:login",
				"when": "ReposManagerStateContext == NeedsAuthentication && !github:hasGitHubRemotes && gitOpenRepositoryCount",
				"contents": "%welcome.github.loginNoEnterprise.contents%"
			},
			{
				"view": "github:login",
				"when": "(ReposManagerStateContext == NeedsAuthentication) && ((!github:hasGitHubRemotes && gitOpenRepositoryCount) || config.github-enterprise.uri)",
				"contents": "%welcome.github.loginWithEnterprise.contents%"
			},
			{
				"view": "pr:github",
				"when": "git.state != initialized && !github:initialized && workspaceFolderCount > 0",
				"contents": "%welcome.pr.github.uninitialized.contents%"
			},
			{
				"view": "pr:github",
				"when": "workspaceFolderCount > 0 && github:loadingPrsTree",
				"contents": "%welcome.pr.github.uninitialized.contents%"
			},
			{
				"view": "pr:github",
				"when": "workspaceFolderCount == 0",
				"contents": "%welcome.pr.github.noFolder.contents%"
			},
			{
				"view": "pr:github",
				"when": "git.state == initialized && gitOpenRepositoryCount == 0 && workspaceFolderCount > 0 && git.parentRepositoryCount == 0",
				"contents": "%welcome.pr.github.noRepo.contents%"
			},
			{
				"view": "pr:github",
				"when": "git.state == initialized && gitOpenRepositoryCount == 0 && workspaceFolderCount > 0 && git.parentRepositoryCount == 1",
				"contents": "%welcome.pr.github.parentRepo.contents%"
			},
			{
				"view": "pr:github",
				"when": "git.state == initialized && gitOpenRepositoryCount == 0 && workspaceFolderCount > 0 && git.parentRepositoryCount > 1",
				"contents": "%welcome.pr.github.parentRepo.contents%"
			},
			{
				"view": "issues:github",
				"when": "git.state != initialized && !github:initialized && workspaceFolderCount > 0",
				"contents": "%welcome.issues.github.uninitialized.contents%"
			},
			{
				"view": "issues:github",
				"when": "workspaceFolderCount > 0 && github:loadingPrsTree",
				"contents": "%welcome.issues.github.uninitialized.contents%"
			},
			{
				"view": "issues:github",
				"when": "workspaceFolderCount == 0",
				"contents": "%welcome.issues.github.noFolder.contents%"
			},
			{
				"view": "issues:github",
				"when": "git.state == initialized && gitOpenRepositoryCount == 0 && workspaceFolderCount > 0 && git.parentRepositoryCount == 0",
				"contents": "%welcome.issues.github.noRepo.contents%"
			},
			{
				"view": "issues:github",
				"when": "git.state == initialized && gitOpenRepositoryCount == 0 && workspaceFolderCount > 0 && git.parentRepositoryCount == 1",
				"contents": "%welcome.pr.github.parentRepo.contents%"
			},
			{
				"view": "issues:github",
				"when": "git.state == initialized && gitOpenRepositoryCount == 0 && workspaceFolderCount > 0 && git.parentRepositoryCount > 1",
				"contents": "%welcome.pr.github.parentRepo.contents%"
			},
			{
				"view": "github:activePullRequest:welcome",
				"when": "!github:stateValidated",
				"contents": "%welcome.github.activePullRequest.contents%"
			}
		],
		"keybindings": [
			{
				"key": "ctrl+shift+space",
				"command": "issue.suggestRefresh",
				"when": "suggestWidgetVisible"
			},
			{
				"key": "ctrl+s",
				"mac": "cmd+s",
				"command": "issue.createIssueFromFile",
				"when": "resourceScheme == newIssue && config.files.autoSave != off"
			},
			{
				"key": "ctrl+enter",
				"mac": "cmd+enter",
				"command": "issue.createIssueFromFile",
				"when": "resourceScheme == newIssue"
			},
			{
				"key": "ctrl+k m",
				"mac": "cmd+k m",
				"command": "pr.makeSuggestion",
				"when": "commentEditorFocused"
			}
		],
		"menus": {
			"commandPalette": [
				{
					"command": "github.api.preloadPullRequest",
					"when": "false"
				},
				{
					"command": "pr.configureRemotes",
					"when": "gitHubOpenRepositoryCount != 0"
				},
				{
					"command": "pr.configurePRViewlet",
					"when": "gitHubOpenRepositoryCount != 0"
				},
				{
					"command": "pr.pick",
					"when": "false"
				},
				{
					"command": "pr.openChanges",
					"when": "false"
				},
				{
					"command": "pr.pickOnVscodeDev",
					"when": "false"
				},
				{
					"command": "pr.exit",
					"when": "github:inReviewMode"
				},
				{
					"command": "pr.dismissNotification",
					"when": "false"
				},
				{
					"command": "pr.resetViewedFiles",
					"when": "github:inReviewMode"
				},
				{
					"command": "review.openFile",
					"when": "false"
				},
				{
					"command": "review.openLocalFile",
					"when": "false"
				},
				{
					"command": "pr.close",
					"when": "gitHubOpenRepositoryCount != 0 && github:inReviewMode"
				},
				{
					"command": "pr.create",
					"when": "gitHubOpenRepositoryCount != 0 && github:authenticated"
				},
				{
					"command": "pr.pushAndCreate",
					"when": "false"
				},
				{
					"command": "pr.merge",
					"when": "gitHubOpenRepositoryCount != 0 && github:inReviewMode"
				},
				{
					"command": "pr.readyForReview",
					"when": "gitHubOpenRepositoryCount != 0 && github:inReviewMode"
				},
				{
					"command": "pr.openPullRequestOnGitHub",
					"when": "gitHubOpenRepositoryCount != 0 && github:inReviewMode"
				},
				{
					"command": "pr.openAllDiffs",
					"when": "gitHubOpenRepositoryCount != 0 && github:inReviewMode"
				},
				{
					"command": "pr.refreshDescription",
					"when": "gitHubOpenRepositoryCount != 0 && github:inReviewMode"
				},
				{
					"command": "pr.openFileOnGitHub",
					"when": "false"
				},
				{
					"command": "pr.openOriginalFile",
					"when": "false"
				},
				{
					"command": "pr.openModifiedFile",
					"when": "false"
				},
				{
					"command": "pr.refreshPullRequest",
					"when": "false"
				},
				{
					"command": "pr.deleteLocalBranch",
					"when": "false"
				},
				{
					"command": "pr.openDiffView",
					"when": "false"
				},
				{
					"command": "pr.openDiffViewFromEditor",
					"when": "false"
				},
				{
					"command": "pr.openDescriptionToTheSide",
					"when": "false"
				},
				{
					"command": "pr.openDescription",
					"when": "gitHubOpenRepositoryCount != 0 && github:inReviewMode"
				},
				{
					"command": "pr.focusDescriptionInput",
					"when": "github:pullRequestDescriptionVisible"
				},
				{
					"command": "pr.showDiffSinceLastReview",
					"when": "false"
				},
				{
					"command": "pr.showDiffAll",
					"when": "false"
				},
				{
					"command": "pr.closeRelatedEditors",
					"when": "gitHubOpenRepositoryCount != 0"
				},
				{
					"command": "pr.toggleEditorCommentingOn",
					"when": "false"
				},
				{
					"command": "pr.toggleEditorCommentingOff",
					"when": "false"
				},
				{
					"command": "review.suggestDiff",
					"when": "false"
				},
				{
					"command": "review.approve",
					"when": "false"
				},
				{
					"command": "review.comment",
					"when": "false"
				},
				{
					"command": "review.requestChanges",
					"when": "false"
				},
				{
					"command": "review.approveOnDotCom",
					"when": "false"
				},
				{
					"command": "review.requestChangesOnDotCom",
					"when": "false"
				},
				{
					"command": "review.approveDescription",
					"when": "false"
				},
				{
					"command": "review.commentDescription",
					"when": "false"
				},
				{
					"command": "review.requestChangesDescription",
					"when": "false"
				},
				{
					"command": "review.approveOnDotComDescription",
					"when": "false"
				},
				{
					"command": "review.requestChangesOnDotComDescription",
					"when": "false"
				},
				{
					"command": "review.createSuggestionsFromChanges",
					"when": "false"
				},
				{
					"command": "review.createSuggestionFromChange",
					"when": "activeEditor == workbench.editors.textDiffEditor && (resourcePath in github:unviewedFiles || resourcePath in github:viewedFiles)"
				},
				{
					"command": "pr.refreshList",
					"when": "gitHubOpenRepositoryCount != 0 && github:authenticated && github:hasGitHubRemotes"
				},
				{
					"command": "pr.setFileListLayoutAsTree",
					"when": "false"
				},
				{
					"command": "pr.setFileListLayoutAsFlat",
					"when": "false"
				},
				{
					"command": "pr.refreshChanges",
					"when": "false"
				},
				{
					"command": "pr.signin",
					"when": "gitHubOpenRepositoryCount != 0 && github:hasGitHubRemotes"
				},
				{
					"command": "pr.signinNoEnterprise",
					"when": "false"
				},
				{
					"command": "pr.signinenterprise",
					"when": "gitHubOpenRepositoryCount != 0 && github:hasGitHubRemotes"
				},
				{
					"command": "pr.signinAndRefreshList",
					"when": "false"
				},
				{
					"command": "pr.copyCommitHash",
					"when": "false"
				},
				{
					"command": "pr.createComment",
					"when": "false"
				},
				{
					"command": "pr.createSingleComment",
					"when": "false"
				},
				{
					"command": "pr.makeSuggestion",
					"when": "false"
				},
				{
					"command": "pr.startReview",
					"when": "false"
				},
				{
					"command": "pr.editComment",
					"when": "false"
				},
				{
					"command": "pr.cancelEditComment",
					"when": "false"
				},
				{
					"command": "pr.saveComment",
					"when": "false"
				},
				{
					"command": "pr.deleteComment",
					"when": "false"
				},
				{
					"command": "pr.unresolveReviewThread",
					"when": "false"
				},
				{
					"command": "pr.unresolveReviewThreadFromView",
					"when": "false"
				},
				{
					"command": "pr.resolveReviewThread",
					"when": "false"
				},
				{
					"command": "pr.openReview",
					"when": "false"
				},
				{
					"command": "pr.editQuery",
					"when": "false"
				},
				{
					"command": "pr.markFileAsViewed",
					"when": "false"
				},
				{
					"command": "pr.unmarkFileAsViewed",
					"when": "false"
				},
				{
					"command": "pr.checkoutByNumber",
					"when": "gitHubOpenRepositoryCount != 0 && github:initialized && github:authenticated"
				},
				{
					"command": "pr.collapseAllComments",
					"when": "false"
				},
				{
					"command": "pr.copyVscodeDevPrLink",
					"when": "github:inReviewMode && remoteName != codespaces && embedderIdentifier != github.dev"
				},
				{
					"command": "pr.goToNextDiffInPr",
					"when": "activeEditor == workbench.editors.textDiffEditor && resourcePath in github:unviewedFiles"
				},
				{
					"command": "pr.goToNextDiffInPr",
					"when": "activeEditor == workbench.editors.textDiffEditor && resourcePath in github:viewedFiles"
				},
				{
					"command": "pr.goToPreviousDiffInPr",
					"when": "activeEditor == workbench.editors.textDiffEditor && resourcePath in github:unviewedFiles"
				},
				{
					"command": "pr.goToPreviousDiffInPr",
					"when": "activeEditor == workbench.editors.textDiffEditor && resourcePath in github:viewedFiles"
				},
				{
					"command": "pr.copyCommentLink",
					"when": "false"
				},
				{
					"command": "pr.addAssigneesToNewPr",
					"when": "false"
				},
				{
					"command": "pr.addReviewersToNewPr",
					"when": "false"
				},
				{
					"command": "pr.addLabelsToNewPr",
					"when": "false"
				},
				{
					"command": "pr.addMilestoneToNewPr",
					"when": "false"
				},
				{
					"command": "pr.addProjectsToNewPr",
					"when": "false"
				},
				{
					"command": "pr.preReview",
					"when": "false"
				},
				{
					"command": "pr.addFileComment",
					"when": "false"
				},
				{
					"command": "review.diffWithPrHead",
					"when": "false"
				},
				{
					"command": "review.diffLocalWithPrHead",
					"when": "false"
				},
				{
					"command": "pr.createPrMenuCreate",
					"when": "false"
				},
				{
					"command": "pr.createPrMenuDraft",
					"when": "false"
				},
				{
					"command": "pr.createPrMenuMergeWhenReady",
					"when": "false"
				},
				{
					"command": "pr.createPrMenuMerge",
					"when": "false"
				},
				{
					"command": "pr.createPrMenuSquash",
					"when": "false"
				},
				{
					"command": "pr.createPrMenuRebase",
					"when": "false"
				},
				{
					"command": "pr.refreshComments",
					"when": "gitHubOpenRepositoryCount != 0"
				},
				{
					"command": "pr.resolveConflict",
					"when": "false"
				},
				{
					"command": "pr.acceptMerge",
					"when": "isMergeResultEditor && mergeEditorBaseUri =~ /^(githubpr|gitpr):/"
				},
				{
					"command": "issue.openDescription",
					"when": "false"
				},
				{
					"command": "issue.copyGithubPermalink",
					"when": "github:hasGitHubRemotes"
				},
				{
					"command": "issue.copyGithubHeadLink",
					"when": "github:hasGitHubRemotes"
				},
				{
					"command": "issue.copyMarkdownGithubPermalink",
					"when": "github:hasGitHubRemotes"
				},
				{
					"command": "issue.openGithubPermalink",
					"when": "github:hasGitHubRemotes"
				},
				{
					"command": "issue.openIssue",
					"when": "false"
				},
				{
					"command": "issue.copyIssueNumber",
					"when": "false"
				},
				{
					"command": "issue.copyIssueUrl",
					"when": "false"
				},
				{
					"command": "issue.refresh",
					"when": "false"
				},
				{
					"command": "issue.suggestRefresh",
					"when": "false"
				},
				{
					"command": "issue.startWorking",
					"when": "false"
				},
				{
					"command": "issue.startWorkingBranchDescriptiveTitle",
					"when": "false"
				},
				{
					"command": "issue.continueWorking",
					"when": "false"
				},
				{
					"command": "issue.startWorkingBranchPrompt",
					"when": "false"
				},
				{
					"command": "issue.stopWorking",
					"when": "false"
				},
				{
					"command": "issue.stopWorkingBranchDescriptiveTitle",
					"when": "false"
				},
				{
					"command": "issue.statusBar",
					"when": "false"
				},
				{
					"command": "issue.getCurrent",
					"when": "false"
				},
				{
					"command": "issue.editQuery",
					"when": "false"
				},
				{
					"command": "issue.createIssue",
					"when": "github:hasGitHubRemotes && github:authenticated"
				},
				{
					"command": "issue.createIssueFromFile",
					"when": "false"
				},
				{
					"command": "issue.issueCompletion",
					"when": "false"
				},
				{
					"command": "issue.userCompletion",
					"when": "false"
				},
				{
					"command": "issue.signinAndRefreshList",
					"when": "false"
				},
				{
					"command": "issue.goToLinkedCode",
					"when": "false"
				},
				{
					"command": "issue.copyGithubDevLinkWithoutRange",
					"when": "false"
				},
				{
					"command": "issue.copyGithubDevLinkFile",
					"when": "false"
				},
				{
					"command": "issue.copyGithubDevLink",
					"when": "false"
				},
				{
					"command": "issue.copyGithubPermalinkWithoutRange",
					"when": "false"
				},
				{
					"command": "issue.copyMarkdownGithubPermalinkWithoutRange",
					"when": "false"
				},
				{
					"command": "issue.copyGithubHeadLinkWithoutRange",
					"when": "false"
				},
				{
					"command": "pr.refreshActivePullRequest",
					"when": "false"
				},
				{
					"command": "pr.applySuggestion",
					"when": "false"
				},
				{
					"command": "pr.applySuggestionWithCopilot",
					"when": "false"
				},
				{
					"command": "pr.openPullsWebsite",
					"when": "github:hasGitHubRemotes"
				},
				{
					"command": "issues.openIssuesWebsite",
					"when": "github:hasGitHubRemotes"
				},
				{
					"command": "issue.chatSummarizeIssue",
					"when": "false"
				},
				{
					"command": "issue.chatSuggestFix",
					"when": "false"
				},
				{
					"command": "notifications.sortByTimestamp",
					"when": "false"
				},
				{
					"command": "notifications.sortByPriority",
					"when": "false"
				},
				{
					"command": "notifications.loadMore",
					"when": "false"
				},
				{
					"command": "notifications.refresh",
					"when": "false"
				},
				{
					"command": "notification.openOnGitHub",
					"when": "false"
				},
				{
					"command": "notification.markAsRead",
					"when": "false"
				},
				{
					"command": "notification.markAsDone",
					"when": "false"
				},
				{
					"command": "notification.chatSummarizeNotification",
					"when": "false"
				},
				{
					"command": "review.copyPrLink",
					"when": "github:inReviewMode"
				}
			],
			"view/title": [
				{
					"command": "pr.create",
					"when": "gitHubOpenRepositoryCount != 0 && github:initialized && view == pr:github",
					"group": "navigation@1"
				},
				{
					"command": "pr.refreshList",
					"when": "gitHubOpenRepositoryCount != 0 && github:initialized && view == pr:github",
					"group": "navigation@2"
				},
				{
					"command": "pr.openPullsWebsite",
					"when": "gitHubOpenRepositoryCount != 0 && github:initialized && view == pr:github",
					"group": "overflow@1"
				},
				{
					"command": "pr.checkoutByNumber",
					"when": "gitHubOpenRepositoryCount != 0 && github:initialized && view == pr:github",
					"group": "overflow@2"
				},
				{
					"command": "pr.configurePRViewlet",
					"when": "gitHubOpenRepositoryCount != 0 && github:initialized && view == pr:github",
					"group": "overflow@3"
				},
				{
					"command": "pr.refreshChanges",
					"when": "view == prStatus:github",
					"group": "navigation@2"
				},
				{
					"command": "pr.setFileListLayoutAsTree",
					"when": "view == prStatus:github && fileListLayout:flat",
					"group": "navigation1"
				},
				{
					"command": "pr.setFileListLayoutAsFlat",
					"when": "view == prStatus:github && !fileListLayout:flat",
					"group": "navigation1"
				},
				{
					"command": "pr.toggleEditorCommentingOn",
					"when": "view == prStatus:github && !commentingEnabled",
					"group": "navigation@0"
				},
				{
					"command": "pr.toggleEditorCommentingOff",
					"when": "view == prStatus:github && commentingEnabled",
					"group": "navigation@0"
				},
				{
					"command": "issue.createIssue",
					"when": "view == issues:github && github:hasGitHubRemotes",
					"group": "navigation@1"
				},
				{
					"command": "issue.refresh",
					"when": "view == issues:github",
					"group": "navigation@2"
				},
				{
					"command": "issues.openIssuesWebsite",
					"when": "gitHubOpenRepositoryCount != 0 && github:initialized && view == issues:github",
					"group": "overflow@1"
				},
				{
					"command": "pr.configurePRViewlet",
					"when": "gitHubOpenRepositoryCount != 0 && github:initialized && view == issues:github",
					"group": "overflow@2"
				},
				{
					"command": "pr.refreshActivePullRequest",
					"when": "view == github:activePullRequest && github:hasGitHubRemotes",
					"group": "navigation@1"
				},
				{
					"command": "pr.openDescription",
					"when": "view == github:activePullRequest && github:hasGitHubRemotes",
					"group": "navigation@2"
				},
				{
					"command": "pr.openPullRequestOnGitHub",
					"when": "view == github:activePullRequest && github:hasGitHubRemotes",
					"group": "navigation@3"
				},
				{
					"command": "pr.addAssigneesToNewPr",
					"when": "view == github:createPullRequestWebview && github:createPrPermissions != READ && github:createPrPermissions",
					"group": "navigation@1"
				},
				{
					"command": "pr.addReviewersToNewPr",
					"when": "view == github:createPullRequestWebview && github:createPrPermissions != READ && github:createPrPermissions",
					"group": "navigation@2"
				},
				{
					"command": "pr.addLabelsToNewPr",
					"when": "view == github:createPullRequestWebview && github:createPrPermissions != READ && github:createPrPermissions",
					"group": "navigation@3"
				},
				{
					"command": "pr.addMilestoneToNewPr",
					"when": "view == github:createPullRequestWebview && github:createPrPermissions != READ && github:createPrPermissions",
					"group": "navigation@4"
				},
				{
					"command": "pr.addProjectsToNewPr",
					"when": "view == github:createPullRequestWebview && github:createPrPermissions != READ && github:createPrPermissions",
					"group": "navigation@5"
				},
				{
					"command": "pr.refreshComments",
					"when": "view == workbench.panel.comments",
					"group": "navigation"
				},
				{
					"command": "notifications.sortByTimestamp",
					"when": "gitHubOpenRepositoryCount != 0 && github:initialized && view == notifications:github",
					"group": "sortNotifications@1"
				},
				{
					"command": "notifications.sortByPriority",
					"when": "gitHubOpenRepositoryCount != 0 && github:initialized && view == notifications:github",
					"group": "sortNotifications@2"
				},
				{
					"command": "notifications.refresh",
					"when": "gitHubOpenRepositoryCount != 0 && github:initialized && view == notifications:github",
					"group": "navigation@1"
				}
			],
			"view/item/context": [
				{
					"command": "pr.pick",
					"when": "view == pr:github && viewItem =~ /(pullrequest(:local)?:nonactive)/",
					"group": "1_pullrequest@1"
				},
				{
					"command": "pr.exit",
					"when": "view == pr:github && viewItem =~ /pullrequest(:local)?:active/",
					"group": "1_pullrequest@1"
				},
				{
					"command": "pr.pickOnVscodeDev",
					"when": "view == pr:github && viewItem =~ /pullrequest(:local)?:nonactive/ && (!isWeb || remoteName != codespaces && virtualWorkspace != vscode-vfs)",
					"group": "1_pullrequest@2"
				},
				{
					"command": "pr.openChanges",
					"when": "view =~ /(pr|prStatus):github/ && viewItem =~ /(pullrequest|description)/ && config.multiDiffEditor.experimental.enabled",
					"group": "2_pullrequest@1"
				},
				{
					"command": "pr.openDescriptionToTheSide",
					"group": "2_pullrequest@2",
					"when": "view =~ /(pr|prStatus):github/ && viewItem =~ /(pullrequest|description)/"
				},
				{
					"command": "pr.openPullRequestOnGitHub",
					"when": "view == pr:github && viewItem =~ /pullrequest/",
					"group": "2_pullrequest@3"
				},
				{
					"command": "pr.refreshPullRequest",
					"when": "view == pr:github && viewItem =~ /pullrequest/",
					"group": "3_pullrequest@1"
				},
				{
					"command": "pr.deleteLocalBranch",
					"when": "view == pr:github && viewItem =~ /pullrequest:local:nonactive/",
					"group": "4_pullrequest@4"
				},
				{
					"command": "pr.dismissNotification",
					"when": "view == pr:github && viewItem =~ /pullrequest(.*):notification/",
					"group": "4_pullrequest@5"
				},
				{
					"command": "issue.chatSummarizeIssue",
					"when": "view == pr:github && viewItem =~ /pullrequest/ && github.copilot-chat.activated && config.githubPullRequests.experimental.chat",
					"group": "5_pullrequest@2"
				},
				{
					"command": "pr.pick",
					"when": "view == pr:github && viewItem =~ /(pullrequest(:local)?:nonactive)/",
					"group": "inline@1"
				},
				{
					"command": "pr.openChanges",
					"when": "view =~ /prStatus:github/ && viewItem =~ /(description)/ && config.multiDiffEditor.experimental.enabled",
					"group": "inline@0"
				},
				{
					"command": "pr.showDiffSinceLastReview",
					"group": "inline@1",
					"when": "view =~ /(pr|prStatus):github/ && viewItem =~ /(pullrequest|description):(active|nonactive):hasChangesSinceReview:showingAllChanges/"
				},
				{
					"command": "pr.showDiffAll",
					"group": "inline@1",
					"when": "view =~ /(pr|prStatus):github/ && viewItem =~ /(pullrequest|description):(active|nonactive):hasChangesSinceReview:showingChangesSinceReview/"
				},
				{
					"command": "notification.chatSummarizeNotification",
					"group": "inline@1",
					"when": "view == notifications:github && (viewItem == 'Issue' || viewItem == 'PullRequest') && config.githubPullRequests.experimental.notificationsView && config.githubPullRequests.experimental.chat"
				},
				{
					"command": "notification.chatSummarizeNotification",
					"group": "issues_0@0",
					"when": "view == notifications:github && (viewItem == 'Issue' || viewItem == 'PullRequest') && config.githubPullRequests.experimental.notificationsView && config.githubPullRequests.experimental.chat"
				},
				{
					"command": "notification.openOnGitHub",
					"group": "issues_0@1",
					"when": "view == notifications:github && (viewItem == 'Issue' || viewItem == 'PullRequest') && config.githubPullRequests.experimental.notificationsView"
				},
				{
					"command": "notification.markAsRead",
					"group": "inline@3",
					"when": "view == notifications:github && (viewItem == 'Issue' || viewItem == 'PullRequest') && config.githubPullRequests.experimental.notificationsView"
				},
				{
					"command": "notification.markAsRead",
					"group": "issues_0@2",
					"when": "view == notifications:github && (viewItem == 'Issue' || viewItem == 'PullRequest') && config.githubPullRequests.experimental.notificationsView"
				},
				{
					"command": "notification.markAsDone",
					"group": "inline@4",
					"when": "view == notifications:github && (viewItem == 'Issue' || viewItem == 'PullRequest') && config.githubPullRequests.experimental.notificationsView"
				},
				{
					"command": "notification.markAsDone",
					"group": "issues_0@3",
					"when": "view == notifications:github && (viewItem == 'Issue' || viewItem == 'PullRequest') && config.githubPullRequests.experimental.notificationsView"
				},
				{
					"command": "pr.openPullRequestOnGitHub",
					"group": "inline@3",
					"when": "view == prStatus:github && viewItem =~ /description/ && github:activePRCount >= 2"
				},
				{
					"command": "pr.copyCommitHash",
					"when": "view == prStatus:github && viewItem =~ /commit/"
				},
				{
					"command": "review.openFile",
					"group": "inline@0",
					"when": "openDiffOnClick && showInlineOpenFileAction && view == prStatus:github && viewItem =~ /filechange(?!:DELETE)/"
				},
				{
					"command": "pr.openDiffView",
					"group": "inline@0",
					"when": "!openDiffOnClick && showInlineOpenFileAction && view == prStatus:github && viewItem =~ /filechange(?!:DELETE)/"
				},
				{
					"command": "pr.openFileOnGitHub",
					"when": "view =~ /(pr|prStatus):github/ && viewItem =~ /filechange/",
					"group": "0_open@0"
				},
				{
					"command": "pr.openOriginalFile",
					"when": "view =~ /(pr|prStatus):github/ && viewItem =~ /filechange:MODIFY/",
					"group": "0_open@1"
				},
				{
					"command": "pr.openModifiedFile",
					"when": "view =~ /(pr|prStatus):github/ && viewItem =~ /filechange:MODIFY/",
					"group": "0_open@2"
				},
				{
					"command": "review.diffWithPrHead",
					"group": "1_diff@0",
					"when": "openDiffOnClick && view == prStatus:github && viewItem =~ /filechange(?!:DELETE)/"
				},
				{
					"command": "review.diffLocalWithPrHead",
					"group": "1_diff@1",
					"when": "openDiffOnClick && view == prStatus:github && viewItem =~ /filechange(?!:DELETE)/"
				},
				{
					"command": "pr.editQuery",
					"when": "view == pr:github && viewItem == query",
					"group": "inline"
				},
				{
					"command": "pr.editQuery",
					"when": "view == pr:github && viewItem == query"
				},
				{
<<<<<<< HEAD
					"command": "issue.chatSummarizeIssue",
					"when": "view == issues:github && viewItem =~ /^(link)?(current|continue)?issue/ && github.copilot-chat.activated && config.githubPullRequests.experimental.chat",
					"group": "inline@0"
				},
				{
					"command": "issue.chatSummarizeIssue",
					"when": "view == pr:github && viewItem =~ /pullrequest/ && github.copilot-chat.activated && config.githubPullRequests.experimental.chat",
					"group": "inline@0"
=======
					"command": "issue.openIssue",
					"when": "view == issues:github && viewItem =~ /^(link)?(current|continue)?issue/",
					"group": "inline@1"
>>>>>>> 77124467
				},
				{
					"command": "issue.openIssue",
					"when": "view == issues:github && viewItem =~ /^(link)?(current|continue)?issue/",
					"group": "issues_0@1"
				},
				{
					"command": "issue.goToLinkedCode",
					"when": "view == issues:github && viewItem =~ /^link(current|continue)?issue/",
					"group": "issues_0@0"
				},
				{
					"command": "issue.startWorking",
					"when": "view == issues:github && viewItem =~ /^(link)?issue/ && config.githubIssues.useBranchForIssues != on",
					"group": "inline@2"
				},
				{
					"command": "issue.startWorkingBranchDescriptiveTitle",
					"when": "view == issues:github && viewItem =~ /^(link)?issue/ && config.githubIssues.useBranchForIssues == on",
					"group": "inline@2"
				},
				{
					"command": "issue.startWorking",
					"when": "view == issues:github && viewItem =~ /^(link)?continueissue/ && config.githubIssues.useBranchForIssues != on",
					"group": "inline@2"
				},
				{
					"command": "issue.startWorkingBranchDescriptiveTitle",
					"when": "view == issues:github && viewItem =~ /^(link)?continueissue/ && config.githubIssues.useBranchForIssues == on",
					"group": "inline@2"
				},
				{
					"command": "issue.startWorking",
					"alt": "issue.startWorkingBranchPrompt",
					"when": "view == issues:github && viewItem =~ /^(link)?issue/",
					"group": "issues_0@2"
				},
				{
					"command": "issue.continueWorking",
					"when": "view == issues:github && viewItem =~ /^(link)?continueissue/",
					"group": "issues_0@2"
				},
				{
					"command": "pr.create",
					"when": "view == issues:github && viewItem =~ /^(link)?currentissue/",
					"group": "issues_0@2"
				},
				{
					"command": "issue.stopWorking",
					"when": "view == issues:github && viewItem =~ /^(link)?currentissue/",
					"group": "issues_0@3"
				},
				{
					"command": "issue.stopWorking",
					"when": "view == issues:github && viewItem =~ /^(link)?currentissue/ && config.githubIssues.useBranchForIssues != on",
					"group": "inline@1"
				},
				{
					"command": "issue.stopWorkingBranchDescriptiveTitle",
					"when": "view == issues:github && viewItem =~ /^(link)?currentissue/ && config.githubIssues.useBranchForIssues == on",
					"group": "inline@1"
				},
				{
					"command": "issue.chatSummarizeIssue",
					"when": "view == issues:github && viewItem =~ /^(link)?(current|continue)?issue/ && github.copilot-chat.activated && config.githubPullRequests.experimental.chat",
					"group": "issues_1@0"
				},
				{
					"command": "issue.chatSuggestFix",
					"when": "view == issues:github && viewItem =~ /^(link)?(current|continue)?issue/ && github.copilot-chat.activated && config.githubPullRequests.experimental.chat",
					"group": "issues_1@1"
				},
				{
					"command": "issue.copyIssueNumber",
					"when": "view == issues:github && viewItem =~ /^(link)?(current|continue)?issue/",
					"group": "issues_2@1"
				},
				{
					"command": "issue.copyIssueUrl",
					"when": "view == issues:github && viewItem =~ /^(link)?(current|continue)?issue/",
					"group": "issues_2@2"
				},
				{
					"command": "issue.editQuery",
					"when": "view == issues:github && viewItem == query",
					"group": "inline"
				},
				{
					"command": "issue.editQuery",
					"when": "view == issues:github && viewItem == query"
				}
			],
			"commentsView/commentThread/context": [
				{
					"command": "pr.diffOutdatedCommentWithHead",
					"group": "inline@0",
					"when": "commentController =~ /^github-(browse|review)/ && commentThread =~ /outdated/"
				},
				{
					"command": "pr.resolveReviewThread",
					"group": "inline@1",
					"when": "commentController =~ /^github-(browse|review)/ && commentThread =~ /canResolve/"
				},
				{
					"command": "pr.unresolveReviewThreadFromView",
					"group": "inline@1",
					"when": "commentController =~ /^github-(browse|review)/ && commentThread =~ /canUnresolve/"
				},
				{
					"command": "pr.diffOutdatedCommentWithHead",
					"group": "context@0",
					"when": "commentController =~ /^github-(browse|review)/ && commentThread =~ /outdated/"
				},
				{
					"command": "pr.resolveReviewThread",
					"group": "context@1",
					"when": "commentController =~ /^github-(browse|review)/ && commentThread =~ /canResolve/"
				},
				{
					"command": "pr.unresolveReviewThreadFromView",
					"group": "context@1",
					"when": "commentController =~ /^github-(browse|review)/ && commentThread =~ /canUnresolve/"
				}
			],
			"editor/title": [
				{
					"command": "review.openFile",
					"group": "navigation",
					"when": "resourceScheme =~ /^review$/ && isInDiffEditor"
				},
				{
					"command": "review.openLocalFile",
					"group": "navigation",
					"when": "resourceScheme =~ /^review$/ && !isInDiffEditor"
				},
				{
					"command": "issue.createIssueFromFile",
					"group": "navigation",
					"when": "resourceFilename == NewIssue.md"
				},
				{
					"command": "pr.markFileAsViewed",
					"group": "navigation",
					"when": "resourceScheme != pr && resourceScheme != review && resourceScheme != filechange && resourcePath in github:unviewedFiles"
				},
				{
					"command": "pr.unmarkFileAsViewed",
					"group": "navigation",
					"when": "resourceScheme != pr && resourceScheme != review && resourceScheme != filechange && resourcePath in github:viewedFiles"
				},
				{
					"command": "pr.openDiffViewFromEditor",
					"group": "navigation",
					"when": "!isInDiffEditor && resourceScheme != pr && resourceScheme != review && resourceScheme != filechange && resourcePath in github:unviewedFiles"
				},
				{
					"command": "pr.openDiffViewFromEditor",
					"group": "navigation",
					"when": "!isInDiffEditor && resourceScheme != pr && resourceScheme != review && resourceScheme != filechange && resourcePath in github:viewedFiles"
				},
				{
					"command": "pr.addFileComment",
					"group": "navigation",
					"when": "(resourceScheme == pr) || (resourcePath in github:viewedFiles) || (resourcePath in github:unviewedFiles)"
				}
			],
			"editor/content": [
				{
					"command": "pr.acceptMerge",
					"when": "isMergeResultEditor && mergeEditorBaseUri =~ /^(githubpr|gitpr):/"
				}
			],
			"scm/title": [
				{
					"command": "review.suggestDiff",
					"when": "scmProvider =~ /^git|^remoteHub:github/ && scmProviderRootUri in github:reposInReviewMode",
					"group": "inline"
				},
				{
					"command": "pr.create",
					"when": "scmProvider =~ /^git|^remoteHub:github/ && scmProviderRootUri in github:reposNotInReviewMode",
					"group": "navigation"
				}
			],
			"scm/resourceGroup/context": [
				{
					"command": "review.createSuggestionsFromChanges",
					"when": "scmProviderRootUri in github:reposInReviewMode && scmProvider =~ /^git|^remoteHub:github/ && scmResourceGroup == workingTree",
					"group": "inline@-2"
				}
			],
			"scm/resourceState/context": [
				{
					"command": "review.createSuggestionsFromChanges",
					"when": "scmProviderRootUri in github:reposInReviewMode && scmProvider =~ /^git|^remoteHub:github/ && scmResourceGroup == workingTree",
					"group": "1_modification@5"
				}
			],
			"comments/commentThread/context": [
				{
					"command": "pr.createComment",
					"group": "inline@1",
					"when": "(commentController =~ /^github-browse/ && prInDraft) || (commentController =~ /^github-review/ && reviewInDraftMode)"
				},
				{
					"command": "pr.createSingleComment",
					"group": "inline@1",
					"when": "config.githubPullRequests.defaultCommentType != review && ((commentController =~ /^github-browse/ && !prInDraft) || (commentController =~ /^github-review/ && !reviewInDraftMode))"
				},
				{
					"command": "pr.startReview",
					"group": "inline@1",
					"when": "config.githubPullRequests.defaultCommentType == review && ((commentController =~ /^github-browse/ && !prInDraft) || (commentController =~ /^github-review/ && !reviewInDraftMode))"
				},
				{
					"command": "pr.startReview",
					"group": "inline@2",
					"when": "config.githubPullRequests.defaultCommentType != review && ((commentController =~ /^github-browse/ && !prInDraft) || (commentController =~ /^github-review/ && !reviewInDraftMode))"
				},
				{
					"command": "pr.createSingleComment",
					"group": "inline@2",
					"when": "config.githubPullRequests.defaultCommentType == review && ((commentController =~ /^github-browse/ && !prInDraft) || commentController =~ /^github-review/ && !reviewInDraftMode)"
				}
			],
			"comments/comment/editorActions": [
				{
					"command": "pr.makeSuggestion",
					"group": "inline@3",
					"when": "commentController =~ /^github-(browse|review)/ && !github:activeCommentHasSuggestion"
				}
			],
			"comments/commentThread/additionalActions": [
				{
					"command": "pr.resolveReviewThread",
					"group": "inline@1",
					"when": "commentController =~ /^github-(browse|review)/ && commentThread =~ /canResolve/"
				},
				{
					"command": "pr.unresolveReviewThread",
					"group": "inline@1",
					"when": "commentController =~ /^github-(browse|review)/ && commentThread =~ /canUnresolve/"
				},
				{
					"command": "pr.openReview",
					"group": "inline@2",
					"when": "(commentController =~ /^github-browse/ && prInDraft) || (commentController =~ /^github-review/ && reviewInDraftMode)"
				}
			],
			"comments/commentThread/title/context": [
				{
					"command": "pr.resolveReviewThread",
					"group": "inline@3",
					"when": "commentController =~ /^github-(browse|review)/ && commentThread =~ /canResolve/"
				},
				{
					"command": "pr.unresolveReviewThread",
					"group": "inline@3",
					"when": "commentController =~ /^github-(browse|review)/ && commentThread =~ /canUnresolve/"
				}
			],
			"comments/commentThread/comment/context": [
				{
					"command": "pr.resolveReviewThread",
					"when": "commentController =~ /^github-(browse|review)/ && commentThread =~ /canResolve/"
				},
				{
					"command": "pr.unresolveReviewThread",
					"when": "commentController =~ /^github-(browse|review)/ && commentThread =~ /canUnresolve/"
				},
				{
					"command": "pr.applySuggestion",
					"when": "commentController =~ /^github-review/ && comment =~ /hasSuggestion/"
				},
				{
					"command": "pr.applySuggestionWithCopilot",
					"when": "commentController =~ /^github-review/ && !(comment =~ /hasSuggestion/)"
				}
			],
			"comments/comment/title": [
				{
					"command": "pr.copyCommentLink",
					"group": "inline@1",
					"when": "commentController =~ /^github-(browse|review)/ && comment =~ /canEdit/"
				},
				{
					"command": "pr.applySuggestion",
					"group": "inline@0",
					"when": "commentController =~ /^github-review/ && comment =~ /hasSuggestion/"
				},
				{
					"command": "pr.applySuggestionWithCopilot",
					"group": "inline@0",
					"when": "commentController =~ /^github-review/ && !(comment =~ /hasSuggestion/)"
				},
				{
					"command": "pr.editComment",
					"group": "inline@2",
					"when": "commentController =~ /^github-(browse|review)/ && comment =~ /canEdit/"
				},
				{
					"command": "pr.deleteComment",
					"group": "inline@3",
					"when": "commentController =~ /^github-(browse|review)/ && comment =~ /canDelete/"
				}
			],
			"comments/commentThread/title": [
				{
					"command": "pr.refreshComments",
					"group": "0_refresh@0",
					"when": "commentController =~ /^github-(browse|review)/"
				},
				{
					"command": "pr.collapseAllComments",
					"group": "1_collapse@0",
					"when": "commentController =~ /^github-(browse|review)/"
				}
			],
			"comments/comment/context": [
				{
					"command": "pr.saveComment",
					"group": "inline@1",
					"when": "commentController =~ /^github-(browse|review)/"
				},
				{
					"command": "pr.cancelEditComment",
					"group": "inline@2",
					"when": "commentController =~ /^github-(browse|review)/"
				}
			],
			"editor/context/copy": [
				{
					"command": "issue.copyGithubPermalink",
					"when": "github:hasGitHubRemotes",
					"group": "3_githubPullRequests@0"
				},
				{
					"command": "issue.copyMarkdownGithubPermalink",
					"when": "github:hasGitHubRemotes",
					"group": "3_githubPullRequests@1"
				},
				{
					"command": "issue.copyGithubHeadLink",
					"when": "github:hasGitHubRemotes",
					"group": "3_githubPullRequests@2"
				}
			],
			"editor/context/share": [
				{
					"command": "issue.copyGithubPermalink",
					"when": "github:hasGitHubRemotes",
					"group": "1_githubPullRequests@0"
				},
				{
					"command": "issue.copyMarkdownGithubPermalink",
					"when": "github:hasGitHubRemotes",
					"group": "1_githubPullRequests@1"
				},
				{
					"command": "issue.copyGithubHeadLink",
					"when": "github:hasGitHubRemotes",
					"group": "1_githubPullRequests@2"
				},
				{
					"command": "issue.copyGithubDevLink",
					"when": "github:hasGitHubRemotes && remoteName == codespaces && isWeb || github:hasGitHubRemotes && embedderIdentifier == github.dev",
					"group": "0_vscode@0"
				}
			],
			"editor/context": [
				{
					"command": "review.createSuggestionFromChange",
					"when": "activeEditor == workbench.editors.textDiffEditor && (resourcePath in github:unviewedFiles || resourcePath in github:viewedFiles)",
					"group": "2_git@6"
				}
			],
			"file/share": [
				{
					"command": "issue.copyGithubPermalink",
					"when": "github:hasGitHubRemotes",
					"group": "1_githubPullRequests@0"
				},
				{
					"command": "pr.copyVscodeDevPrLink",
					"when": "github:hasGitHubRemotes && github:inReviewMode && remoteName != codespaces && embedderIdentifier != github.dev",
					"group": "1_githubPullRequests@1"
				},
				{
					"command": "issue.copyMarkdownGithubPermalink",
					"when": "github:hasGitHubRemotes",
					"group": "1_githubPullRequests@2"
				},
				{
					"command": "issue.copyGithubHeadLink",
					"when": "github:hasGitHubRemotes",
					"group": "1_githubPullRequests@3"
				},
				{
					"command": "issue.copyGithubDevLinkFile",
					"when": "github:hasGitHubRemotes && remoteName == codespaces && isWeb || github:hasGitHubRemotes && embedderIdentifier == github.dev",
					"group": "0_vscode@0"
				}
			],
			"editor/lineNumber/context": [
				{
					"command": "issue.copyGithubPermalink",
					"when": "github:hasGitHubRemotes && activeEditor == workbench.editors.files.textFileEditor && config.editor.lineNumbers == on",
					"group": "1_cutcopypaste@3"
				},
				{
					"command": "issue.copyMarkdownGithubPermalink",
					"when": "github:hasGitHubRemotes && activeEditor == workbench.editors.files.textFileEditor && config.editor.lineNumbers == on",
					"group": "1_cutcopypaste@4"
				},
				{
					"command": "issue.copyGithubHeadLink",
					"when": "github:hasGitHubRemotes && activeEditor == workbench.editors.files.textFileEditor && config.editor.lineNumbers == on",
					"group": "1_cutcopypaste@5"
				},
				{
					"command": "issue.copyGithubDevLink",
					"when": "github:hasGitHubRemotes && remoteName == codespaces && isWeb || github:hasGitHubRemotes && embedderIdentifier == github.dev",
					"group": "1_cutcopypaste@0"
				}
			],
			"editor/title/context": [
				{
					"command": "pr.closeRelatedEditors",
					"when": "resourceScheme == 'pr' || resourceScheme == 'review' || resourcePath in github:unviewedFiles || resourcePath in github:viewedFiles",
					"group": "1_close@60"
				}
			],
			"editor/title/context/share": [
				{
					"command": "issue.copyGithubPermalinkWithoutRange",
					"when": "github:hasGitHubRemotes",
					"group": "1_githubPullRequests@10"
				},
				{
					"command": "issue.copyMarkdownGithubPermalinkWithoutRange",
					"when": "github:hasGitHubRemotes",
					"group": "1_githubPullRequests@11"
				},
				{
					"command": "issue.copyGithubHeadLinkWithoutRange",
					"when": "github:hasGitHubRemotes",
					"group": "1_githubPullRequests@12"
				},
				{
					"command": "issue.copyGithubDevLinkWithoutRange",
					"when": "github:hasGitHubRemotes && remoteName == codespaces && isWeb || github:hasGitHubRemotes && embedderIdentifier == github.dev",
					"group": "0_vscode@0"
				}
			],
			"explorer/context/share": [
				{
					"command": "issue.copyGithubPermalinkWithoutRange",
					"when": "github:hasGitHubRemotes",
					"group": "5_githubPulLRequests@10"
				},
				{
					"command": "issue.copyMarkdownGithubPermalinkWithoutRange",
					"when": "github:hasGitHubRemotes",
					"group": "5_githubPulLRequests@11"
				},
				{
					"command": "issue.copyGithubHeadLinkWithoutRange",
					"when": "github:hasGitHubRemotes",
					"group": "5_githubPulLRequests@12"
				},
				{
					"command": "issue.copyGithubDevLinkWithoutRange",
					"when": "github:hasGitHubRemotes && remoteName == codespaces && isWeb || github:hasGitHubRemotes && embedderIdentifier == github.dev",
					"group": "0_vscode@0"
				}
			],
			"menuBar/edit/copy": [
				{
					"command": "issue.copyGithubPermalink",
					"when": "github:hasGitHubRemotes"
				},
				{
					"command": "issue.copyMarkdownGithubPermalink",
					"when": "github:hasGitHubRemotes"
				}
			],
			"remoteHub/pullRequest": [
				{
					"command": "pr.create",
					"when": "scmProvider =~ /^remoteHub:github/",
					"group": "1_modification@0"
				}
			],
			"webview/context": [
				{
					"command": "pr.createPrMenuCreate",
					"when": "webviewId == 'github:createPullRequestWebview' && github:createPrMenu",
					"group": "0_create@0"
				},
				{
					"command": "pr.createPrMenuDraft",
					"when": "webviewId == 'github:createPullRequestWebview' && github:createPrMenu && github:createPrMenuDraft",
					"group": "0_create@1"
				},
				{
					"command": "pr.createPrMenuMergeWhenReady",
					"when": "webviewId == 'github:createPullRequestWebview' && github:createPrMenu && github:createPrMenuMergeWhenReady",
					"group": "1_create@0"
				},
				{
					"command": "pr.createPrMenuMerge",
					"when": "webviewId == 'github:createPullRequestWebview' && github:createPrMenu && github:createPrMenuMerge",
					"group": "1_create@0"
				},
				{
					"command": "pr.createPrMenuSquash",
					"when": "webviewId == 'github:createPullRequestWebview' && github:createPrMenu && github:createPrMenuSquash",
					"group": "1_create@1"
				},
				{
					"command": "pr.createPrMenuRebase",
					"when": "webviewId == 'github:createPullRequestWebview' && github:createPrMenu && github:createPrMenuRebase",
					"group": "1_create@2"
				},
				{
					"command": "review.approve",
					"when": "webviewId == 'github:activePullRequest' && github:reviewCommentMenu && github:reviewCommentApprove"
				},
				{
					"command": "review.comment",
					"when": "webviewId == 'github:activePullRequest' && github:reviewCommentMenu && github:reviewCommentComment"
				},
				{
					"command": "review.requestChanges",
					"when": "webviewId == 'github:activePullRequest' && github:reviewCommentMenu && github:reviewCommentRequestChanges"
				},
				{
					"command": "review.approveOnDotCom",
					"when": "webviewId == 'github:activePullRequest' && github:reviewCommentMenu && github:reviewCommentApproveOnDotCom"
				},
				{
					"command": "review.requestChangesOnDotCom",
					"when": "webviewId == 'github:activePullRequest' && github:reviewCommentMenu && github:reviewCommentRequestChangesOnDotCom"
				},
				{
					"command": "review.approveDescription",
					"when": "webviewId == PullRequestOverview && github:reviewCommentMenu && github:reviewCommentApprove"
				},
				{
					"command": "review.commentDescription",
					"when": "webviewId == PullRequestOverview && github:reviewCommentMenu && github:reviewCommentComment"
				},
				{
					"command": "review.requestChangesDescription",
					"when": "webviewId == PullRequestOverview && github:reviewCommentMenu && github:reviewCommentRequestChanges"
				},
				{
					"command": "review.approveOnDotComDescription",
					"when": "webviewId == PullRequestOverview && github:reviewCommentMenu && github:reviewCommentApproveOnDotCom"
				},
				{
					"command": "review.requestChangesOnDotComDescription",
					"when": "webviewId == PullRequestOverview && github:reviewCommentMenu && github:reviewCommentRequestChangesOnDotCom"
				}
			]
		},
		"colors": [
			{
				"id": "issues.newIssueDecoration",
				"defaults": {
					"dark": "#ffffff48",
					"light": "#00000048",
					"highContrast": "editor.foreground",
					"highContrastLight": "editor.foreground"
				},
				"description": "The color used for the assignees and labels fields in a new issue editor."
			},
			{
				"id": "issues.open",
				"defaults": {
					"dark": "#3FB950",
					"light": "#3FB950",
					"highContrast": "editor.foreground",
					"highContrastLight": "editor.foreground"
				},
				"description": "The color used for indicating that an issue is open."
			},
			{
				"id": "issues.closed",
				"defaults": {
					"dark": "#cb2431",
					"light": "#cb2431",
					"highContrast": "editor.foreground",
					"highContrastLight": "editor.foreground"
				},
				"description": "The color used for indicating that an issue is closed."
			},
			{
				"id": "pullRequests.merged",
				"defaults": {
					"dark": "#8957e5",
					"light": "#8957e5",
					"highContrast": "editor.background",
					"highContrastLight": "editor.background"
				},
				"description": "The color used for indicating that a pull request is merged."
			},
			{
				"id": "pullRequests.draft",
				"defaults": {
					"dark": "#6e7681",
					"light": "#6e7681",
					"highContrast": "editor.background",
					"highContrastLight": "editor.background"
				},
				"description": "The color used for indicating that a pull request is a draft."
			},
			{
				"id": "pullRequests.open",
				"defaults": {
					"dark": "issues.open",
					"light": "issues.open",
					"highContrast": "editor.background",
					"highContrastLight": "editor.background"
				},
				"description": "The color used for indicating that a pull request is open."
			},
			{
				"id": "pullRequests.closed",
				"defaults": {
					"dark": "issues.closed",
					"light": "issues.closed",
					"highContrast": "editor.background",
					"highContrastLight": "editor.background"
				},
				"description": "The color used for indicating that a pull request is closed."
			},
			{
				"id": "pullRequests.notification",
				"defaults": {
					"dark": "notificationsInfoIcon.foreground",
					"light": "notificationsInfoIcon.foreground",
					"highContrast": "editor.foreground",
					"highContrastLight": "editor.foreground"
				},
				"description": "The color used for indicating a notification on a pull request"
			}
		],
		"resourceLabelFormatters": [
			{
				"scheme": "review",
				"formatting": {
					"label": "${path}",
					"separator": "/",
					"workspaceSuffix": "GitHub",
					"stripPathStartingSeparator": true
				}
			}
		],
		"languageModelTools": [
			{
				"name": "github-pull-request_issue_fetch",
				"tags": [
					"github",
					"issues",
					"prs"
				],
				"toolReferenceName": "issue_fetch",
				"displayName": "%languageModelTools.github-pull-request_issue_fetch.displayName%",
				"modelDescription": "Get a GitHub issue/PR's details as a JSON object.",
				"icon": "$(info)",
				"canBeReferencedInPrompt": false,
				"inputSchema": {
					"type": "object",
					"properties": {
						"repo": {
							"type": "object",
							"description": "The repository to get the issue/PR from.",
							"properties": {
								"owner": {
									"type": "string",
									"description": "The owner of the repository to get the issue/PR from."
								},
								"name": {
									"type": "string",
									"description": "The name of the repository to get the issue/PR from."
								}
							},
							"required": [
								"owner",
								"name"
							]
						},
						"issueNumber": {
							"type": "number",
							"description": "The number of the issue/PR to get."
						}
					},
					"required": [
						"issueNumber"
					]
				},
				"when": "config.githubPullRequests.experimental.chat"
			},
			{
				"name": "github-pull-request_notification_fetch",
				"tags": [
					"github",
					"notification"
				],
				"toolReferenceName": "notification_fetch",
				"displayName": "%languageModelTools.github-pull-request_notification_fetch.displayName%",
				"modelDescription": "Get a GitHub notification's details as a JSON object.",
				"icon": "$(info)",
				"canBeReferencedInPrompt": false,
				"inputSchema": {
					"type": "object",
					"properties": {
						"thread_id": {
							"type": "string",
							"description": "The notification thread id."
						}
					},
					"required": [
						"thread_id"
					]
				},
				"when": "config.githubPullRequests.experimental.chat"
			},
			{
				"name": "github-pull-request_issue_summarize",
				"tags": [
					"github",
					"issues",
					"prs"
				],
				"toolReferenceName": "issue_summarize",
				"displayName": "%languageModelTools.github-pull-request_issue_summarize.displayName%",
				"modelDescription": "Summarizes a GitHub issue or pull request. A summary is a great way to describe an issue or pull request.",
				"icon": "$(info)",
				"canBeReferencedInPrompt": false,
				"inputSchema": {
					"type": "object",
					"properties": {
						"title": {
							"type": "string",
							"description": "The title of the issue/PR"
						},
						"body": {
							"type": "string",
							"description": "The body of the issue/PR"
						},
						"owner": {
							"type": "string",
							"description": "The owner of the repo in which the issue/PR is located"
						},
						"repo": {
							"type": "string",
							"description": "The repo in which the issue/PR is located"
						},
						"comments": {
							"type": "array",
							"items": {
								"type": "object",
								"properties": {
									"body": {
										"type": "string",
										"description": "The comment body"
									},
									"author": {
										"type": "string",
										"description": "The author of the comment"
									}
								}
							},
							"description": "The array of associated string comments"
						},
						"fileChanges": {
							"type": "array",
							"items": {
								"type": "object",
								"properties": {
									"fileName": {
										"type": "string",
										"description": "The name of the file of the change"
									},
									"patch": {
										"type": "string",
										"description": "The patch of the change"
									}
								}
							},
							"description": "For a PR, the array of associated file changes"
						}
					},
					"required": [
						"title",
						"body",
						"comments",
						"owner",
						"repo"
					]
				},
				"when": "config.githubPullRequests.experimental.chat"
			},
			{
				"name": "github-pull-request_notification_summarize",
				"tags": [
					"github",
					"notification"
				],
				"toolReferenceName": "notification_summarize",
				"displayName": "%languageModelTools.github-pull-request_notification_summarize.displayName%",
				"modelDescription": "Summarizes a GitHub notification. A summary is a great way to describe a notification.",
				"icon": "$(info)",
				"canBeReferencedInPrompt": false,
				"inputSchema": {
					"type": "object",
					"properties": {
						"lastReadAt": {
							"type": "string",
							"description": "The last read time of the notification."
						},
						"lastUpdatedAt": {
							"type": "string",
							"description": "The last updated time of the notification."
						},
						"unread": {
							"type": "boolean",
							"description": "Whether the notification is unread."
						},
						"title": {
							"type": "string",
							"description": "The title of the notification issue/PR"
						},
						"body": {
							"type": "string",
							"description": "The body of the notification issue/PR"
						},
						"owner": {
							"type": "string",
							"description": "The owner of the repo in which the issue/PR is located"
						},
						"repo": {
							"type": "string",
							"description": "The repo in which the issue/PR is located"
						},
						"comments": {
							"type": "array",
							"items": {
								"type": "object",
								"properties": {
									"body": {
										"type": "string",
										"description": "The comment body"
									},
									"author": {
										"type": "string",
										"description": "The author of the comment"
									}
								}
							},
							"description": "The array of unread comments under the issue/PR of the notification"
						},
						"threadId": {
							"type": "number",
							"description": "The thread id of the notification"
						},
						"notificationKey": {
							"type": "string",
							"description": "The key of the notification"
						},
						"itemNumber": {
							"type": "string",
							"description": "The number of the issue/PR in the notification"
						},
						"itemType": {
							"type": "string",
							"description": "The type of the item in the notification - whether it is an issue or a PR"
						},
						"fileChanges": {
							"type": "array",
							"items": {
								"type": "object",
								"properties": {
									"fileName": {
										"type": "string",
										"description": "The name of the file of the change"
									},
									"patch": {
										"type": "string",
										"description": "The patch of the change"
									}
								},
								"required": [
									"fileName",
									"patch"
								]
							},
							"description": "For a notification about a PR, the array of associated file changes"
						}
					},
					"required": [
						"title",
						"comments",
						"lastUpdatedAt",
						"unread",
						"threadId",
						"notificationKey",
						"owner",
						"repo",
						"itemNumber",
						"itemType"
					]
				},
				"when": "config.githubPullRequests.experimental.chat"
			},
			{
				"name": "github-pull-request_suggest-fix",
				"tags": [
					"github",
					"issues"
				],
				"toolReferenceName": "suggest-fix",
				"displayName": "%languageModelTools.github-pull-request_suggest-fix.displayName%",
				"modelDescription": "Summarize and suggest a fix for a GitHub issue.",
				"icon": "$(info)",
				"canBeReferencedInPrompt": false,
				"inputSchema": {
					"type": "object",
					"properties": {
						"repo": {
							"type": "object",
							"description": "The repository to get the issue from.",
							"properties": {
								"owner": {
									"type": "string",
									"description": "The owner of the repository to get the issue from."
								},
								"name": {
									"type": "string",
									"description": "The name of the repository to get the issue from."
								}
							},
							"required": [
								"owner",
								"name"
							]
						},
						"issueNumber": {
							"type": "number",
							"description": "The number of the issue to get."
						}
					},
					"required": [
						"issueNumber",
						"repo"
					]
				},
				"when": "config.githubPullRequests.experimental.chat"
			},
			{
				"name": "github-pull-request_formSearchQuery",
				"tags": [
					"github",
					"issues",
					"search",
					"query",
					"natural language"
				],
				"toolReferenceName": "searchSyntax",
				"displayName": "%languageModelTools.github-pull-request_formSearchQuery.displayName%",
				"modelDescription": "Converts natural language to a GitHub search query. Should ALWAYS be called before doing a search.",
				"icon": "$(search)",
				"canBeReferencedInPrompt": false,
				"inputSchema": {
					"type": "object",
					"properties": {
						"repo": {
							"type": "object",
							"description": "The repository to get the issue from.",
							"properties": {
								"owner": {
									"type": "string",
									"description": "The owner of the repository to get the issue from."
								},
								"name": {
									"type": "string",
									"description": "The name of the repository to get the issue from."
								}
							},
							"required": [
								"owner",
								"name"
							]
						},
						"naturalLanguageString": {
							"type": "string",
							"description": "A plain text description of what the search should be."
						}
					},
					"required": [
						"naturalLanguageString"
					]
				},
				"when": "config.githubPullRequests.experimental.chat"
			},
			{
				"name": "github-pull-request_doSearch",
				"tags": [
					"github",
					"issues",
					"search"
				],
				"toolReferenceName": "doSearch",
				"displayName": "%languageModelTools.github-pull-request_doSearch.displayName%",
				"modelDescription": "Execute a GitHub search given a well formed GitHub search query. Call github-pull-request_formSearchQuery first to get good search syntax and pass the exact result in as the 'query'.",
				"icon": "$(search)",
				"canBeReferencedInPrompt": false,
				"inputSchema": {
					"type": "object",
					"properties": {
						"repo": {
							"type": "object",
							"description": "The repository to get the issue from.",
							"properties": {
								"owner": {
									"type": "string",
									"description": "The owner of the repository to get the issue from."
								},
								"name": {
									"type": "string",
									"description": "The name of the repository to get the issue from."
								}
							},
							"required": [
								"owner",
								"name"
							]
						},
						"query": {
							"type": "string",
							"description": "A well formed GitHub search query using proper GitHub search syntax."
						}
					},
					"required": [
						"query",
						"repo"
					]
				},
				"when": "config.githubPullRequests.experimental.chat"
			},
			{
				"name": "github-pull-request_renderIssues",
				"tags": [
					"github",
					"issues",
					"render",
					"display"
				],
				"toolReferenceName": "renderIssues",
				"displayName": "%languageModelTools.github-pull-request_renderIssues.displayName%",
				"modelDescription": "Render issue items from an issue search in a markdown table. The markdown table will be displayed directly to the user by the tool. No further display should be done after this!",
				"icon": "$(paintcan)",
				"canBeReferencedInPrompt": false,
				"inputSchema": {
					"type": "object",
					"properties": {
						"arrayOfIssues": {
							"type": "array",
							"description": "An array of GitHub Issues.",
							"items": {
								"type": "object",
								"properties": {
									"title": {
										"type": "string",
										"description": "The title of the issue."
									},
									"number": {
										"type": "number",
										"description": "The number of the issue."
									},
									"url": {
										"type": "string",
										"description": "The URL of the issue."
									},
									"state": {
										"type": "string",
										"description": "The state of the issue (open/closed)."
									},
									"createdAt": {
										"type": "string",
										"description": "The creation date of the issue."
									},
									"updatedAt": {
										"type": "string",
										"description": "The last update date of the issue."
									},
									"closedAt": {
										"type": "string",
										"description": "The closing date of the issue."
									},
									"author": {
										"type": "object",
										"description": "The author of the issue.",
										"properties": {
											"login": {
												"type": "string",
												"description": "The login of the author."
											},
											"url": {
												"type": "string",
												"description": "The URL of the author's profile."
											}
										}
									},
									"labels": {
										"type": "array",
										"description": "The labels associated with the issue.",
										"items": {
											"type": "object",
											"properties": {
												"name": {
													"type": "string",
													"description": "The name of the label."
												},
												"color": {
													"type": "string",
													"description": "The color of the label."
												}
											}
										}
									},
									"assignees": {
										"type": "array",
										"description": "The assignees of the issue.",
										"items": {
											"type": "object",
											"properties": {
												"login": {
													"type": "string",
													"description": "The login of the assignee."
												},
												"url": {
													"type": "string",
													"description": "The URL of the assignee's profile."
												}
											}
										}
									},
									"commentsCount": {
										"type": "number",
										"description": "The number of comments on the issue."
									}
								}
							},
							"required": [
								"title",
								"number",
								"url",
								"state",
								"createdAt",
								"author",
								"commentCount",
								"reactionCount"
							]
						},
						"totalIssues": {
							"type": "number",
							"description": "The total number of issues in the search."
						}
					},
					"required": [
						"arrayOfIssues",
						"totalIssues"
					]
				},
				"when": "config.githubPullRequests.experimental.chat"
			}
		]
	},
	"scripts": {
		"postinstall": "yarn update-dts",
		"bundle": "webpack --mode production --env esbuild",
		"bundle:node": "webpack --mode production --config-name extension:node --config-name webviews",
		"bundle:web": "webpack --mode production --config-name extension:webworker --config-name webviews",
		"clean": "rm -r dist/",
		"compile": "webpack --mode development --env esbuild",
		"compile:test": "tsc -p tsconfig.test.json",
		"compile:node": "webpack --mode development --config-name extension:node --config-name webviews",
		"compile:web": "webpack --mode development --config-name extension:webworker --config-name webviews",
		"lint": "eslint --fix --cache --config .eslintrc.json --ignore-pattern src/env/browser/**/* \"{src,webviews}/**/*.{ts,tsx}\"",
		"lint:browser": "eslint --fix --cache --cache-location .eslintcache.browser --config .eslintrc.browser.json --ignore-pattern src/env/node/**/* \"{src,webviews}/**/*.{ts,tsx}\"",
		"package": "npx vsce package --yarn",
		"test": "yarn run test:preprocess && node ./out/src/test/runTests.js",
		"test:preprocess": "yarn run compile:test && yarn run test:preprocess-gql && yarn run test:preprocess-svg && yarn run test:preprocess-fixtures",
		"browsertest:preprocess": "tsc ./src/test/browser/runTests.ts --outDir ./dist/browser/test --rootDir ./src/test/browser --target es6 --module commonjs",
		"browsertest": "yarn run browsertest:preprocess && node ./dist/browser/test/runTests.js",
		"test:preprocess-gql": "node scripts/preprocess-gql --in src/github/queries.gql --out out/src/github/queries.gql && node scripts/preprocess-gql --in src/github/queriesExtra.gql --out out/src/github/queriesExtra.gql && node scripts/preprocess-gql --in src/github/queriesShared.gql --out out/src/github/queriesShared.gql && node scripts/preprocess-gql --in src/github/queriesLimited.gql --out out/src/github/queriesLimited.gql",
		"test:preprocess-svg": "node scripts/preprocess-svg --in ../resources/ --out out/resources",
		"test:preprocess-fixtures": "node scripts/preprocess-fixtures --in src --out out",
		"update-dts": "cd \"src/@types\" && npx vscode-dts main && npx vscode-dts dev",
		"watch": "webpack --watch --mode development --env esbuild",
		"watch:web": "webpack --watch --mode development --config-name extension:webworker --config-name webviews",
		"hygiene": "node ./build/hygiene.js",
		"prepare": "husky install"
	},
	"devDependencies": {
		"@types/chai": "^4.1.4",
		"@types/glob": "7.1.3",
		"@types/lru-cache": "^5.1.0",
		"@types/marked": "^0.7.2",
		"@types/mocha": "^8.2.2",
		"@types/node": "18.17.1",
		"@types/react": "^16.8.4",
		"@types/react-dom": "^16.8.2",
		"@types/sinon": "7.0.11",
		"@types/temp": "0.8.34",
		"@types/vscode": "1.89.0",
		"@types/webpack-env": "^1.16.0",
		"@typescript-eslint/eslint-plugin": "6.10.0",
		"@typescript-eslint/parser": "6.10.0",
		"@vscode/test-electron": "^2.3.8",
		"@vscode/test-web": "^0.0.29",
		"assert": "^2.0.0",
		"buffer": "^6.0.3",
		"constants-browserify": "^1.0.0",
		"crypto-browserify": "3.12.0",
		"css-loader": "5.1.3",
		"esbuild-loader": "4.2.2",
		"eslint": "7.22.0",
		"eslint-cli": "1.1.1",
		"eslint-plugin-import": "2.22.1",
		"event-stream": "^4.0.1",
		"fork-ts-checker-webpack-plugin": "6.1.1",
		"glob": "7.1.6",
		"graphql": "15.5.0",
		"graphql-tag": "2.11.0",
		"gulp-filter": "^7.0.0",
		"husky": "^8.0.1",
		"jsdom": "19.0.0",
		"jsdom-global": "3.0.2",
		"json5": "2.2.2",
		"merge-options": "3.0.4",
		"minimist": "^1.2.6",
		"mkdirp": "1.0.4",
		"mocha": "^9.0.1",
		"mocha-junit-reporter": "1.23.0",
		"mocha-multi-reporters": "1.1.7",
		"os-browserify": "^0.3.0",
		"p-all": "^1.0.0",
		"path-browserify": "1.0.1",
		"process": "^0.11.10",
		"raw-loader": "4.0.2",
		"react-testing-library": "7.0.1",
		"sinon": "9.0.0",
		"source-map-support": "0.5.19",
		"stream-browserify": "^3.0.0",
		"style-loader": "2.0.0",
		"svg-inline-loader": "^0.8.2",
		"temp": "0.9.4",
		"terser-webpack-plugin": "5.1.1",
		"timers-browserify": "^2.0.12",
		"ts-loader": "8.0.18",
		"tty": "1.0.1",
		"typescript": "4.5.5",
		"typescript-formatter": "^7.2.2",
		"vinyl-fs": "^3.0.3",
		"webpack": "5.94.0",
		"webpack-cli": "4.2.0"
	},
	"dependencies": {
		"@octokit/rest": "20.1.2",
		"@octokit/types": "13.8.0",
		"@vscode/extension-telemetry": "0.7.5",
		"@vscode/prompt-tsx": "^0.3.0-alpha.12",
		"apollo-boost": "^0.4.9",
		"apollo-link-context": "1.0.20",
		"cockatiel": "^3.1.1",
		"cross-fetch": "3.1.5",
		"dayjs": "1.10.4",
		"debounce": "^1.2.1",
		"events": "3.2.0",
		"fast-deep-equal": "^3.1.3",
		"lru-cache": "6.0.0",
		"marked": "^4.0.10",
		"react": "^16.12.0",
		"react-dom": "^16.12.0",
		"ssh-config": "4.1.1",
		"stream-http": "^3.2.0",
		"tunnel": "0.0.6",
		"url-search-params-polyfill": "^8.1.1",
		"uuid": "8.3.2",
		"vscode-tas-client": "^0.1.84",
		"vsls": "^0.3.967"
	},
	"license": "MIT"
}<|MERGE_RESOLUTION|>--- conflicted
+++ resolved
@@ -2554,22 +2554,6 @@
 				{
 					"command": "pr.editQuery",
 					"when": "view == pr:github && viewItem == query"
-				},
-				{
-<<<<<<< HEAD
-					"command": "issue.chatSummarizeIssue",
-					"when": "view == issues:github && viewItem =~ /^(link)?(current|continue)?issue/ && github.copilot-chat.activated && config.githubPullRequests.experimental.chat",
-					"group": "inline@0"
-				},
-				{
-					"command": "issue.chatSummarizeIssue",
-					"when": "view == pr:github && viewItem =~ /pullrequest/ && github.copilot-chat.activated && config.githubPullRequests.experimental.chat",
-					"group": "inline@0"
-=======
-					"command": "issue.openIssue",
-					"when": "view == issues:github && viewItem =~ /^(link)?(current|continue)?issue/",
-					"group": "inline@1"
->>>>>>> 77124467
 				},
 				{
 					"command": "issue.openIssue",
