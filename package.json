{
	"name": "vscode-pull-request-github",
	"displayName": "%displayName%",
	"description": "%description%",
	"icon": "resources/icons/github_logo.png",
	"repository": {
		"type": "git",
		"url": "https://github.com/Microsoft/vscode-pull-request-github"
	},
	"bugs": {
		"url": "https://github.com/Microsoft/vscode-pull-request-github/issues"
	},
	"enabledApiProposals": [
		"activeComment",
		"codiconDecoration",
		"codeActionRanges",
		"commentingRangeHint",
		"commentReactor",
		"commentReveal",
		"commentThreadApplicability",
		"contribAccessibilityHelpContent",
		"contribCommentEditorActionsMenu",
		"contribCommentPeekContext",
		"contribCommentThreadAdditionalMenu",
		"contribCommentsViewThreadMenus",
		"contribEditorContentMenu",
		"contribShareMenu",
		"diffCommand",
		"fileComments",
		"lmTools",
		"quickDiffProvider",
		"shareProvider",
		"tokenInformation",
		"treeViewMarkdownMessage"
	],
	"version": "0.98.0",
	"publisher": "GitHub",
	"engines": {
		"vscode": "^1.92.0"
	},
	"categories": [
		"Other",
		"AI",
		"Chat"
	],
	"extensionDependencies": [
		"vscode.github-authentication"
	],
	"activationEvents": [
		"onStartupFinished",
		"onFileSystem:newIssue",
		"onFileSystem:pr",
		"onFileSystem:githubpr",
		"onFileSystem:review"
	],
	"browser": "./dist/browser/extension",
	"l10n": "./dist/browser/extension",
	"main": "./dist/extension",
	"capabilities": {
		"untrustedWorkspaces": {
			"supported": true
		},
		"virtualWorkspaces": true
	},
	"contributes": {
		"chatParticipants": [
			{
				"id": "githubpr",
				"name": "githubpr",
				"fullName": "GitHub",
				"description": "Chat participant for GitHub Pull Requests extension"
			}
		],
		"configuration": {
			"type": "object",
			"title": "GitHub Pull Requests",
			"properties": {
				"githubPullRequests.pullRequestTitle": {
					"deprecationMessage": "The pull request title now uses the same defaults as GitHub, and can be edited before create.",
					"type": "string",
					"enum": [
						"commit",
						"branch",
						"custom",
						"ask"
					],
					"enumDescriptions": [
						"Use the latest commit message",
						"Use the branch name",
						"Specify a custom title",
						"Ask which of the above methods to use"
					],
					"default": "ask",
					"description": "The title used when creating pull requests."
				},
				"githubPullRequests.pullRequestDescription": {
					"type": "string",
					"enum": [
						"template",
						"commit",
						"none",
						"Copilot"
					],
					"enumDescriptions": [
						"%githubPullRequests.pullRequestDescription.template%",
						"%githubPullRequests.pullRequestDescription.commit%",
						"%githubPullRequests.pullRequestDescription.none%",
						"%githubPullRequests.pullRequestDescription.copilot%"
					],
					"default": "template",
					"description": "%githubPullRequests.pullRequestDescription.description%"
				},
				"githubPullRequests.defaultCreateOption": {
					"type": "string",
					"enum": [
						"lastUsed",
						"create",
						"createDraft",
						"createAutoMerge"
					],
					"markdownEnumDescriptions": [
						"%githubPullRequests.defaultCreateOption.lastUsed%",
						"%githubPullRequests.defaultCreateOption.create%",
						"%githubPullRequests.defaultCreateOption.createDraft%",
						"%githubPullRequests.defaultCreateOption.createAutoMerge%"
					],
					"default": "lastUsed",
					"description": "%githubPullRequests.defaultCreateOption.description%"
				},
				"githubPullRequests.createDraft": {
					"type": "boolean",
					"default": false,
					"deprecationMessage": "Use the setting 'githubPullRequests.defaultCreateOption' instead.",
					"description": "%githubPullRequests.createDraft%"
				},
				"githubPullRequests.logLevel": {
					"type": "string",
					"enum": [
						"info",
						"debug",
						"off"
					],
					"default": "info",
					"description": "%githubPullRequests.logLevel.description%",
					"markdownDeprecationMessage": "%githubPullRequests.logLevel.markdownDeprecationMessage%"
				},
				"githubPullRequests.remotes": {
					"type": "array",
					"default": [
						"origin",
						"upstream"
					],
					"items": {
						"type": "string"
					},
					"markdownDescription": "%githubPullRequests.remotes.markdownDescription%"
				},
				"githubPullRequests.includeRemotes": {
					"type": "string",
					"enum": [
						"default",
						"all"
					],
					"default": "default",
					"deprecationMessage": "The setting `githubPullRequests.includeRemotes` has been deprecated. Use `githubPullRequests.remotes` to configure what remotes are shown.",
					"description": "By default we only support remotes created by users. If you want to see pull requests from remotes this extension created for pull requests, change this setting to 'all'."
				},
				"githubPullRequests.queries": {
					"type": "array",
					"items": {
						"type": "object",
						"properties": {
							"label": {
								"type": "string",
								"description": "%githubPullRequests.queries.label.description%"
							},
							"query": {
								"type": "string",
								"description": "%githubPullRequests.queries.query.description%"
							}
						}
					},
					"scope": "resource",
					"markdownDescription": "%githubPullRequests.queries.markdownDescription%",
					"default": [
						{
							"label": "%githubPullRequests.queries.waitingForMyReview%",
							"query": "is:open review-requested:${user}"
						},
						{
							"label": "%githubPullRequests.queries.assignedToMe%",
							"query": "is:open assignee:${user}"
						},
						{
							"label": "%githubPullRequests.queries.createdByMe%",
							"query": "is:open author:${user}"
						}
					]
				},
				"githubPullRequests.labelCreated": {
					"type": "array",
					"items": {
						"type": "string",
						"description": "%githubPullRequests.labelCreated.label.description%"
					},
					"default": [],
					"description": "%githubPullRequests.labelCreated.description%"
				},
				"githubPullRequests.defaultMergeMethod": {
					"type": "string",
					"enum": [
						"merge",
						"squash",
						"rebase"
					],
					"default": "merge",
					"description": "%githubPullRequests.defaultMergeMethod.description%"
				},
				"githubPullRequests.showInSCM": {
					"type": "boolean",
					"default": false,
					"deprecationMessage": "This setting is deprecated. Views can now be dragged to any location.",
					"description": "When true, show GitHub Pull Requests within the SCM viewlet. Otherwise show a separate view container for them."
				},
				"githubPullRequests.notifications": {
					"type": "string",
					"enum": [
						"pullRequests",
						"off"
					],
					"default": "off",
					"description": "%githubPullRequests.notifications.description%"
				},
				"githubPullRequests.fileListLayout": {
					"type": "string",
					"enum": [
						"flat",
						"tree"
					],
					"default": "tree",
					"description": "%githubPullRequests.fileListLayout.description%"
				},
				"githubPullRequests.defaultDeletionMethod.selectLocalBranch": {
					"type": "boolean",
					"default": true,
					"description": "%githubPullRequests.defaultDeletionMethod.selectLocalBranch.description%"
				},
				"githubPullRequests.defaultDeletionMethod.selectRemote": {
					"type": "boolean",
					"default": true,
					"description": "%githubPullRequests.defaultDeletionMethod.selectRemote.description%"
				},
				"githubPullRequests.terminalLinksHandler": {
					"type": "string",
					"enum": [
						"github",
						"vscode",
						"ask"
					],
					"enumDescriptions": [
						"%githubPullRequests.terminalLinksHandler.github%",
						"%githubPullRequests.terminalLinksHandler.vscode%",
						"%githubPullRequests.terminalLinksHandler.ask%"
					],
					"default": "ask",
					"description": "%githubPullRequests.terminalLinksHandler.description%"
				},
				"githubPullRequests.createOnPublishBranch": {
					"type": "string",
					"enum": [
						"never",
						"ask"
					],
					"enumDescriptions": [
						"%githubPullRequests.createOnPublishBranch.never%",
						"%githubPullRequests.createOnPublishBranch.ask%"
					],
					"default": "ask",
					"description": "%githubPullRequests.createOnPublishBranch.description%"
				},
				"githubPullRequests.commentExpandState": {
					"type": "string",
					"enum": [
						"expandUnresolved",
						"collapseAll"
					],
					"enumDescriptions": [
						"%githubPullRequests.commentExpandState.expandUnresolved%",
						"%githubPullRequests.commentExpandState.collapseAll%"
					],
					"default": "expandUnresolved",
					"description": "%githubPullRequests.commentExpandState.description%"
				},
				"githubPullRequests.useReviewMode": {
					"description": "%githubPullRequests.useReviewMode.description%",
					"oneOf": [
						{
							"type": "object",
							"additionalProperties": false,
							"properties": {
								"merged": {
									"type": "boolean",
									"description": "%githubPullRequests.useReviewMode.merged%",
									"default": false
								},
								"closed": {
									"type": "boolean",
									"description": "%githubPullRequests.useReviewMode.closed%",
									"default": false
								}
							},
							"required": [
								"merged",
								"closed"
							]
						},
						{
							"type": "string",
							"enum": [
								"auto"
							]
						}
					],
					"default": "auto"
				},
				"githubPullRequests.assignCreated": {
					"type": "string",
					"description": "%githubPullRequests.assignCreated.description%"
				},
				"githubPullRequests.pushBranch": {
					"type": "string",
					"enum": [
						"prompt",
						"always"
					],
					"default": "prompt",
					"enumDescriptions": [
						"%githubPullRequests.pushBranch.prompt%",
						"%githubPullRequests.pushBranch.always%"
					],
					"description": "%githubPullRequests.pushBranch.description%"
				},
				"githubPullRequests.pullBranch": {
					"type": "string",
					"enum": [
						"prompt",
						"never",
						"always"
					],
					"default": "prompt",
					"markdownEnumDescriptions": [
						"%githubPullRequests.pullBranch.prompt%",
						"%githubPullRequests.pullBranch.never%",
						"%githubPullRequests.pullBranch.always%"
					],
					"description": "%githubPullRequests.pullBranch.description%"
				},
				"githubPullRequests.allowFetch": {
					"type": "boolean",
					"default": true,
					"description": "%githubPullRequests.allowFetch.description%"
				},
				"githubPullRequests.ignoredPullRequestBranches": {
					"type": "array",
					"default": [],
					"items": {
						"type": "string",
						"description": "%githubPullRequests.ignoredPullRequestBranches.items%"
					},
					"description": "%githubPullRequests.ignoredPullRequestBranches.description%"
				},
				"githubPullRequests.neverIgnoreDefaultBranch": {
					"type": "boolean",
					"description": "%githubPullRequests.neverIgnoreDefaultBranch.description%"
				},
				"githubPullRequests.overrideDefaultBranch": {
					"type": "string",
					"description": "%githubPullRequests.overrideDefaultBranch.description%"
				},
				"githubPullRequests.postCreate": {
					"type": "string",
					"enum": [
						"none",
						"openOverview",
						"checkoutDefaultBranch",
						"checkoutDefaultBranchAndShow",
						"checkoutDefaultBranchAndCopy"
					],
					"description": "%githubPullRequests.postCreate.description%",
					"default": "openOverview",
					"enumDescriptions": [
						"%githubPullRequests.postCreate.none%",
						"%githubPullRequests.postCreate.openOverview%",
						"%githubPullRequests.postCreate.checkoutDefaultBranch%",
						"%githubPullRequests.postCreate.checkoutDefaultBranchAndShow%",
						"%githubPullRequests.postCreate.checkoutDefaultBranchAndCopy%"
					]
				},
				"githubPullRequests.defaultCommentType": {
					"type": "string",
					"enum": [
						"single",
						"review"
					],
					"default": "single",
					"description": "%githubPullRequests.defaultCommentType.description%",
					"enumDescriptions": [
						"%githubPullRequests.defaultCommentType.single%",
						"%githubPullRequests.defaultCommentType.review%"
					]
				},
				"githubPullRequests.quickDiff": {
					"type": "boolean",
					"description": "Enables quick diff in the editor gutter for checked-out pull requests. Requires a reload to take effect",
					"default": false
				},
				"githubPullRequests.setAutoMerge": {
					"type": "boolean",
					"description": "%githubPullRequests.setAutoMerge.description%",
					"deprecationMessage": "Use the setting 'githubPullRequests.defaultCreateOption' instead.",
					"default": false
				},
				"githubPullRequests.pullPullRequestBranchBeforeCheckout": {
					"type": "string",
					"description": "%githubPullRequests.pullPullRequestBranchBeforeCheckout.description%",
					"enum": [
						"never",
						"pull",
						"pullAndMergeBase",
						"pullAndUpdateBase"
					],
					"default": "pull",
					"enumDescriptions": [
						"%githubPullRequests.pullPullRequestBranchBeforeCheckout.never%",
						"%githubPullRequests.pullPullRequestBranchBeforeCheckout.pull%",
						"%githubPullRequests.pullPullRequestBranchBeforeCheckout.pullAndMergeBase%",
						"%githubPullRequests.pullPullRequestBranchBeforeCheckout.pullAndUpdateBase%"
					]
				},
				"githubPullRequests.upstreamRemote": {
					"type": "string",
					"enum": [
						"add",
						"never"
					],
					"markdownDescription": "%githubPullRequests.upstreamRemote.description%",
					"markdownEnumDescriptions": [
						"%githubPullRequests.upstreamRemote.add%",
						"%githubPullRequests.upstreamRemote.never%"
					],
					"default": "add"
				},
				"githubPullRequests.createDefaultBaseBranch": {
					"type": "string",
					"enum": [
						"repositoryDefault",
						"createdFromBranch",
						"auto"
					],
					"markdownEnumDescriptions": [
						"%githubPullRequests.createDefaultBaseBranch.repositoryDefault%",
						"%githubPullRequests.createDefaultBaseBranch.createdFromBranch%",
						"%githubPullRequests.createDefaultBaseBranch.auto%"
					],
					"default": "auto",
					"markdownDescription": "%githubPullRequests.createDefaultBaseBranch.description%"
				},
				"githubIssues.ignoreMilestones": {
					"type": "array",
					"default": [],
					"description": "%githubIssues.ignoreMilestones.description%"
				},
				"githubIssues.createIssueTriggers": {
					"type": "array",
					"items": {
						"type": "string",
						"description": "%githubIssues.createIssueTriggers.items%"
					},
					"default": [
						"TODO",
						"todo",
						"BUG",
						"FIXME",
						"ISSUE",
						"HACK"
					],
					"description": "%githubIssues.createIssueTriggers.description%"
				},
				"githubIssues.createInsertFormat": {
					"type": "string",
					"enum": [
						"number",
						"url"
					],
					"default": "number",
					"description": "%githubIssues.createInsertFormat.description%"
				},
				"githubIssues.issueCompletions.enabled": {
					"type": "boolean",
					"default": true,
					"description": "%githubIssues.issueCompletions.enabled.description%"
				},
				"githubIssues.userCompletions.enabled": {
					"type": "boolean",
					"default": true,
					"description": "%githubIssues.userCompletions.enabled.description%"
				},
				"githubIssues.ignoreCompletionTrigger": {
					"type": "array",
					"items": {
						"type": "string",
						"description": "%githubIssues.ignoreCompletionTrigger.items%"
					},
					"default": [
						"coffeescript",
						"diff",
						"dockerfile",
						"dockercompose",
						"ignore",
						"ini",
						"julia",
						"makefile",
						"perl",
						"powershell",
						"python",
						"r",
						"ruby",
						"shellscript",
						"yaml"
					],
					"description": "%githubIssues.ignoreCompletionTrigger.description%"
				},
				"githubIssues.ignoreUserCompletionTrigger": {
					"type": "array",
					"items": {
						"type": "string",
						"description": "%githubIssues.ignoreUserCompletionTrigger.items%"
					},
					"default": [
						"python"
					],
					"description": "%githubIssues.ignoreUserCompletionTrigger.description%"
				},
				"githubIssues.issueBranchTitle": {
					"type": "string",
					"default": "${user}/issue${issueNumber}",
					"markdownDescription": "%githubIssues.issueBranchTitle.markdownDescription%"
				},
				"githubIssues.useBranchForIssues": {
					"type": "string",
					"enum": [
						"on",
						"off",
						"prompt"
					],
					"enumDescriptions": [
						"%githubIssues.useBranchForIssues.on%",
						"%githubIssues.useBranchForIssues.off%",
						"%githubIssues.useBranchForIssues.prompt%"
					],
					"default": "on",
					"markdownDescription": "%githubIssues.useBranchForIssues.markdownDescription%"
				},
				"githubIssues.issueCompletionFormatScm": {
					"type": "string",
					"default": "${issueTitle} ${issueNumberLabel}",
					"markdownDescription": "%githubIssues.issueCompletionFormatScm.markdownDescription%"
				},
				"githubIssues.workingIssueFormatScm": {
					"type": "string",
					"default": "${issueTitle} \nFixes ${issueNumberLabel}",
					"markdownDescription": "%githubIssues.workingIssueFormatScm.markdownDescription%",
					"editPresentation": "multilineText"
				},
				"githubIssues.queries": {
					"type": "array",
					"items": {
						"type": "object",
						"properties": {
							"label": {
								"type": "string",
								"description": "%githubIssues.queries.label%"
							},
							"query": {
								"type": "string",
								"markdownDescription": "%githubIssues.queries.query%"
							},
							"groupBy": {
								"type": "array",
								"markdownDescription": "%githubIssues.queries.groupBy%",
								"items": {
									"type": "string",
									"enum": [
										"repository",
										"milestone"
									],
									"enumDescriptions": [
										"%githubIssues.queries.groupBy.milestone%",
										"%githubIssues.queries.groupBy.repository%"
									]
								}
							}
						}
					},
					"scope": "resource",
					"markdownDescription": "%githubIssues.queries.markdownDescription%",
					"default": [
						{
							"label": "%githubIssues.queries.default.myIssues%",
							"query": "is:open assignee:${user} repo:${owner}/${repository}",
							"groupBy": [
								"milestone"
							]
						},
						{
							"label": "%githubIssues.queries.default.createdIssues%",
							"query": "author:${user} state:open repo:${owner}/${repository} sort:created-desc"
						},
						{
							"label": "%githubIssues.queries.default.recentIssues%",
							"query": "state:open repo:${owner}/${repository} sort:updated-desc"
						}
					]
				},
				"githubIssues.assignWhenWorking": {
					"type": "boolean",
					"default": true,
					"description": "%githubIssues.assignWhenWorking.description%"
				},
				"githubPullRequests.focusedMode": {
					"properties": {
						"oneOf": [
							{
								"type": "boolean"
							},
							{
								"type": "string"
							}
						]
					},
					"enum": [
						"firstDiff",
						"overview",
						"multiDiff",
						false
					],
					"default": "multiDiff",
					"description": "%githubPullRequests.focusedMode.description%"
				},
				"githubPullRequests.showPullRequestNumberInTree": {
					"type": "boolean",
					"default": false,
					"description": "%githubPullRequests.showPullRequestNumberInTree.description%"
				}
			}
		},
		"viewsContainers": {
			"activitybar": [
				{
					"id": "github-pull-requests",
					"title": "%view.github.pull.requests.name%",
					"icon": "$(github)"
				},
				{
					"id": "github-pull-request",
					"title": "%view.github.pull.request.name%",
					"icon": "$(git-pull-request)"
				}
			]
		},
		"views": {
			"github-pull-requests": [
				{
					"id": "github:login",
					"name": "%view.github.login.name%",
					"when": "ReposManagerStateContext == NeedsAuthentication",
					"icon": "$(git-pull-request)"
				},
				{
					"id": "pr:github",
					"name": "%view.pr.github.name%",
					"when": "ReposManagerStateContext != NeedsAuthentication && !github:resolvingConflicts",
					"icon": "$(git-pull-request)",
					"accessibilityHelpContent": "%view.pr.github.accessibilityHelpContent%"
				},
				{
					"id": "issues:github",
					"name": "%view.issues.github.name%",
					"when": "ReposManagerStateContext != NeedsAuthentication && !github:resolvingConflicts",
					"icon": "$(issues)",
					"accessibilityHelpContent": "%view.pr.github.accessibilityHelpContent%"
				},
				{
					"id": "notifications:github",
					"name": "%view.notifications.github.name%",
					"when": "ReposManagerStateContext != NeedsAuthentication && !github:resolvingConflicts",
					"icon": "$(bell)",
					"accessibilityHelpContent": "%view.pr.github.accessibilityHelpContent%"
				},
				{
					"id": "github:conflictResolution",
					"name": "%view.github.conflictResolution.name%",
					"when": "github:resolvingConflicts",
					"icon": "$(git-merge)"
				}
			],
			"github-pull-request": [
				{
					"id": "github:createPullRequestWebview",
					"type": "webview",
					"name": "%view.github.create.pull.request.name%",
					"when": "github:createPullRequest || github:revertPullRequest",
					"visibility": "visible",
					"initialSize": 2
				},
				{
					"id": "github:compareChangesFiles",
					"name": "%view.github.compare.changes.name%",
					"when": "github:createPullRequest",
					"visibility": "visible",
					"initialSize": 1
				},
				{
					"id": "github:compareChangesCommits",
					"name": "%view.github.compare.changesCommits.name%",
					"when": "github:createPullRequest",
					"visibility": "visible",
					"initialSize": 1
				},
				{
					"id": "prStatus:github",
					"name": "%view.pr.status.github.name%",
					"when": "github:inReviewMode && !github:createPullRequest && !github:revertPullRequest",
					"icon": "$(git-pull-request)",
					"visibility": "visible",
					"initialSize": 3
				},
				{
					"id": "github:activePullRequest",
					"type": "webview",
					"name": "%view.github.active.pull.request.name%",
					"when": "github:inReviewMode && github:focusedReview && !github:createPullRequest && !github:revertPullRequest && github:activePRCount <= 1",
					"initialSize": 2
				},
				{
					"id": "github:activePullRequest:welcome",
					"name": "%view.github.active.pull.request.welcome.name%",
					"when": "!github:stateValidated && github:focusedReview"
				}
			]
		},
		"commands": [
			{
				"command": "github.api.preloadPullRequest",
				"title": "Preload Pull Request",
				"category": "%command.pull.request.category%"
			},
			{
				"command": "pr.create",
				"title": "%command.pr.create.title%",
				"icon": "$(git-pull-request-create)",
				"category": "%command.pull.request.category%"
			},
			{
				"command": "pr.pushAndCreate",
				"title": "%command.pr.create.title%",
				"icon": "$(git-pull-request-create)",
				"category": "%command.pull.request.category%"
			},
			{
				"command": "pr.pick",
				"title": "%command.pr.pick.title%",
				"category": "%command.pull.request.category%",
				"enablement": "viewItem =~ /hasHeadRef/",
				"icon": "$(arrow-right)"
			},
			{
				"command": "pr.openChanges",
				"title": "%command.pr.openChanges.title%",
				"category": "%command.pull.request.category%",
				"icon": "$(diff-multiple)"
			},
			{
				"command": "pr.pickOnVscodeDev",
				"title": "%command.pr.pickOnVscodeDev.title%",
				"category": "%command.pull.request.category%",
				"icon": "$(globe)"
			},
			{
				"command": "pr.exit",
				"title": "%command.pr.exit.title%",
				"category": "%command.pull.request.category%"
			},
			{
				"command": "pr.dismissNotification",
				"title": "%command.pr.dismissNotification.title%",
				"category": "%command.pull.request.category%"
			},
			{
				"command": "pr.merge",
				"title": "%command.pr.merge.title%",
				"category": "%command.pull.request.category%"
			},
			{
				"command": "pr.readyForReview",
				"title": "%command.pr.readyForReview.title%",
				"category": "%command.pull.request.category%"
			},
			{
				"command": "pr.close",
				"title": "%command.pr.close.title%",
				"category": "%command.pull.request.category%"
			},
			{
				"command": "pr.openPullRequestOnGitHub",
				"title": "%command.pr.openPullRequestOnGitHub.title%",
				"category": "%command.pull.request.category%",
				"icon": "$(globe)"
			},
			{
				"command": "pr.openAllDiffs",
				"title": "%command.pr.openAllDiffs.title%",
				"category": "%command.pull.request.category%"
			},
			{
				"command": "pr.refreshPullRequest",
				"title": "%command.pr.refreshPullRequest.title%",
				"category": "%command.pull.request.category%"
			},
			{
				"command": "pr.openFileOnGitHub",
				"title": "%command.pr.openFileOnGitHub.title%",
				"category": "%command.pull.request.category%"
			},
			{
				"command": "pr.copyCommitHash",
				"title": "%command.pr.copyCommitHash.title%",
				"category": "%command.pull.request.category%"
			},
			{
				"command": "pr.openOriginalFile",
				"title": "%command.pr.openOriginalFile.title%",
				"category": "%command.pull.request.category%"
			},
			{
				"command": "pr.openModifiedFile",
				"title": "%command.pr.openModifiedFile.title%",
				"category": "%command.pull.request.category%"
			},
			{
				"command": "pr.openDiffView",
				"title": "%command.pr.openDiffView.title%",
				"category": "%command.pull.request.category%",
				"icon": "$(compare-changes)"
			},
			{
				"command": "pr.openDiffViewFromEditor",
				"title": "%command.pr.openDiffViewFromEditor.title%",
				"category": "%command.pull.request.category%",
				"icon": "$(git-pull-request)"
			},
			{
				"command": "pr.openDescription",
				"title": "%command.pr.openDescription.title%",
				"category": "%command.pull.request.category%",
				"when": "github:inReviewMode",
				"icon": "$(note)"
			},
			{
				"command": "pr.openDescriptionToTheSide",
				"title": "%command.pr.openDescriptionToTheSide.title%",
				"icon": "$(split-horizontal)"
			},
			{
				"command": "pr.refreshDescription",
				"title": "%command.pr.refreshDescription.title%",
				"category": "%command.pull.request.category%"
			},
			{
				"command": "pr.focusDescriptionInput",
				"title": "%command.pr.focusDescriptionInput.title%",
				"category": "%command.pull.request.category%"
			},
			{
				"command": "pr.showDiffSinceLastReview",
				"title": "%command.pr.showDiffSinceLastReview.title%",
				"icon": "$(git-pull-request-new-changes)"
			},
			{
				"command": "pr.showDiffAll",
				"title": "%command.pr.showDiffAll.title%",
				"icon": "$(git-pull-request-go-to-changes)"
			},
			{
				"command": "pr.checkoutByNumber",
				"title": "%command.pr.checkoutByNumber.title%",
				"category": "%command.pull.request.category%",
				"icon": "$(symbol-numeric)"
			},
			{
				"command": "review.openFile",
				"title": "%command.review.openFile.title%",
				"icon": "$(go-to-file)"
			},
			{
				"command": "review.openLocalFile",
				"title": "%command.review.openLocalFile.title%",
				"icon": "$(go-to-file)"
			},
			{
				"command": "review.suggestDiff",
				"title": "%command.review.suggestDiff.title%",
				"category": "%command.pull.request.category%"
			},
			{
				"command": "pr.refreshList",
				"title": "%command.pr.refreshList.title%",
				"icon": "$(refresh)",
				"category": "%command.pull.request.category%"
			},
			{
				"command": "pr.setFileListLayoutAsTree",
				"title": "%command.pr.setFileListLayoutAsTree.title%",
				"icon": "$(list-tree)",
				"category": "%command.pull.request.category%"
			},
			{
				"command": "pr.setFileListLayoutAsFlat",
				"title": "%command.pr.setFileListLayoutAsFlat.title%",
				"icon": "$(list-flat)",
				"category": "%command.pull.request.category%"
			},
			{
				"command": "pr.refreshChanges",
				"title": "%command.pr.refreshChanges.title%",
				"icon": "$(refresh)",
				"category": "%command.pull.request.category%"
			},
			{
				"command": "pr.configurePRViewlet",
				"title": "%command.pr.configurePRViewlet.title%",
				"category": "%command.pull.request.category%",
				"icon": "$(gear)"
			},
			{
				"command": "pr.deleteLocalBranch",
				"title": "%command.pr.deleteLocalBranch.title%",
				"category": "%command.pull.request.category%"
			},
			{
				"command": "pr.signin",
				"title": "%command.pr.signin.title%",
				"category": "%command.pull.request.category%"
			},
			{
				"command": "pr.signinNoEnterprise",
				"title": "%command.pr.signin.title%",
				"category": "%command.pull.request.category%"
			},
			{
				"command": "pr.signinenterprise",
				"title": "%command.pr.signinenterprise.title%",
				"category": "%command.pull.request.category%"
			},
			{
				"command": "pr.deleteLocalBranchesNRemotes",
				"title": "%command.pr.deleteLocalBranchesNRemotes.title%",
				"category": "%command.pull.request.category%"
			},
			{
				"command": "pr.createComment",
				"title": "%command.pr.createComment.title%",
				"category": "%command.pull.request.category%",
				"enablement": "!commentIsEmpty"
			},
			{
				"command": "pr.createSingleComment",
				"title": "%command.pr.createSingleComment.title%",
				"category": "%command.pull.request.category%",
				"enablement": "!commentIsEmpty"
			},
			{
				"command": "pr.makeSuggestion",
				"title": "%command.pr.makeSuggestion.title%",
				"category": "%command.pull.request.category%"
			},
			{
				"command": "pr.startReview",
				"title": "%command.pr.startReview.title%",
				"category": "%command.pull.request.category%",
				"enablement": "!commentIsEmpty"
			},
			{
				"command": "pr.editComment",
				"title": "%command.pr.editComment.title%",
				"category": "%command.pull.request.category%",
				"icon": "$(edit)",
				"enablement": "!(comment =~ /temporary/)"
			},
			{
				"command": "pr.cancelEditComment",
				"title": "%command.pr.cancelEditComment.title%",
				"category": "%command.pull.request.category%"
			},
			{
				"command": "pr.saveComment",
				"title": "%command.pr.saveComment.title%",
				"category": "%command.pull.request.category%",
				"enablement": "!commentIsEmpty"
			},
			{
				"command": "pr.deleteComment",
				"title": "%command.pr.deleteComment.title%",
				"category": "%command.pull.request.category%",
				"icon": "$(trash)",
				"enablement": "!(comment =~ /temporary/)"
			},
			{
				"command": "pr.resolveReviewThread",
				"title": "%command.pr.resolveReviewThread.title%",
				"category": "%command.pull.request.category%",
				"icon": "$(check)"
			},
			{
				"command": "pr.unresolveReviewThread",
				"title": "%command.pr.unresolveReviewThread.title%",
				"category": "%command.pull.request.category%"
			},
			{
				"command": "pr.unresolveReviewThreadFromView",
				"title": "%command.pr.unresolveReviewThread.title%",
				"category": "%command.pull.request.category%",
				"icon": "$(sync)"
			},
			{
				"command": "pr.diffOutdatedCommentWithHead",
				"title": "%command.pr.diffOutdatedCommentWithHead.title%",
				"category": "%command.pull.request.category%",
				"icon": "$(git-compare)"
			},
			{
				"command": "pr.signinAndRefreshList",
				"title": "%command.pr.signinAndRefreshList.title%",
				"category": "%command.pull.request.category%"
			},
			{
				"command": "pr.configureRemotes",
				"title": "%command.pr.configureRemotes.title%",
				"category": "%command.pull.request.category%"
			},
			{
				"command": "pr.refreshActivePullRequest",
				"title": "%command.pr.refreshActivePullRequest.title%",
				"category": "%command.pull.request.category%",
				"icon": "$(refresh)"
			},
			{
				"command": "pr.markFileAsViewed",
				"title": "%command.pr.markFileAsViewed.title%",
				"category": "%command.pull.request.category%",
				"icon": "$(pass)"
			},
			{
				"command": "pr.unmarkFileAsViewed",
				"title": "%command.pr.unmarkFileAsViewed.title%",
				"category": "%command.pull.request.category%",
				"icon": "$(pass-filled)"
			},
			{
				"command": "pr.openReview",
				"title": "%command.pr.openReview.title%",
				"category": "%command.pull.request.category%"
			},
			{
				"command": "pr.collapseAllComments",
				"title": "%command.pr.collapseAllComments.title%",
				"category": "%command.comments.category%",
				"icon": "$(collapse-all)"
			},
			{
				"command": "pr.editQuery",
				"title": "%command.pr.editQuery.title%",
				"category": "%command.pull.request.category%",
				"icon": "$(edit)"
			},
			{
				"command": "pr.openPullsWebsite",
				"title": "%command.pr.openPullsWebsite.title%",
				"category": "%command.pull.request.category%",
				"icon": "$(globe)"
			},
			{
				"command": "pr.resetViewedFiles",
				"title": "%command.pr.resetViewedFiles.title%",
				"category": "%command.pull.request.category%"
			},
			{
				"command": "pr.goToNextDiffInPr",
				"title": "%command.pr.goToNextDiffInPr.title%",
				"category": "%command.pull.request.category%"
			},
			{
				"command": "pr.goToPreviousDiffInPr",
				"title": "%command.pr.goToPreviousDiffInPr.title%",
				"category": "%command.pull.request.category%"
			},
			{
				"command": "pr.copyCommentLink",
				"title": "%command.pr.copyCommentLink.title%",
				"category": "%command.pull.request.category%",
				"icon": "$(copy)",
				"enablement": "!(comment =~ /temporary/)"
			},
			{
				"command": "pr.applySuggestion",
				"title": "%command.pr.applySuggestion.title%",
				"category": "%command.pull.request.category%",
				"icon": "$(gift)"
			},
			{
				"command": "pr.addAssigneesToNewPr",
				"title": "%command.pr.addAssigneesToNewPr.title%",
				"category": "%command.pull.request.category%",
				"icon": "$(account)"
			},
			{
				"command": "pr.addReviewersToNewPr",
				"title": "%command.pr.addReviewersToNewPr.title%",
				"category": "%command.pull.request.category%",
				"icon": "$(feedback)"
			},
			{
				"command": "pr.addLabelsToNewPr",
				"title": "%command.pr.addLabelsToNewPr.title%",
				"category": "%command.pull.request.category%",
				"icon": "$(tag)"
			},
			{
				"command": "pr.addMilestoneToNewPr",
				"title": "%command.pr.addMilestoneToNewPr.title%",
				"category": "%command.pull.request.category%",
				"icon": "$(milestone)"
			},
			{
				"command": "pr.addProjectsToNewPr",
				"title": "%command.pr.addProjectsToNewPr.title%",
				"category": "%command.pull.request.category%",
				"icon": "$(github-project)"
			},
			{
				"command": "pr.preReview",
				"title": "%command.pr.preReview.title%",
				"category": "%command.pull.request.category%",
				"enablement": "!pr:preReviewing && !pr:creating",
				"icon": "$(comment)"
			},
			{
				"command": "pr.addFileComment",
				"title": "%command.pr.addFileComment.title%",
				"category": "%command.pull.request.category%",
				"icon": "$(comment)"
			},
			{
				"command": "pr.checkoutFromReadonlyFile",
				"title": "%command.pr.pick.title%",
				"category": "%command.pull.request.category%"
			},
			{
				"command": "pr.resolveConflict",
				"title": "%command.pr.resolveConflict.title%",
				"category": "%command.pull.request.category%"
			},
			{
				"command": "pr.acceptMerge",
				"title": "%command.pr.acceptMerge.title%",
				"category": "%command.pull.request.category%"
			},
			{
				"command": "review.diffWithPrHead",
				"title": "%command.review.diffWithPrHead.title%",
				"category": "%command.pull.request.category%"
			},
			{
				"command": "review.diffLocalWithPrHead",
				"title": "%command.review.diffLocalWithPrHead.title%",
				"category": "%command.pull.request.category%"
			},
			{
				"command": "review.approve",
				"title": "%command.review.approve.title%",
				"category": "%command.pull.request.category%"
			},
			{
				"command": "review.comment",
				"title": "%command.review.comment.title%",
				"category": "%command.pull.request.category%"
			},
			{
				"command": "review.requestChanges",
				"title": "%command.review.requestChanges.title%",
				"category": "%command.pull.request.category%"
			},
			{
				"command": "review.approveOnDotCom",
				"title": "%command.review.approveOnDotCom.title%",
				"category": "%command.pull.request.category%"
			},
			{
				"command": "review.requestChangesOnDotCom",
				"title": "%command.review.requestChangesOnDotCom.title%",
				"category": "%command.pull.request.category%"
			},
			{
				"command": "review.approveDescription",
				"title": "%command.review.approve.title%",
				"category": "%command.pull.request.category%"
			},
			{
				"command": "review.commentDescription",
				"title": "%command.review.comment.title%",
				"category": "%command.pull.request.category%"
			},
			{
				"command": "review.requestChangesDescription",
				"title": "%command.review.requestChanges.title%",
				"category": "%command.pull.request.category%"
			},
			{
				"command": "review.approveOnDotComDescription",
				"title": "%command.review.approveOnDotCom.title%",
				"category": "%command.pull.request.category%"
			},
			{
				"command": "review.requestChangesOnDotComDescription",
				"title": "%command.review.requestChangesOnDotCom.title%",
				"category": "%command.pull.request.category%"
			},
			{
				"command": "review.createSuggestionsFromChanges",
				"title": "%command.review.createSuggestionsFromChanges.title%",
				"icon": "$(gift)",
				"category": "%command.pull.request.category%"
			},
			{
				"command": "review.createSuggestionFromChange",
				"title": "%command.review.createSuggestionFromChange.title%",
				"icon": "$(gift)",
				"category": "%command.pull.request.category%"
			},
			{
				"command": "pr.createPrMenuCreate",
				"title": "%command.pr.createPrMenuCreate.title%",
				"category": "%command.pull.request.category%"
			},
			{
				"command": "pr.createPrMenuDraft",
				"title": "%command.pr.createPrMenuDraft.title%",
				"category": "%command.pull.request.category%"
			},
			{
				"command": "pr.createPrMenuMergeWhenReady",
				"title": "%command.pr.createPrMenuMergeWhenReady.title%",
				"category": "%command.pull.request.category%"
			},
			{
				"command": "pr.createPrMenuMerge",
				"title": "%command.pr.createPrMenuMerge.title%",
				"category": "%command.pull.request.category%"
			},
			{
				"command": "pr.createPrMenuSquash",
				"title": "%command.pr.createPrMenuSquash.title%",
				"category": "%command.pull.request.category%"
			},
			{
				"command": "pr.createPrMenuRebase",
				"title": "%command.pr.createPrMenuRebase.title%",
				"category": "%command.pull.request.category%"
			},
			{
				"command": "issue.createIssueFromSelection",
				"title": "%command.issue.createIssueFromSelection.title%",
				"category": "%command.issues.category%"
			},
			{
				"command": "issue.createIssueFromClipboard",
				"title": "%command.issue.createIssueFromClipboard.title%",
				"category": "%command.issues.category%"
			},
			{
				"command": "pr.copyVscodeDevPrLink",
				"title": "%command.pr.copyVscodeDevPrLink.title%",
				"category": "%command.issues.category%"
			},
			{
				"command": "pr.refreshComments",
				"title": "%command.pr.refreshComments.title%",
				"category": "%command.pull.request.category%",
				"icon": "$(refresh)"
			},
			{
				"command": "issue.copyGithubDevLinkWithoutRange",
				"title": "%command.issue.copyGithubDevLink.title%",
				"category": "%command.issues.category%",
				"enablement": "!isInEmbeddedEditor"
			},
			{
				"command": "issue.copyGithubDevLinkFile",
				"title": "%command.issue.copyGithubDevLink.title%",
				"category": "%command.issues.category%",
				"enablement": "!isInEmbeddedEditor"
			},
			{
				"command": "issue.copyGithubDevLink",
				"title": "%command.issue.copyGithubDevLink.title%",
				"category": "%command.issues.category%",
				"enablement": "!isInEmbeddedEditor"
			},
			{
				"command": "issue.copyGithubPermalink",
				"title": "%command.issue.copyGithubPermalink.title%",
				"category": "%command.issues.category%",
				"enablement": "!isInEmbeddedEditor"
			},
			{
				"command": "issue.copyGithubHeadLink",
				"title": "%command.issue.copyGithubHeadLink.title%",
				"category": "%command.issues.category%",
				"enablement": "!isInEmbeddedEditor"
			},
			{
				"command": "issue.copyGithubPermalinkWithoutRange",
				"title": "%command.issue.copyGithubPermalink.title%",
				"category": "%command.issues.category%",
				"enablement": "!isInEmbeddedEditor"
			},
			{
				"command": "issue.copyGithubHeadLinkWithoutRange",
				"title": "%command.issue.copyGithubHeadLink.title%",
				"category": "%command.issues.category%",
				"enablement": "!isInEmbeddedEditor"
			},
			{
				"command": "issue.copyMarkdownGithubPermalink",
				"title": "%command.issue.copyMarkdownGithubPermalink.title%",
				"category": "%command.issues.category%",
				"enablement": "!isInEmbeddedEditor"
			},
			{
				"command": "issue.copyMarkdownGithubPermalinkWithoutRange",
				"title": "%command.issue.copyMarkdownGithubPermalink.title%",
				"category": "%command.issues.category%",
				"enablement": "!isInEmbeddedEditor"
			},
			{
				"command": "issue.openGithubPermalink",
				"title": "%command.issue.openGithubPermalink.title%",
				"category": "%command.issues.category%"
			},
			{
				"command": "issue.openIssue",
				"title": "%command.issue.openIssue.title%",
				"category": "%command.issues.category%",
				"icon": "$(globe)"
			},
			{
				"command": "issue.copyIssueNumber",
				"title": "%command.issue.copyIssueNumber.title%",
				"category": "%command.issues.category%"
			},
			{
				"command": "issue.copyIssueUrl",
				"title": "%command.issue.copyIssueUrl.title%",
				"category": "%command.issues.category%"
			},
			{
				"command": "issue.refresh",
				"title": "%command.issue.refresh.title%",
				"category": "%command.issues.category%",
				"icon": "$(refresh)"
			},
			{
				"command": "issue.suggestRefresh",
				"title": "%command.issue.suggestRefresh.title%",
				"category": "%command.issues.category%"
			},
			{
				"command": "issue.startWorking",
				"title": "%command.issue.startWorking.title%",
				"category": "%command.issues.category%",
				"icon": "$(arrow-right)"
			},
			{
				"command": "issue.startWorkingBranchDescriptiveTitle",
				"title": "%command.issue.startWorkingBranchDescriptiveTitle.title%",
				"category": "%command.issues.category%",
				"icon": "$(arrow-right)"
			},
			{
				"command": "issue.continueWorking",
				"title": "%command.issue.continueWorking.title%",
				"category": "%command.issues.category%",
				"icon": "$(arrow-right)"
			},
			{
				"command": "issue.startWorkingBranchPrompt",
				"title": "%command.issue.startWorkingBranchPrompt.title%",
				"category": "%command.issues.category%"
			},
			{
				"command": "issue.stopWorking",
				"title": "%command.issue.stopWorking.title%",
				"category": "%command.issues.category%",
				"icon": "$(primitive-square)"
			},
			{
				"command": "issue.stopWorkingBranchDescriptiveTitle",
				"title": "%command.issue.stopWorkingBranchDescriptiveTitle.title%",
				"category": "%command.issues.category%",
				"icon": "$(primitive-square)"
			},
			{
				"command": "issue.statusBar",
				"title": "%command.issue.statusBar.title%",
				"category": "%command.issues.category%"
			},
			{
				"command": "issue.getCurrent",
				"title": "%command.issue.getCurrent.title%",
				"category": "%command.issues.category%"
			},
			{
				"command": "issue.editQuery",
				"title": "%command.issue.editQuery.title%",
				"category": "%command.issues.category%",
				"icon": "$(edit)"
			},
			{
				"command": "issue.createIssue",
				"title": "%command.issue.createIssue.title%",
				"category": "%command.issues.category%",
				"icon": "$(plus)"
			},
			{
				"command": "issue.createIssueFromFile",
				"title": "%command.issue.createIssueFromFile.title%",
				"icon": "$(check)",
				"enablement": "!issues.creatingFromFile"
			},
			{
				"command": "issue.issueCompletion",
				"title": "%command.issue.issueCompletion.title%"
			},
			{
				"command": "issue.userCompletion",
				"title": "%command.issue.userCompletion.title%"
			},
			{
				"command": "issue.signinAndRefreshList",
				"title": "%command.issue.signinAndRefreshList.title%",
				"category": "%command.issues.category%"
			},
			{
				"command": "issue.goToLinkedCode",
				"title": "%command.issue.goToLinkedCode.title%",
				"category": "%command.issues.category%"
			},
			{
				"command": "issues.openIssuesWebsite",
				"title": "%command.issues.openIssuesWebsite.title%",
				"category": "%command.issues.category%",
				"icon": "$(globe)"
			},
			{
				"command": "issue.chatSummarizeIssue",
				"title": "%command.issue.chatSummarizeIssue.title%",
				"category": "%command.issues.category%",
				"icon": "$(copilot)"
			},
			{
				"command": "issue.chatSuggestFix",
				"title": "%command.issue.chatSuggestFix.title%",
				"category": "%command.issues.category%",
				"icon": "$(sparkle)"
			},
			{
				"command": "notifications.prioritize",
				"title": "%command.notifications.prioritize.title%",
				"category": "%command.notifications.category%",
				"icon": "$(sparkle)"
			},
			{
				"command": "notifications.refresh",
				"title": "%command.notifications.refresh.title%",
				"category": "%command.notifications.category%",
				"icon": "$(refresh)"
			}
		],
		"viewsWelcome": [
			{
				"view": "github:login",
				"when": "ReposManagerStateContext == NeedsAuthentication && github:hasGitHubRemotes",
				"contents": "%welcome.github.login.contents%"
			},
			{
				"view": "pr:github",
				"when": "gitNotInstalled",
				"contents": "%welcome.github.noGit.contents%"
			},
			{
				"view": "github:login",
				"when": "ReposManagerStateContext == NeedsAuthentication && !github:hasGitHubRemotes && gitOpenRepositoryCount",
				"contents": "%welcome.github.loginNoEnterprise.contents%"
			},
			{
				"view": "github:login",
				"when": "ReposManagerStateContext == NeedsAuthentication && !github:hasGitHubRemotes && gitOpenRepositoryCount",
				"contents": "%welcome.github.loginWithEnterprise.contents%"
			},
			{
				"view": "pr:github",
				"when": "git.state != initialized && !github:initialized && workspaceFolderCount > 0",
				"contents": "%welcome.pr.github.uninitialized.contents%"
			},
			{
				"view": "pr:github",
				"when": "workspaceFolderCount > 0 && github:loadingPrsTree",
				"contents": "%welcome.pr.github.uninitialized.contents%"
			},
			{
				"view": "pr:github",
				"when": "workspaceFolderCount == 0",
				"contents": "%welcome.pr.github.noFolder.contents%"
			},
			{
				"view": "pr:github",
				"when": "git.state == initialized && gitOpenRepositoryCount == 0 && workspaceFolderCount > 0 && git.parentRepositoryCount == 0",
				"contents": "%welcome.pr.github.noRepo.contents%"
			},
			{
				"view": "pr:github",
				"when": "git.state == initialized && gitOpenRepositoryCount == 0 && workspaceFolderCount > 0 && git.parentRepositoryCount == 1",
				"contents": "%welcome.pr.github.parentRepo.contents%"
			},
			{
				"view": "pr:github",
				"when": "git.state == initialized && gitOpenRepositoryCount == 0 && workspaceFolderCount > 0 && git.parentRepositoryCount > 1",
				"contents": "%welcome.pr.github.parentRepo.contents%"
			},
			{
				"view": "issues:github",
				"when": "git.state != initialized && !github:initialized && workspaceFolderCount > 0",
				"contents": "%welcome.issues.github.uninitialized.contents%"
			},
			{
				"view": "issues:github",
				"when": "workspaceFolderCount > 0 && github:loadingPrsTree",
				"contents": "%welcome.issues.github.uninitialized.contents%"
			},
			{
				"view": "issues:github",
				"when": "workspaceFolderCount == 0",
				"contents": "%welcome.issues.github.noFolder.contents%"
			},
			{
				"view": "issues:github",
				"when": "git.state == initialized && gitOpenRepositoryCount == 0 && workspaceFolderCount > 0 && git.parentRepositoryCount == 0",
				"contents": "%welcome.issues.github.noRepo.contents%"
			},
			{
				"view": "issues:github",
				"when": "git.state == initialized && gitOpenRepositoryCount == 0 && workspaceFolderCount > 0 && git.parentRepositoryCount == 1",
				"contents": "%welcome.pr.github.parentRepo.contents%"
			},
			{
				"view": "issues:github",
				"when": "git.state == initialized && gitOpenRepositoryCount == 0 && workspaceFolderCount > 0 && git.parentRepositoryCount > 1",
				"contents": "%welcome.pr.github.parentRepo.contents%"
			},
			{
				"view": "github:activePullRequest:welcome",
				"when": "!github:stateValidated",
				"contents": "%welcome.github.activePullRequest.contents%"
			}
		],
		"keybindings": [
			{
				"key": "ctrl+shift+space",
				"command": "issue.suggestRefresh",
				"when": "suggestWidgetVisible"
			},
			{
				"key": "ctrl+s",
				"mac": "cmd+s",
				"command": "issue.createIssueFromFile",
				"when": "resourceScheme == newIssue && config.files.autoSave != off"
			},
			{
				"key": "ctrl+enter",
				"mac": "cmd+enter",
				"command": "issue.createIssueFromFile",
				"when": "resourceScheme == newIssue"
			},
			{
				"key": "ctrl+k m",
				"mac": "cmd+k m",
				"command": "pr.makeSuggestion",
				"when": "commentEditorFocused"
			}
		],
		"menus": {
			"commandPalette": [
				{
					"command": "github.api.preloadPullRequest",
					"when": "false"
				},
				{
					"command": "pr.configureRemotes",
					"when": "gitHubOpenRepositoryCount != 0"
				},
				{
					"command": "pr.configurePRViewlet",
					"when": "gitHubOpenRepositoryCount != 0"
				},
				{
					"command": "pr.pick",
					"when": "false"
				},
				{
					"command": "pr.openChanges",
					"when": "false"
				},
				{
					"command": "pr.pickOnVscodeDev",
					"when": "false"
				},
				{
					"command": "pr.exit",
					"when": "github:inReviewMode"
				},
				{
					"command": "pr.dismissNotification",
					"when": "false"
				},
				{
					"command": "pr.resetViewedFiles",
					"when": "github:inReviewMode"
				},
				{
					"command": "review.openFile",
					"when": "false"
				},
				{
					"command": "review.openLocalFile",
					"when": "false"
				},
				{
					"command": "pr.close",
					"when": "gitHubOpenRepositoryCount != 0 && github:inReviewMode"
				},
				{
					"command": "pr.create",
					"when": "gitHubOpenRepositoryCount != 0 && github:authenticated"
				},
				{
					"command": "pr.pushAndCreate",
					"when": "false"
				},
				{
					"command": "pr.merge",
					"when": "gitHubOpenRepositoryCount != 0 && github:inReviewMode"
				},
				{
					"command": "pr.readyForReview",
					"when": "gitHubOpenRepositoryCount != 0 && github:inReviewMode"
				},
				{
					"command": "pr.openPullRequestOnGitHub",
					"when": "gitHubOpenRepositoryCount != 0 && github:inReviewMode"
				},
				{
					"command": "pr.openAllDiffs",
					"when": "gitHubOpenRepositoryCount != 0 && github:inReviewMode"
				},
				{
					"command": "pr.refreshDescription",
					"when": "gitHubOpenRepositoryCount != 0 && github:inReviewMode"
				},
				{
					"command": "pr.openFileOnGitHub",
					"when": "false"
				},
				{
					"command": "pr.openOriginalFile",
					"when": "false"
				},
				{
					"command": "pr.openModifiedFile",
					"when": "false"
				},
				{
					"command": "pr.refreshPullRequest",
					"when": "false"
				},
				{
					"command": "pr.deleteLocalBranch",
					"when": "false"
				},
				{
					"command": "pr.openDiffView",
					"when": "false"
				},
				{
					"command": "pr.openDiffViewFromEditor",
					"when": "false"
				},
				{
					"command": "pr.openDescriptionToTheSide",
					"when": "false"
				},
				{
					"command": "pr.openDescription",
					"when": "gitHubOpenRepositoryCount != 0 && github:inReviewMode"
				},
				{
					"command": "pr.focusDescriptionInput",
					"when": "github:pullRequestDescriptionVisible"
				},
				{
					"command": "pr.showDiffSinceLastReview",
					"when": "false"
				},
				{
					"command": "pr.showDiffAll",
					"when": "false"
				},
				{
					"command": "review.suggestDiff",
					"when": "false"
				},
				{
					"command": "review.approve",
					"when": "false"
				},
				{
					"command": "review.comment",
					"when": "false"
				},
				{
					"command": "review.requestChanges",
					"when": "false"
				},
				{
					"command": "review.approveOnDotCom",
					"when": "false"
				},
				{
					"command": "review.requestChangesOnDotCom",
					"when": "false"
				},
				{
					"command": "review.approveDescription",
					"when": "false"
				},
				{
					"command": "review.commentDescription",
					"when": "false"
				},
				{
					"command": "review.requestChangesDescription",
					"when": "false"
				},
				{
					"command": "review.approveOnDotComDescription",
					"when": "false"
				},
				{
					"command": "review.requestChangesOnDotComDescription",
					"when": "false"
				},
				{
					"command": "review.createSuggestionsFromChanges",
					"when": "false"
				},
				{
					"command": "review.createSuggestionFromChange",
					"when": "activeEditor == workbench.editors.textDiffEditor && (resourcePath in github:unviewedFiles || resourcePath in github:viewedFiles)"
				},
				{
					"command": "pr.refreshList",
					"when": "gitHubOpenRepositoryCount != 0 && github:authenticated && github:hasGitHubRemotes"
				},
				{
					"command": "pr.setFileListLayoutAsTree",
					"when": "false"
				},
				{
					"command": "pr.setFileListLayoutAsFlat",
					"when": "false"
				},
				{
					"command": "pr.refreshChanges",
					"when": "false"
				},
				{
					"command": "pr.signin",
					"when": "gitHubOpenRepositoryCount != 0 && github:hasGitHubRemotes"
				},
				{
					"command": "pr.signinNoEnterprise",
					"when": "false"
				},
				{
					"command": "pr.signinenterprise",
					"when": "gitHubOpenRepositoryCount != 0 && github:hasGitHubRemotes"
				},
				{
					"command": "pr.signinAndRefreshList",
					"when": "false"
				},
				{
					"command": "pr.copyCommitHash",
					"when": "false"
				},
				{
					"command": "pr.createComment",
					"when": "false"
				},
				{
					"command": "pr.createSingleComment",
					"when": "false"
				},
				{
					"command": "pr.makeSuggestion",
					"when": "false"
				},
				{
					"command": "pr.startReview",
					"when": "false"
				},
				{
					"command": "pr.editComment",
					"when": "false"
				},
				{
					"command": "pr.cancelEditComment",
					"when": "false"
				},
				{
					"command": "pr.saveComment",
					"when": "false"
				},
				{
					"command": "pr.deleteComment",
					"when": "false"
				},
				{
					"command": "pr.openReview",
					"when": "false"
				},
				{
					"command": "pr.editQuery",
					"when": "false"
				},
				{
					"command": "pr.markFileAsViewed",
					"when": "false"
				},
				{
					"command": "pr.unmarkFileAsViewed",
					"when": "false"
				},
				{
					"command": "pr.checkoutByNumber",
					"when": "gitHubOpenRepositoryCount != 0 && github:initialized && github:authenticated"
				},
				{
					"command": "pr.collapseAllComments",
					"when": "false"
				},
				{
					"command": "pr.copyVscodeDevPrLink",
					"when": "github:inReviewMode && remoteName != codespaces && embedderIdentifier != github.dev"
				},
				{
					"command": "pr.goToNextDiffInPr",
					"when": "activeEditor == workbench.editors.textDiffEditor && resourcePath in github:unviewedFiles"
				},
				{
					"command": "pr.goToNextDiffInPr",
					"when": "activeEditor == workbench.editors.textDiffEditor && resourcePath in github:viewedFiles"
				},
				{
					"command": "pr.goToPreviousDiffInPr",
					"when": "activeEditor == workbench.editors.textDiffEditor && resourcePath in github:unviewedFiles"
				},
				{
					"command": "pr.goToPreviousDiffInPr",
					"when": "activeEditor == workbench.editors.textDiffEditor && resourcePath in github:viewedFiles"
				},
				{
					"command": "pr.copyCommentLink",
					"when": "false"
				},
				{
					"command": "pr.addAssigneesToNewPr",
					"when": "false"
				},
				{
					"command": "pr.addReviewersToNewPr",
					"when": "false"
				},
				{
					"command": "pr.addLabelsToNewPr",
					"when": "false"
				},
				{
					"command": "pr.addMilestoneToNewPr",
					"when": "false"
				},
				{
					"command": "pr.addProjectsToNewPr",
					"when": "false"
				},
				{
					"command": "pr.preReview",
					"when": "false"
				},
				{
					"command": "pr.addFileComment",
					"when": "false"
				},
				{
					"command": "review.diffWithPrHead",
					"when": "false"
				},
				{
					"command": "review.diffLocalWithPrHead",
					"when": "false"
				},
				{
					"command": "pr.createPrMenuCreate",
					"when": "false"
				},
				{
					"command": "pr.createPrMenuDraft",
					"when": "false"
				},
				{
					"command": "pr.createPrMenuMergeWhenReady",
					"when": "false"
				},
				{
					"command": "pr.createPrMenuMerge",
					"when": "false"
				},
				{
					"command": "pr.createPrMenuSquash",
					"when": "false"
				},
				{
					"command": "pr.createPrMenuRebase",
					"when": "false"
				},
				{
					"command": "pr.refreshComments",
					"when": "gitHubOpenRepositoryCount != 0"
				},
				{
					"command": "pr.resolveConflict",
					"when": "false"
				},
				{
					"command": "pr.acceptMerge",
					"when": "isMergeResultEditor && mergeEditorBaseUri =~ /^(githubpr|gitpr):/"
				},
				{
					"command": "issue.copyGithubPermalink",
					"when": "github:hasGitHubRemotes"
				},
				{
					"command": "issue.copyGithubHeadLink",
					"when": "github:hasGitHubRemotes"
				},
				{
					"command": "issue.copyMarkdownGithubPermalink",
					"when": "github:hasGitHubRemotes"
				},
				{
					"command": "issue.openGithubPermalink",
					"when": "github:hasGitHubRemotes"
				},
				{
					"command": "issue.openIssue",
					"when": "false"
				},
				{
					"command": "issue.copyIssueNumber",
					"when": "false"
				},
				{
					"command": "issue.copyIssueUrl",
					"when": "false"
				},
				{
					"command": "issue.refresh",
					"when": "false"
				},
				{
					"command": "issue.suggestRefresh",
					"when": "false"
				},
				{
					"command": "issue.startWorking",
					"when": "false"
				},
				{
					"command": "issue.startWorkingBranchDescriptiveTitle",
					"when": "false"
				},
				{
					"command": "issue.continueWorking",
					"when": "false"
				},
				{
					"command": "issue.startWorkingBranchPrompt",
					"when": "false"
				},
				{
					"command": "issue.stopWorking",
					"when": "false"
				},
				{
					"command": "issue.stopWorkingBranchDescriptiveTitle",
					"when": "false"
				},
				{
					"command": "issue.statusBar",
					"when": "false"
				},
				{
					"command": "issue.getCurrent",
					"when": "false"
				},
				{
					"command": "issue.editQuery",
					"when": "false"
				},
				{
					"command": "issue.createIssue",
					"when": "github:hasGitHubRemotes && github:authenticated"
				},
				{
					"command": "issue.createIssueFromFile",
					"when": "false"
				},
				{
					"command": "issue.issueCompletion",
					"when": "false"
				},
				{
					"command": "issue.userCompletion",
					"when": "false"
				},
				{
					"command": "issue.signinAndRefreshList",
					"when": "false"
				},
				{
					"command": "issue.goToLinkedCode",
					"when": "false"
				},
				{
					"command": "issue.copyGithubDevLinkWithoutRange",
					"when": "false"
				},
				{
					"command": "issue.copyGithubDevLinkFile",
					"when": "false"
				},
				{
					"command": "issue.copyGithubDevLink",
					"when": "false"
				},
				{
					"command": "issue.copyGithubPermalinkWithoutRange",
					"when": "false"
				},
				{
					"command": "issue.copyMarkdownGithubPermalinkWithoutRange",
					"when": "false"
				},
				{
					"command": "issue.copyGithubHeadLinkWithoutRange",
					"when": "false"
				},
				{
					"command": "pr.refreshActivePullRequest",
					"when": "false"
				},
				{
					"command": "pr.applySuggestion",
					"when": "false"
				},
				{
					"command": "pr.openPullsWebsite",
					"when": "github:hasGitHubRemotes"
				},
				{
					"command": "issues.openIssuesWebsite",
					"when": "github:hasGitHubRemotes"
				},
				{
					"command": "issue.chatSummarizeIssue",
					"when": "false"
				},
				{
					"command": "issue.chatSuggestFix",
					"when": "false"
				},
				{
					"command": "notifications.prioritize",
					"when": "false"
				},
				{
					"command": "notifications.refresh",
					"when": "false"
				}
			],
			"view/title": [
				{
					"command": "pr.create",
					"when": "gitHubOpenRepositoryCount != 0 && github:initialized && view == pr:github",
					"group": "navigation@1"
				},
				{
					"command": "pr.refreshList",
					"when": "gitHubOpenRepositoryCount != 0 && github:initialized && view == pr:github",
					"group": "navigation@2"
				},
				{
					"command": "pr.openPullsWebsite",
					"when": "gitHubOpenRepositoryCount != 0 && github:initialized && view == pr:github",
					"group": "overflow@1"
				},
				{
					"command": "pr.checkoutByNumber",
					"when": "gitHubOpenRepositoryCount != 0 && github:initialized && view == pr:github",
					"group": "overflow@2"
				},
				{
					"command": "pr.configurePRViewlet",
					"when": "gitHubOpenRepositoryCount != 0 && github:initialized && view == pr:github",
					"group": "overflow@3"
				},
				{
					"command": "pr.refreshChanges",
					"when": "view == prStatus:github",
					"group": "navigation@2"
				},
				{
					"command": "pr.setFileListLayoutAsTree",
					"when": "view == prStatus:github && fileListLayout:flat",
					"group": "navigation"
				},
				{
					"command": "pr.setFileListLayoutAsFlat",
					"when": "view == prStatus:github && !fileListLayout:flat",
					"group": "navigation"
				},
				{
					"command": "issue.createIssue",
					"when": "view == issues:github && github:hasGitHubRemotes",
					"group": "navigation@1"
				},
				{
					"command": "issue.refresh",
					"when": "view == issues:github",
					"group": "navigation@2"
				},
				{
					"command": "issues.openIssuesWebsite",
					"when": "gitHubOpenRepositoryCount != 0 && github:initialized && view == issues:github",
					"group": "overflow@1"
				},
				{
					"command": "pr.configurePRViewlet",
					"when": "gitHubOpenRepositoryCount != 0 && github:initialized && view == issues:github",
					"group": "overflow@2"
				},
				{
					"command": "pr.refreshActivePullRequest",
					"when": "view == github:activePullRequest && github:hasGitHubRemotes",
					"group": "navigation@1"
				},
				{
					"command": "pr.openDescription",
					"when": "view == github:activePullRequest && github:hasGitHubRemotes",
					"group": "navigation@2"
				},
				{
					"command": "pr.openPullRequestOnGitHub",
					"when": "view == github:activePullRequest && github:hasGitHubRemotes",
					"group": "navigation@3"
				},
				{
					"command": "pr.addAssigneesToNewPr",
					"when": "view == github:createPullRequestWebview && github:createPrPermissions != READ && github:createPrPermissions",
					"group": "navigation@1"
				},
				{
					"command": "pr.addReviewersToNewPr",
					"when": "view == github:createPullRequestWebview && github:createPrPermissions != READ && github:createPrPermissions",
					"group": "navigation@2"
				},
				{
					"command": "pr.addLabelsToNewPr",
					"when": "view == github:createPullRequestWebview && github:createPrPermissions != READ && github:createPrPermissions",
					"group": "navigation@3"
				},
				{
					"command": "pr.addMilestoneToNewPr",
					"when": "view == github:createPullRequestWebview && github:createPrPermissions != READ && github:createPrPermissions",
					"group": "navigation@4"
				},
				{
					"command": "pr.addProjectsToNewPr",
					"when": "view == github:createPullRequestWebview && github:createPrPermissions != READ && github:createPrPermissions",
					"group": "navigation@5"
				},
				{
					"command": "pr.refreshComments",
					"when": "view == workbench.panel.comments",
					"group": "navigation"
				},
				{
					"command": "notifications.prioritize",
					"when": "view == notifications:github",
					"group": "navigation@1"
				},
				{
					"command": "notifications.refresh",
					"when": "view == notifications:github",
					"group": "navigation@2"
				}
			],
			"view/item/context": [
				{
					"command": "pr.pick",
					"when": "view == pr:github && viewItem =~ /(pullrequest(:local)?:nonactive)|(description:nonactive)/",
					"group": "1_pullrequest@1"
				},
				{
					"command": "pr.pick",
					"when": "view == pr:github && viewItem =~ /description:nonactive/",
					"group": "inline@0"
				},
				{
					"command": "pr.openChanges",
					"when": "view =~ /(pr|prStatus):github/ && viewItem =~ /description/ && config.multiDiffEditor.experimental.enabled",
					"group": "inline@1"
				},
				{
					"command": "pr.showDiffSinceLastReview",
					"group": "inline@1",
					"when": "view =~ /(pr|prStatus):github/ && viewItem =~ /description:(active|nonactive):hasChangesSinceReview:showingAllChanges/"
				},
				{
					"command": "pr.showDiffAll",
					"group": "inline@1",
					"when": "view =~ /(pr|prStatus):github/ && viewItem =~ /description:(active|nonactive):hasChangesSinceReview:showingChangesSinceReview/"
				},
				{
					"command": "pr.openDescriptionToTheSide",
					"group": "inline@2",
					"when": "view =~ /(pr|prStatus):github/ && viewItem =~ /description/"
				},
				{
					"command": "pr.openPullRequestOnGitHub",
					"group": "inline@3",
					"when": "view == prStatus:github && viewItem =~ /description/ && github:activePRCount >= 2"
				},
				{
					"command": "pr.exit",
					"when": "view == pr:github && viewItem =~ /pullrequest(:local)?:active|description:active/",
					"group": "1_pullrequest@1"
				},
				{
					"command": "pr.pickOnVscodeDev",
					"when": "view == pr:github && viewItem =~ /pullrequest(:local)?:nonactive|description/ && (!isWeb || remoteName != codespaces && virtualWorkspace != vscode-vfs)",
					"group": "1_pullrequest@2"
				},
				{
					"command": "pr.refreshPullRequest",
					"when": "view == pr:github && viewItem =~ /pullrequest|description/",
					"group": "pullrequest@1"
				},
				{
					"command": "pr.openPullRequestOnGitHub",
					"when": "view == pr:github && viewItem =~ /pullrequest|description/",
					"group": "1_pullrequest@3"
				},
				{
					"command": "pr.deleteLocalBranch",
					"when": "view == pr:github && viewItem =~ /pullrequest:local:nonactive/",
					"group": "pullrequest@4"
				},
				{
					"command": "pr.dismissNotification",
					"when": "view == pr:github && viewItem =~ /pullrequest(.*):notification/",
					"group": "pullrequest@5"
				},
				{
					"command": "pr.copyCommitHash",
					"when": "view == prStatus:github && viewItem =~ /commit/"
				},
				{
					"command": "review.openFile",
					"group": "inline@0",
					"when": "openDiffOnClick && view == prStatus:github && viewItem =~ /filechange(?!:DELETE)/"
				},
				{
					"command": "pr.openDiffView",
					"group": "inline@0",
					"when": "!openDiffOnClick && view == prStatus:github && viewItem =~ /filechange(?!:DELETE)/"
				},
				{
					"command": "pr.openFileOnGitHub",
					"when": "view =~ /(pr|prStatus):github/ && viewItem =~ /filechange/",
					"group": "0_open@0"
				},
				{
					"command": "pr.openOriginalFile",
					"when": "view =~ /(pr|prStatus):github/ && viewItem =~ /filechange:MODIFY/",
					"group": "0_open@1"
				},
				{
					"command": "pr.openModifiedFile",
					"when": "view =~ /(pr|prStatus):github/ && viewItem =~ /filechange:MODIFY/",
					"group": "0_open@2"
				},
				{
					"command": "review.diffWithPrHead",
					"group": "1_diff@0",
					"when": "openDiffOnClick && view == prStatus:github && viewItem =~ /filechange(?!:DELETE)/"
				},
				{
					"command": "review.diffLocalWithPrHead",
					"group": "1_diff@1",
					"when": "openDiffOnClick && view == prStatus:github && viewItem =~ /filechange(?!:DELETE)/"
				},
				{
					"command": "pr.editQuery",
					"when": "view == pr:github && viewItem == query",
					"group": "inline"
				},
				{
					"command": "pr.editQuery",
					"when": "view == pr:github && viewItem == query"
				},
				{
					"command": "issue.openIssue",
					"when": "view == issues:github && viewItem =~ /^(link)?(current|continue)?issue/ && !github.copilot-chat.activated",
					"group": "inline@2"
				},
				{
					"command": "issue.chatSummarizeIssue",
					"when": "view == issues:github && viewItem =~ /^(link)?(current|continue)?issue/ && github.copilot-chat.activated",
					"group": "inline@0"
				},
				{
					"command": "issue.chatSuggestFix",
					"when": "view == issues:github && viewItem =~ /^(link)?(current|continue)?issue/ && github.copilot-chat.activated",
					"group": "inline@1"
				},
				{
					"command": "issue.openIssue",
					"when": "view == issues:github && viewItem =~ /^(link)?(current|continue)?issue/",
					"group": "issues_0@1"
				},
				{
					"command": "issue.goToLinkedCode",
					"when": "view == issues:github && viewItem =~ /^link(current|continue)?issue/",
					"group": "issues_0@0"
				},
				{
					"command": "issue.startWorking",
					"when": "view == issues:github && viewItem =~ /^(link)?issue/ && config.githubIssues.useBranchForIssues != on",
					"group": "inline@2"
				},
				{
					"command": "issue.startWorkingBranchDescriptiveTitle",
					"when": "view == issues:github && viewItem =~ /^(link)?issue/ && config.githubIssues.useBranchForIssues == on",
					"group": "inline@2"
				},
				{
					"command": "issue.startWorking",
					"when": "view == issues:github && viewItem =~ /^(link)?continueissue/ && config.githubIssues.useBranchForIssues != on",
					"group": "inline@2"
				},
				{
					"command": "issue.startWorkingBranchDescriptiveTitle",
					"when": "view == issues:github && viewItem =~ /^(link)?continueissue/ && config.githubIssues.useBranchForIssues == on",
					"group": "inline@2"
				},
				{
					"command": "issue.startWorking",
					"alt": "issue.startWorkingBranchPrompt",
					"when": "view == issues:github && viewItem =~ /^(link)?issue/",
					"group": "issues_0@2"
				},
				{
					"command": "issue.continueWorking",
					"when": "view == issues:github && viewItem =~ /^(link)?continueissue/",
					"group": "issues_0@2"
				},
				{
					"command": "pr.create",
					"when": "view == issues:github && viewItem =~ /^(link)?currentissue/",
					"group": "issues_0@2"
				},
				{
					"command": "issue.stopWorking",
					"when": "view == issues:github && viewItem =~ /^(link)?currentissue/",
					"group": "issues_0@3"
				},
				{
					"command": "issue.stopWorking",
					"when": "view == issues:github && viewItem =~ /^(link)?currentissue/ && config.githubIssues.useBranchForIssues != on",
					"group": "inline@1"
				},
				{
					"command": "issue.stopWorkingBranchDescriptiveTitle",
					"when": "view == issues:github && viewItem =~ /^(link)?currentissue/ && config.githubIssues.useBranchForIssues == on",
					"group": "inline@1"
				},
				{
					"command": "issue.chatSummarizeIssue",
					"when": "view == issues:github && viewItem =~ /^(link)?(current|continue)?issue/ && github.copilot-chat.activated",
					"group": "issues_1@0"
				},
				{
					"command": "issue.chatSuggestFix",
					"when": "view == issues:github && viewItem =~ /^(link)?(current|continue)?issue/ && github.copilot-chat.activated",
					"group": "issues_1@1"
				},
				{
					"command": "issue.copyIssueNumber",
					"when": "view == issues:github && viewItem =~ /^(link)?(current|continue)?issue/",
					"group": "issues_2@1"
				},
				{
					"command": "issue.copyIssueUrl",
					"when": "view == issues:github && viewItem =~ /^(link)?(current|continue)?issue/",
					"group": "issues_2@2"
				},
				{
					"command": "issue.editQuery",
					"when": "view == issues:github && viewItem == query",
					"group": "inline"
				},
				{
					"command": "issue.editQuery",
					"when": "view == issues:github && viewItem == query"
				}
			],
			"commentsView/commentThread/context": [
				{
					"command": "pr.diffOutdatedCommentWithHead",
					"group": "inline@0",
					"when": "commentController =~ /^github-(browse|review)/ && commentThread =~ /outdated/"
				},
				{
					"command": "pr.resolveReviewThread",
					"group": "inline@1",
					"when": "commentController =~ /^github-(browse|review)/ && commentThread =~ /canResolve/"
				},
				{
					"command": "pr.unresolveReviewThreadFromView",
					"group": "inline@1",
					"when": "commentController =~ /^github-(browse|review)/ && commentThread =~ /canUnresolve/"
				},
				{
					"command": "pr.diffOutdatedCommentWithHead",
					"group": "context@0",
					"when": "commentController =~ /^github-(browse|review)/ && commentThread =~ /outdated/"
				},
				{
					"command": "pr.resolveReviewThread",
					"group": "context@1",
					"when": "commentController =~ /^github-(browse|review)/ && commentThread =~ /canResolve/"
				},
				{
					"command": "pr.unresolveReviewThreadFromView",
					"group": "context@1",
					"when": "commentController =~ /^github-(browse|review)/ && commentThread =~ /canUnresolve/"
				}
			],
			"editor/title": [
				{
					"command": "review.openFile",
					"group": "navigation",
					"when": "resourceScheme =~ /^review$/ && isInDiffEditor"
				},
				{
					"command": "review.openLocalFile",
					"group": "navigation",
					"when": "resourceScheme =~ /^review$/ && !isInDiffEditor"
				},
				{
					"command": "issue.createIssueFromFile",
					"group": "navigation",
					"when": "resourceFilename == NewIssue.md"
				},
				{
					"command": "pr.markFileAsViewed",
					"group": "navigation",
					"when": "resourceScheme != pr && resourceScheme != review && resourceScheme != filechange && resourcePath in github:unviewedFiles"
				},
				{
					"command": "pr.unmarkFileAsViewed",
					"group": "navigation",
					"when": "resourceScheme != pr && resourceScheme != review && resourceScheme != filechange && resourcePath in github:viewedFiles"
				},
				{
					"command": "pr.openDiffViewFromEditor",
					"group": "navigation",
					"when": "!isInDiffEditor && resourceScheme != pr && resourceScheme != review && resourceScheme != filechange && resourcePath in github:unviewedFiles"
				},
				{
					"command": "pr.openDiffViewFromEditor",
					"group": "navigation",
					"when": "!isInDiffEditor && resourceScheme != pr && resourceScheme != review && resourceScheme != filechange && resourcePath in github:viewedFiles"
				},
				{
					"command": "pr.addFileComment",
					"group": "navigation",
					"when": "(resourceScheme == pr) || (resourcePath in github:viewedFiles) || (resourcePath in github:unviewedFiles)"
				}
			],
			"editor/content": [
				{
					"command": "pr.acceptMerge",
					"when": "isMergeResultEditor && mergeEditorBaseUri =~ /^(githubpr|gitpr):/"
				}
			],
			"scm/title": [
				{
					"command": "review.suggestDiff",
					"when": "scmProvider =~ /^git|^remoteHub:github/ && scmProviderRootUri in github:reposInReviewMode",
					"group": "inline"
				},
				{
					"command": "pr.create",
					"when": "scmProvider =~ /^git|^remoteHub:github/ && scmProviderRootUri in github:reposNotInReviewMode",
					"group": "navigation"
				}
			],
			"scm/resourceGroup/context": [
				{
					"command": "review.createSuggestionsFromChanges",
					"when": "scmProviderRootUri in github:reposInReviewMode && scmProvider =~ /^git|^remoteHub:github/ && scmResourceGroup == workingTree",
					"group": "inline@-2"
				}
			],
			"scm/resourceState/context": [
				{
					"command": "review.createSuggestionsFromChanges",
					"when": "scmProviderRootUri in github:reposInReviewMode && scmProvider =~ /^git|^remoteHub:github/ && scmResourceGroup == workingTree",
					"group": "1_modification@5"
				}
			],
			"comments/commentThread/context": [
				{
					"command": "pr.createComment",
					"group": "inline@1",
					"when": "(commentController =~ /^github-browse/ && prInDraft) || (commentController =~ /^github-review/ && reviewInDraftMode)"
				},
				{
					"command": "pr.createSingleComment",
					"group": "inline@1",
					"when": "config.githubPullRequests.defaultCommentType != review && ((commentController =~ /^github-browse/ && !prInDraft) || (commentController =~ /^github-review/ && !reviewInDraftMode))"
				},
				{
					"command": "pr.startReview",
					"group": "inline@1",
					"when": "config.githubPullRequests.defaultCommentType == review && ((commentController =~ /^github-browse/ && !prInDraft) || (commentController =~ /^github-review/ && !reviewInDraftMode))"
				},
				{
					"command": "pr.startReview",
					"group": "inline@2",
					"when": "config.githubPullRequests.defaultCommentType != review && ((commentController =~ /^github-browse/ && !prInDraft) || (commentController =~ /^github-review/ && !reviewInDraftMode))"
				},
				{
					"command": "pr.createSingleComment",
					"group": "inline@2",
					"when": "config.githubPullRequests.defaultCommentType == review && ((commentController =~ /^github-browse/ && !prInDraft) || commentController =~ /^github-review/ && !reviewInDraftMode)"
				}
			],
			"comments/comment/editorActions": [
				{
					"command": "pr.makeSuggestion",
					"group": "inline@3",
					"when": "commentController =~ /^github-(browse|review)/ && !github:activeCommentHasSuggestion"
				}
			],
			"comments/commentThread/additionalActions": [
				{
					"command": "pr.resolveReviewThread",
					"group": "inline@1",
					"when": "commentController =~ /^github-(browse|review)/ && commentThread =~ /canResolve/"
				},
				{
					"command": "pr.unresolveReviewThread",
					"group": "inline@1",
					"when": "commentController =~ /^github-(browse|review)/ && commentThread =~ /canUnresolve/"
				},
				{
					"command": "pr.openReview",
					"group": "inline@2",
					"when": "(commentController =~ /^github-browse/ && prInDraft) || (commentController =~ /^github-review/ && reviewInDraftMode)"
				}
			],
			"comments/commentThread/title/context": [
				{
					"command": "pr.resolveReviewThread",
					"group": "inline@3",
					"when": "commentController =~ /^github-(browse|review)/ && commentThread =~ /canResolve/"
				},
				{
					"command": "pr.unresolveReviewThread",
					"group": "inline@3",
					"when": "commentController =~ /^github-(browse|review)/ && commentThread =~ /canUnresolve/"
				}
			],
			"comments/commentThread/comment/context": [
				{
					"command": "pr.resolveReviewThread",
					"when": "commentController =~ /^github-(browse|review)/ && commentThread =~ /canResolve/"
				},
				{
					"command": "pr.unresolveReviewThread",
					"when": "commentController =~ /^github-(browse|review)/ && commentThread =~ /canUnresolve/"
				},
				{
					"command": "pr.applySuggestion",
					"when": "commentController =~ /^github-review/ && comment =~ /hasSuggestion/"
				}
			],
			"comments/comment/title": [
				{
					"command": "pr.copyCommentLink",
					"group": "inline@1",
					"when": "commentController =~ /^github-(browse|review)/ && comment =~ /canEdit/"
				},
				{
					"command": "pr.applySuggestion",
					"group": "inline@0",
					"when": "commentController =~ /^github-review/ && comment =~ /hasSuggestion/"
				},
				{
					"command": "pr.editComment",
					"group": "inline@2",
					"when": "commentController =~ /^github-(browse|review)/ && comment =~ /canEdit/"
				},
				{
					"command": "pr.deleteComment",
					"group": "inline@3",
					"when": "commentController =~ /^github-(browse|review)/ && comment =~ /canDelete/"
				}
			],
			"comments/commentThread/title": [
				{
					"command": "pr.refreshComments",
					"group": "0_refresh@0",
					"when": "commentController =~ /^github-(browse|review)/"
				},
				{
					"command": "pr.collapseAllComments",
					"group": "1_collapse@0",
					"when": "commentController =~ /^github-(browse|review)/"
				}
			],
			"comments/comment/context": [
				{
					"command": "pr.saveComment",
					"group": "inline@1",
					"when": "commentController =~ /^github-(browse|review)/"
				},
				{
					"command": "pr.cancelEditComment",
					"group": "inline@2",
					"when": "commentController =~ /^github-(browse|review)/"
				}
			],
			"editor/context/copy": [
				{
					"command": "issue.copyGithubPermalink",
					"when": "github:hasGitHubRemotes",
					"group": "3_githubPullRequests@0"
				},
				{
					"command": "issue.copyMarkdownGithubPermalink",
					"when": "github:hasGitHubRemotes",
					"group": "3_githubPullRequests@1"
				},
				{
					"command": "issue.copyGithubHeadLink",
					"when": "github:hasGitHubRemotes",
					"group": "3_githubPullRequests@2"
				}
			],
			"editor/context/share": [
				{
					"command": "issue.copyGithubPermalink",
					"when": "github:hasGitHubRemotes",
					"group": "1_githubPullRequests@0"
				},
				{
					"command": "issue.copyMarkdownGithubPermalink",
					"when": "github:hasGitHubRemotes",
					"group": "1_githubPullRequests@1"
				},
				{
					"command": "issue.copyGithubHeadLink",
					"when": "github:hasGitHubRemotes",
					"group": "1_githubPullRequests@2"
				},
				{
					"command": "issue.copyGithubDevLink",
					"when": "github:hasGitHubRemotes && remoteName == codespaces && isWeb || github:hasGitHubRemotes && embedderIdentifier == github.dev",
					"group": "0_vscode@0"
				}
			],
			"editor/context": [
				{
					"command": "review.createSuggestionFromChange",
					"when": "activeEditor == workbench.editors.textDiffEditor && (resourcePath in github:unviewedFiles || resourcePath in github:viewedFiles)",
					"group": "2_git@6"
				}
			],
			"file/share": [
				{
					"command": "issue.copyGithubPermalink",
					"when": "github:hasGitHubRemotes",
					"group": "1_githubPullRequests@0"
				},
				{
					"command": "pr.copyVscodeDevPrLink",
					"when": "github:hasGitHubRemotes && github:inReviewMode && remoteName != codespaces && embedderIdentifier != github.dev",
					"group": "1_githubPullRequests@1"
				},
				{
					"command": "issue.copyMarkdownGithubPermalink",
					"when": "github:hasGitHubRemotes",
					"group": "1_githubPullRequests@2"
				},
				{
					"command": "issue.copyGithubHeadLink",
					"when": "github:hasGitHubRemotes",
					"group": "1_githubPullRequests@3"
				},
				{
					"command": "issue.copyGithubDevLinkFile",
					"when": "github:hasGitHubRemotes && remoteName == codespaces && isWeb || github:hasGitHubRemotes && embedderIdentifier == github.dev",
					"group": "0_vscode@0"
				}
			],
			"editor/lineNumber/context": [
				{
					"command": "issue.copyGithubPermalink",
					"when": "github:hasGitHubRemotes && activeEditor == workbench.editors.files.textFileEditor && config.editor.lineNumbers == on",
					"group": "1_cutcopypaste@3"
				},
				{
					"command": "issue.copyMarkdownGithubPermalink",
					"when": "github:hasGitHubRemotes && activeEditor == workbench.editors.files.textFileEditor && config.editor.lineNumbers == on",
					"group": "1_cutcopypaste@4"
				},
				{
					"command": "issue.copyGithubHeadLink",
					"when": "github:hasGitHubRemotes && activeEditor == workbench.editors.files.textFileEditor && config.editor.lineNumbers == on",
					"group": "1_cutcopypaste@5"
				},
				{
					"command": "issue.copyGithubDevLink",
					"when": "github:hasGitHubRemotes && remoteName == codespaces && isWeb || github:hasGitHubRemotes && embedderIdentifier == github.dev",
					"group": "1_cutcopypaste@0"
				}
			],
			"editor/title/context/share": [
				{
					"command": "issue.copyGithubPermalinkWithoutRange",
					"when": "github:hasGitHubRemotes",
					"group": "1_githubPullRequests@10"
				},
				{
					"command": "issue.copyMarkdownGithubPermalinkWithoutRange",
					"when": "github:hasGitHubRemotes",
					"group": "1_githubPullRequests@11"
				},
				{
					"command": "issue.copyGithubHeadLinkWithoutRange",
					"when": "github:hasGitHubRemotes",
					"group": "1_githubPullRequests@12"
				},
				{
					"command": "issue.copyGithubDevLinkWithoutRange",
					"when": "github:hasGitHubRemotes && remoteName == codespaces && isWeb || github:hasGitHubRemotes && embedderIdentifier == github.dev",
					"group": "0_vscode@0"
				}
			],
			"explorer/context/share": [
				{
					"command": "issue.copyGithubPermalinkWithoutRange",
					"when": "github:hasGitHubRemotes",
					"group": "5_githubPulLRequests@10"
				},
				{
					"command": "issue.copyMarkdownGithubPermalinkWithoutRange",
					"when": "github:hasGitHubRemotes",
					"group": "5_githubPulLRequests@11"
				},
				{
					"command": "issue.copyGithubHeadLinkWithoutRange",
					"when": "github:hasGitHubRemotes",
					"group": "5_githubPulLRequests@12"
				},
				{
					"command": "issue.copyGithubDevLinkWithoutRange",
					"when": "github:hasGitHubRemotes && remoteName == codespaces && isWeb || github:hasGitHubRemotes && embedderIdentifier == github.dev",
					"group": "0_vscode@0"
				}
			],
			"menuBar/edit/copy": [
				{
					"command": "issue.copyGithubPermalink",
					"when": "github:hasGitHubRemotes"
				},
				{
					"command": "issue.copyMarkdownGithubPermalink",
					"when": "github:hasGitHubRemotes"
				}
			],
			"remoteHub/pullRequest": [
				{
					"command": "pr.create",
					"when": "scmProvider =~ /^remoteHub:github/",
					"group": "1_modification@0"
				}
			],
			"webview/context": [
				{
					"command": "pr.createPrMenuCreate",
					"when": "webviewId == 'github:createPullRequestWebview' && github:createPrMenu",
					"group": "0_create@0"
				},
				{
					"command": "pr.createPrMenuDraft",
					"when": "webviewId == 'github:createPullRequestWebview' && github:createPrMenu && github:createPrMenuDraft",
					"group": "0_create@1"
				},
				{
					"command": "pr.createPrMenuMergeWhenReady",
					"when": "webviewId == 'github:createPullRequestWebview' && github:createPrMenu && github:createPrMenuMergeWhenReady",
					"group": "1_create@0"
				},
				{
					"command": "pr.createPrMenuMerge",
					"when": "webviewId == 'github:createPullRequestWebview' && github:createPrMenu && github:createPrMenuMerge",
					"group": "1_create@0"
				},
				{
					"command": "pr.createPrMenuSquash",
					"when": "webviewId == 'github:createPullRequestWebview' && github:createPrMenu && github:createPrMenuSquash",
					"group": "1_create@1"
				},
				{
					"command": "pr.createPrMenuRebase",
					"when": "webviewId == 'github:createPullRequestWebview' && github:createPrMenu && github:createPrMenuRebase",
					"group": "1_create@2"
				},
				{
					"command": "review.approve",
					"when": "webviewId == 'github:activePullRequest' && github:reviewCommentMenu && github:reviewCommentApprove"
				},
				{
					"command": "review.comment",
					"when": "webviewId == 'github:activePullRequest' && github:reviewCommentMenu && github:reviewCommentComment"
				},
				{
					"command": "review.requestChanges",
					"when": "webviewId == 'github:activePullRequest' && github:reviewCommentMenu && github:reviewCommentRequestChanges"
				},
				{
					"command": "review.approveOnDotCom",
					"when": "webviewId == 'github:activePullRequest' && github:reviewCommentMenu && github:reviewCommentApproveOnDotCom"
				},
				{
					"command": "review.requestChangesOnDotCom",
					"when": "webviewId == 'github:activePullRequest' && github:reviewCommentMenu && github:reviewCommentRequestChangesOnDotCom"
				},
				{
					"command": "review.approveDescription",
					"when": "webviewId == PullRequestOverview && github:reviewCommentMenu && github:reviewCommentApprove"
				},
				{
					"command": "review.commentDescription",
					"when": "webviewId == PullRequestOverview && github:reviewCommentMenu && github:reviewCommentComment"
				},
				{
					"command": "review.requestChangesDescription",
					"when": "webviewId == PullRequestOverview && github:reviewCommentMenu && github:reviewCommentRequestChanges"
				},
				{
					"command": "review.approveOnDotComDescription",
					"when": "webviewId == PullRequestOverview && github:reviewCommentMenu && github:reviewCommentApproveOnDotCom"
				},
				{
					"command": "review.requestChangesOnDotComDescription",
					"when": "webviewId == PullRequestOverview && github:reviewCommentMenu && github:reviewCommentRequestChangesOnDotCom"
				}
			]
		},
		"colors": [
			{
				"id": "issues.newIssueDecoration",
				"defaults": {
					"dark": "#ffffff48",
					"light": "#00000048",
					"highContrast": "editor.foreground",
					"highContrastLight": "editor.foreground"
				},
				"description": "The color used for the assignees and labels fields in a new issue editor."
			},
			{
				"id": "issues.open",
				"defaults": {
					"dark": "#3FB950",
					"light": "#3FB950",
					"highContrast": "editor.foreground",
					"highContrastLight": "editor.foreground"
				},
				"description": "The color used for indicating that an issue is open."
			},
			{
				"id": "issues.closed",
				"defaults": {
					"dark": "#cb2431",
					"light": "#cb2431",
					"highContrast": "editor.foreground",
					"highContrastLight": "editor.foreground"
				},
				"description": "The color used for indicating that an issue is closed."
			},
			{
				"id": "pullRequests.merged",
				"defaults": {
					"dark": "#8957e5",
					"light": "#8957e5",
					"highContrast": "editor.background",
					"highContrastLight": "editor.background"
				},
				"description": "The color used for indicating that a pull request is merged."
			},
			{
				"id": "pullRequests.draft",
				"defaults": {
					"dark": "#6e7681",
					"light": "#6e7681",
					"highContrast": "editor.background",
					"highContrastLight": "editor.background"
				},
				"description": "The color used for indicating that a pull request is a draft."
			},
			{
				"id": "pullRequests.open",
				"defaults": {
					"dark": "issues.open",
					"light": "issues.open",
					"highContrast": "editor.background",
					"highContrastLight": "editor.background"
				},
				"description": "The color used for indicating that a pull request is open."
			},
			{
				"id": "pullRequests.closed",
				"defaults": {
					"dark": "issues.closed",
					"light": "issues.closed",
					"highContrast": "editor.background",
					"highContrastLight": "editor.background"
				},
				"description": "The color used for indicating that a pull request is closed."
			},
			{
				"id": "pullRequests.notification",
				"defaults": {
					"dark": "notificationsInfoIcon.foreground",
					"light": "notificationsInfoIcon.foreground",
					"highContrast": "editor.foreground",
					"highContrastLight": "editor.foreground"
				},
				"description": "The color used for indicating a notification on a pull request"
			}
		],
		"resourceLabelFormatters": [
			{
				"scheme": "review",
				"formatting": {
					"label": "${path}",
					"separator": "/",
					"workspaceSuffix": "GitHub",
					"stripPathStartingSeparator": true
				}
			}
		],
		"languageModelTools": [
			{
				"id": "github-pull-request_issue",
				"tags": [
					"github",
					"issues"
				],
				"name": "issue",
				"displayName": "Get GitHub Issue",
				"modelDescription": "A GitHub issue, which includes the title, body, and comments.",
				"icon": "$(info)",
				"canBeInvokedManually": true,
				"parametersSchema": {
					"type": "object",
					"properties": {
						"repo": {
							"type": "object",
							"description": "The repository to get the issue from.",
							"properties": {
								"owner": {
									"type": "string",
									"description": "The owner of the repository to get the issue from."
								},
								"name": {
									"type": "string",
									"description": "The name of the repository to get the issue from."
								}
							},
							"required": [
								"owner",
								"name"
							]
						},
						"issueNumber": {
							"type": "number",
							"description": "The number of the issue to get."
						}
					},
					"required": [
						"issueNumber"
					]
				},
				"supportedContentTypes": [
					"text/plain"
				]
			},
			{
<<<<<<< HEAD
				"id": "github-pull-request_searchSyntax",
				"tags": [
					"github",
					"issues",
					"search",
					"query",
					"syntax"
				],
				"name": "searchSyntax",
				"displayName": "Convert plain text to GitHub search syntax",
				"modelDescription": "Converts plain text to GitHub search syntax.",
				"icon": "$(search)",
=======
				"id": "github-pull-request_suggest-fix",
				"tags": [
					"github",
					"issues"
				],
				"name": "suggest-fix",
				"displayName": "Suggest a Fix for a GitHub Issue",
				"modelDescription": "Summarize and suggest a fix for a GitHub issue.",
				"icon": "$(info)",
>>>>>>> d7f42cb9
				"canBeInvokedManually": true,
				"parametersSchema": {
					"type": "object",
					"properties": {
						"repo": {
							"type": "object",
							"description": "The repository to get the issue from.",
							"properties": {
								"owner": {
									"type": "string",
									"description": "The owner of the repository to get the issue from."
								},
								"name": {
									"type": "string",
									"description": "The name of the repository to get the issue from."
								}
							},
							"required": [
								"owner",
								"name"
							]
						},
<<<<<<< HEAD
						"plainSearchString": {
							"type": "string",
							"description": "A plain text description of what the search should be."
						}
					},
					"required": [
						"plainSearchString"
=======
						"issueNumber": {
							"type": "number",
							"description": "The number of the issue to get."
						}
					},
					"required": [
						"issueNumber",
						"repo"
>>>>>>> d7f42cb9
					]
				},
				"supportedContentTypes": [
					"text/plain"
				]
<<<<<<< HEAD
			},
			{
				"id": "github-pull-request_doSearch",
				"tags": [
					"github",
					"issues",
					"search"
				],
				"name": "doSearch",
				"displayName": "Execute a GitHub search given a well formed GitHub search query.",
				"modelDescription": "Execute a GitHub search given a well formed GitHub search query.",
				"icon": "$(search)",
				"canBeInvokedManually": true,
				"parametersSchema": {
					"type": "object",
					"properties": {
						"repo": {
							"type": "object",
							"description": "The repository to get the issue from.",
							"properties": {
								"owner": {
									"type": "string",
									"description": "The owner of the repository to get the issue from."
								},
								"name": {
									"type": "string",
									"description": "The name of the repository to get the issue from."
								}
							},
							"required": [
								"owner",
								"name"
							]
						},
						"query": {
							"type": "string",
							"description": "A well formed GitHub search query using proper GitHub search syntax."
						}
					},
					"required": [
						"query"
					]
				},
				"supportedContentTypes": [
					"text/plain",
					"text/json"
				]
			},
			{
				"id": "github-pull-request_renderIssues",
				"tags": [
					"github",
					"issues",
					"render",
					"display"
				],
				"name": "renderIssues",
				"displayName": "Render issue items in a markdown table.",
				"modelDescription": "Render issue items from an issue search in a markdown table.",
				"icon": "$(paintcan)",
				"canBeInvokedManually": true,
				"parametersSchema": {
					"type": "object",
					"properties": {
						"arrayOfIssues": {
							"oneOf": [
								{
									"type": "array",
									"description": "An array of GitHub Issues.",
									"items": {
										"type": "object",
										"properties": {
											"title": {
												"type": "string",
												"description": "The title of the issue."
											},
											"number": {
												"type": "number",
												"description": "The number of the issue."
											},
											"body": {
												"type": "string",
												"description": "The body of the issue."
											},
											"url": {
												"type": "string",
												"description": "The URL of the issue."
											}
										}
									}
								},
								{
									"type": "string",
									"description": "A Json stringified array of GitHub Issues."
								}
							],
							"description": "An array or stringified array of GitHub Issues."
						}
					},
					"required": [
						"issues"
					]
				},
				"supportedContentTypes": [
					"text/plain",
					"text/markdown"
				]
=======
>>>>>>> d7f42cb9
			}
		]
	},
	"scripts": {
		"postinstall": "yarn update-dts",
		"bundle": "webpack --mode production --env esbuild",
		"bundle:node": "webpack --mode production --config-name extension:node --config-name webviews",
		"bundle:web": "webpack --mode production --config-name extension:webworker --config-name webviews",
		"clean": "rm -r dist/",
		"compile": "webpack --mode development --env esbuild",
		"compile:test": "tsc -p tsconfig.test.json",
		"compile:node": "webpack --mode development --config-name extension:node --config-name webviews",
		"compile:web": "webpack --mode development --config-name extension:webworker --config-name webviews",
		"lint": "eslint --fix --cache --config .eslintrc.json --ignore-pattern src/env/browser/**/* \"{src,webviews}/**/*.{ts,tsx}\"",
		"lint:browser": "eslint --fix --cache --cache-location .eslintcache.browser --config .eslintrc.browser.json --ignore-pattern src/env/node/**/* \"{src,webviews}/**/*.{ts,tsx}\"",
		"package": "npx vsce package --yarn",
		"test": "yarn run test:preprocess && node ./out/src/test/runTests.js",
		"test:preprocess": "yarn run compile:test && yarn run test:preprocess-gql && yarn run test:preprocess-svg && yarn run test:preprocess-fixtures",
		"browsertest:preprocess": "tsc ./src/test/browser/runTests.ts --outDir ./dist/browser/test --rootDir ./src/test/browser --target es6 --module commonjs",
		"browsertest": "yarn run browsertest:preprocess && node ./dist/browser/test/runTests.js",
		"test:preprocess-gql": "node scripts/preprocess-gql --in src/github/queries.gql --out out/src/github/queries.gql && node scripts/preprocess-gql --in src/github/queriesExtra.gql --out out/src/github/queriesExtra.gql && node scripts/preprocess-gql --in src/github/queriesShared.gql --out out/src/github/queriesShared.gql && node scripts/preprocess-gql --in src/github/queriesLimited.gql --out out/src/github/queriesLimited.gql",
		"test:preprocess-svg": "node scripts/preprocess-svg --in ../resources/ --out out/resources",
		"test:preprocess-fixtures": "node scripts/preprocess-fixtures --in src --out out",
		"update-dts": "cd \"src/@types\" && npx vscode-dts main && npx vscode-dts dev",
		"watch": "webpack --watch --mode development --env esbuild",
		"watch:web": "webpack --watch --mode development --config-name extension:webworker --config-name webviews",
		"hygiene": "node ./build/hygiene.js",
		"prepare": "husky install"
	},
	"devDependencies": {
		"@types/chai": "^4.1.4",
		"@types/glob": "7.1.3",
		"@types/lru-cache": "^5.1.0",
		"@types/marked": "^0.7.2",
		"@types/mocha": "^8.2.2",
		"@types/node": "18.17.1",
		"@types/react": "^16.8.4",
		"@types/react-dom": "^16.8.2",
		"@types/sinon": "7.0.11",
		"@types/temp": "0.8.34",
		"@types/vscode": "1.89.0",
		"@types/webpack-env": "^1.16.0",
		"@typescript-eslint/eslint-plugin": "6.10.0",
		"@typescript-eslint/parser": "6.10.0",
		"@vscode/test-electron": "^2.3.8",
		"@vscode/test-web": "^0.0.29",
		"assert": "^2.0.0",
		"buffer": "^6.0.3",
		"constants-browserify": "^1.0.0",
		"crypto-browserify": "3.12.0",
		"css-loader": "5.1.3",
		"esbuild-loader": "2.10.0",
		"eslint": "7.22.0",
		"eslint-cli": "1.1.1",
		"eslint-plugin-import": "2.22.1",
		"event-stream": "^4.0.1",
		"fork-ts-checker-webpack-plugin": "6.1.1",
		"glob": "7.1.6",
		"graphql": "15.5.0",
		"graphql-tag": "2.11.0",
		"gulp-filter": "^7.0.0",
		"husky": "^8.0.1",
		"jsdom": "19.0.0",
		"jsdom-global": "3.0.2",
		"json5": "2.2.2",
		"merge-options": "3.0.4",
		"minimist": "^1.2.6",
		"mkdirp": "1.0.4",
		"mocha": "^9.0.1",
		"mocha-junit-reporter": "1.23.0",
		"mocha-multi-reporters": "1.1.7",
		"os-browserify": "^0.3.0",
		"p-all": "^1.0.0",
		"path-browserify": "1.0.1",
		"process": "^0.11.10",
		"raw-loader": "4.0.2",
		"react-testing-library": "7.0.1",
		"sinon": "9.0.0",
		"source-map-support": "0.5.19",
		"stream-browserify": "^3.0.0",
		"style-loader": "2.0.0",
		"svg-inline-loader": "^0.8.2",
		"temp": "0.9.4",
		"terser-webpack-plugin": "5.1.1",
		"timers-browserify": "^2.0.12",
		"ts-loader": "8.0.18",
		"tty": "1.0.1",
		"typescript": "4.5.5",
		"typescript-formatter": "^7.2.2",
		"vinyl-fs": "^3.0.3",
		"webpack": "5.94.0",
		"webpack-cli": "4.2.0"
	},
	"dependencies": {
		"@octokit/rest": "18.2.1",
		"@octokit/types": "6.10.1",
		"@vscode/extension-telemetry": "0.7.5",
		"@vscode/prompt-tsx": "^0.2.11-alpha",
		"apollo-boost": "^0.4.9",
		"apollo-link-context": "1.0.20",
		"cockatiel": "^3.1.1",
		"cross-fetch": "3.1.5",
		"dayjs": "1.10.4",
		"debounce": "^1.2.1",
		"events": "3.2.0",
		"fast-deep-equal": "^3.1.3",
		"lru-cache": "6.0.0",
		"marked": "^4.0.10",
		"react": "^16.12.0",
		"react-dom": "^16.12.0",
		"ssh-config": "4.1.1",
		"tunnel": "0.0.6",
		"url-search-params-polyfill": "^8.1.1",
		"uuid": "8.3.2",
		"vscode-tas-client": "^0.1.75",
		"vsls": "^0.3.967"
	},
	"license": "MIT"
}<|MERGE_RESOLUTION|>--- conflicted
+++ resolved
@@ -3062,20 +3062,6 @@
 				]
 			},
 			{
-<<<<<<< HEAD
-				"id": "github-pull-request_searchSyntax",
-				"tags": [
-					"github",
-					"issues",
-					"search",
-					"query",
-					"syntax"
-				],
-				"name": "searchSyntax",
-				"displayName": "Convert plain text to GitHub search syntax",
-				"modelDescription": "Converts plain text to GitHub search syntax.",
-				"icon": "$(search)",
-=======
 				"id": "github-pull-request_suggest-fix",
 				"tags": [
 					"github",
@@ -3085,7 +3071,6 @@
 				"displayName": "Suggest a Fix for a GitHub Issue",
 				"modelDescription": "Summarize and suggest a fix for a GitHub issue.",
 				"icon": "$(info)",
->>>>>>> d7f42cb9
 				"canBeInvokedManually": true,
 				"parametersSchema": {
 					"type": "object",
@@ -3108,15 +3093,6 @@
 								"name"
 							]
 						},
-<<<<<<< HEAD
-						"plainSearchString": {
-							"type": "string",
-							"description": "A plain text description of what the search should be."
-						}
-					},
-					"required": [
-						"plainSearchString"
-=======
 						"issueNumber": {
 							"type": "number",
 							"description": "The number of the issue to get."
@@ -3125,13 +3101,59 @@
 					"required": [
 						"issueNumber",
 						"repo"
->>>>>>> d7f42cb9
 					]
 				},
 				"supportedContentTypes": [
 					"text/plain"
 				]
-<<<<<<< HEAD
+			},
+			{
+				"id": "github-pull-request_searchSyntax",
+				"tags": [
+					"github",
+					"issues",
+					"search",
+					"query",
+					"syntax"
+				],
+				"name": "searchSyntax",
+				"displayName": "Convert plain text to GitHub search syntax",
+				"modelDescription": "Converts plain text to GitHub search syntax.",
+				"icon": "$(search)",
+				"canBeInvokedManually": true,
+				"parametersSchema": {
+					"type": "object",
+					"properties": {
+						"repo": {
+							"type": "object",
+							"description": "The repository to get the issue from.",
+							"properties": {
+								"owner": {
+									"type": "string",
+									"description": "The owner of the repository to get the issue from."
+								},
+								"name": {
+									"type": "string",
+									"description": "The name of the repository to get the issue from."
+								}
+							},
+							"required": [
+								"owner",
+								"name"
+							]
+						},
+						"plainSearchString": {
+							"type": "string",
+							"description": "A plain text description of what the search should be."
+						}
+					},
+					"required": [
+						"plainSearchString"
+					]
+				},
+				"supportedContentTypes": [
+					"text/plain"
+				]
 			},
 			{
 				"id": "github-pull-request_doSearch",
@@ -3239,8 +3261,6 @@
 					"text/plain",
 					"text/markdown"
 				]
-=======
->>>>>>> d7f42cb9
 			}
 		]
 	},
