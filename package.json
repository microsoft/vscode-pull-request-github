{
	"name": "vscode-pull-request-github",
	"displayName": "%displayName%",
	"description": "%description%",
	"icon": "resources/icons/github_logo.png",
	"repository": {
		"type": "git",
		"url": "https://github.com/Microsoft/vscode-pull-request-github"
	},
	"bugs": {
		"url": "https://github.com/Microsoft/vscode-pull-request-github/issues"
	},
	"enabledApiProposals": [
		"activeComment",
		"chatParticipantAdditions",
		"chatParticipantPrivate",
		"chatSessionsProvider@2",
		"codiconDecoration",
		"codeActionRanges",
		"commentingRangeHint",
		"commentReactor",
		"commentReveal",
		"commentThreadApplicability",
		"contribAccessibilityHelpContent",
		"contribCommentEditorActionsMenu",
		"contribCommentPeekContext",
		"contribCommentThreadAdditionalMenu",
		"contribCommentsViewThreadMenus",
		"contribEditorContentMenu",
		"contribShareMenu",
		"diffCommand",
		"languageModelToolResultAudience",
		"quickDiffProvider",
		"remoteCodingAgents",
		"shareProvider",
		"tokenInformation",
		"treeViewMarkdownMessage"
	],
	"version": "0.120.0",
	"publisher": "GitHub",
	"engines": {
		"vscode": "^1.106.0"
	},
	"categories": [
		"Other",
		"AI",
		"Chat"
	],
	"extensionDependencies": [
		"vscode.github-authentication"
	],
	"activationEvents": [
		"onStartupFinished",
		"onFileSystem:newIssue",
		"onFileSystem:pr",
		"onFileSystem:githubpr",
		"onFileSystem:githubcommit",
		"onFileSystem:review",
		"onWebviewPanel:IssueOverview",
		"onWebviewPanel:PullRequestOverview"
	],
	"browser": "./dist/browser/extension",
	"l10n": "./dist/browser/extension",
	"main": "./dist/extension",
	"capabilities": {
		"untrustedWorkspaces": {
			"supported": true
		},
		"virtualWorkspaces": true
	},
	"contributes": {
		"chatSessions": [
			{
				"type": "copilot-swe-agent",
				"name": "copilot",
				"displayName": "GitHub Copilot coding agent",
				"description": "Delegate tasks to the GitHub Copilot coding agent. The agent works asynchronously to implement changes, iterates via chat, and can create or update pull requests as needed.",
				"when": "config.chat.agentSessionsViewLocation && config.chat.agentSessionsViewLocation != 'disabled' && !config.github.copilot.chat.advanced.copilotCodingAgent.enabled",
				"capabilities": {
					"supportsFileAttachments": true
				}
			}
		],
		"remoteCodingAgents": [
			{
				"id": "githubCodingAgent",
				"command": "githubpr.remoteAgent",
				"displayName": "GitHub Copilot coding agent",
				"description": "Copilot coding agent is a remote, autonomous software development agent. Developers delegate tasks to the agent, which iterates on pull requests based on feedback and reviews.",
				"followUpRegex": "open-pull-request-webview.*((%7B.*?%7D)|(\\{.*?\\}))",
				"when": "config.githubPullRequests.codingAgent.enabled && config.githubPullRequests.codingAgent.uiIntegration && copilotCodingAgentAssignable && !config.github.copilot.chat.advanced.copilotCodingAgent.enabled"
			}
		],
		"chatParticipants": [
			{
				"id": "githubpr",
				"name": "githubpr",
				"fullName": "GitHub Pull Requests",
				"description": "Chat participant for GitHub Pull Requests extension",
				"when": "config.githubPullRequests.experimental.chat",
				"isSticky": true
			}
		],
		"configuration": {
			"type": "object",
			"title": "GitHub Pull Requests",
			"properties": {
				"githubPullRequests.pullRequestTitle": {
					"deprecationMessage": "The pull request title now uses the same defaults as GitHub, and can be edited before create.",
					"type": "string",
					"enum": [
						"commit",
						"branch",
						"custom",
						"ask"
					],
					"enumDescriptions": [
						"Use the latest commit message",
						"Use the branch name",
						"Specify a custom title",
						"Ask which of the above methods to use"
					],
					"default": "ask",
					"description": "The title used when creating pull requests."
				},
				"githubPullRequests.pullRequestDescription": {
					"type": "string",
					"enum": [
						"template",
						"commit",
						"none",
						"Copilot"
					],
					"enumDescriptions": [
						"%githubPullRequests.pullRequestDescription.template%",
						"%githubPullRequests.pullRequestDescription.commit%",
						"%githubPullRequests.pullRequestDescription.none%",
						"%githubPullRequests.pullRequestDescription.copilot%"
					],
					"default": "template",
					"description": "%githubPullRequests.pullRequestDescription.description%"
				},
				"githubPullRequests.defaultCreateOption": {
					"type": "string",
					"enum": [
						"lastUsed",
						"create",
						"createDraft",
						"createAutoMerge"
					],
					"markdownEnumDescriptions": [
						"%githubPullRequests.defaultCreateOption.lastUsed%",
						"%githubPullRequests.defaultCreateOption.create%",
						"%githubPullRequests.defaultCreateOption.createDraft%",
						"%githubPullRequests.defaultCreateOption.createAutoMerge%"
					],
					"default": "lastUsed",
					"description": "%githubPullRequests.defaultCreateOption.description%"
				},
				"githubPullRequests.createDraft": {
					"type": "boolean",
					"default": false,
					"deprecationMessage": "Use the setting 'githubPullRequests.defaultCreateOption' instead.",
					"description": "%githubPullRequests.createDraft%"
				},
				"githubPullRequests.logLevel": {
					"type": "string",
					"enum": [
						"info",
						"debug",
						"off"
					],
					"default": "info",
					"description": "%githubPullRequests.logLevel.description%",
					"markdownDeprecationMessage": "%githubPullRequests.logLevel.markdownDeprecationMessage%"
				},
				"githubPullRequests.branchListTimeout": {
					"type": "number",
					"default": 5000,
					"minimum": 1000,
					"markdownDescription": "%githubPullRequests.branchListTimeout.description%"
				},
				"githubPullRequests.remotes": {
					"type": "array",
					"default": [
						"origin",
						"upstream"
					],
					"items": {
						"type": "string"
					},
					"markdownDescription": "%githubPullRequests.remotes.markdownDescription%"
				},
				"githubPullRequests.includeRemotes": {
					"type": "string",
					"enum": [
						"default",
						"all"
					],
					"default": "default",
					"deprecationMessage": "The setting `githubPullRequests.includeRemotes` has been deprecated. Use `githubPullRequests.remotes` to configure what remotes are shown.",
					"description": "By default we only support remotes created by users. If you want to see pull requests from remotes this extension created for pull requests, change this setting to 'all'."
				},
				"githubPullRequests.queries": {
					"type": "array",
					"items": {
						"type": "object",
						"properties": {
							"label": {
								"type": "string",
								"description": "%githubPullRequests.queries.label.description%"
							},
							"query": {
								"type": "string",
								"description": "%githubPullRequests.queries.query.description%"
							}
						},
						"default": {
							"label": "%githubPullRequests.queries.assignedToMe%",
							"query": "repo:${owner}/${repository} is:open assignee:${user}"
						}
					},
					"scope": "resource",
					"markdownDescription": "%githubPullRequests.queries.markdownDescription%",
					"default": [
						{
							"label": "%githubPullRequests.queries.copilotOnMyBehalf%",
							"query": "repo:${owner}/${repository} is:open author:copilot involves:${user}"
						},
						{
							"label": "Local Pull Request Branches",
							"query": "default"
						},
						{
							"label": "%githubPullRequests.queries.waitingForMyReview%",
							"query": "repo:${owner}/${repository} is:open review-requested:${user}"
						},
						{
							"label": "%githubPullRequests.queries.createdByMe%",
							"query": "repo:${owner}/${repository} is:open author:${user}"
						},
						{
							"label": "All Open",
							"query": "default"
						}
					]
				},
				"githubPullRequests.labelCreated": {
					"type": "array",
					"items": {
						"type": "string",
						"description": "%githubPullRequests.labelCreated.label.description%"
					},
					"default": [],
					"description": "%githubPullRequests.labelCreated.description%"
				},
				"githubPullRequests.defaultMergeMethod": {
					"type": "string",
					"enum": [
						"merge",
						"squash",
						"rebase"
					],
					"default": "merge",
					"description": "%githubPullRequests.defaultMergeMethod.description%"
				},
				"githubPullRequests.showInSCM": {
					"type": "boolean",
					"default": false,
					"deprecationMessage": "This setting is deprecated. Views can now be dragged to any location.",
					"description": "When true, show GitHub Pull Requests within the SCM viewlet. Otherwise show a separate view container for them."
				},
				"githubPullRequests.notifications": {
					"type": "string",
					"enum": [
						"pullRequests",
						"off"
					],
					"default": "off",
					"description": "%githubPullRequests.notifications.description%"
				},
				"githubPullRequests.fileListLayout": {
					"type": "string",
					"enum": [
						"flat",
						"tree"
					],
					"default": "tree",
					"description": "%githubPullRequests.fileListLayout.description%"
				},
				"githubPullRequests.hideViewedFiles": {
					"type": "boolean",
					"default": false,
					"description": "%githubPullRequests.hideViewedFiles.description%"
				},
				"githubPullRequests.defaultDeletionMethod.selectLocalBranch": {
					"type": "boolean",
					"default": true,
					"description": "%githubPullRequests.defaultDeletionMethod.selectLocalBranch.description%"
				},
				"githubPullRequests.defaultDeletionMethod.selectRemote": {
					"type": "boolean",
					"default": true,
					"description": "%githubPullRequests.defaultDeletionMethod.selectRemote.description%"
				},
				"githubPullRequests.terminalLinksHandler": {
					"type": "string",
					"enum": [
						"github",
						"vscode",
						"ask"
					],
					"enumDescriptions": [
						"%githubPullRequests.terminalLinksHandler.github%",
						"%githubPullRequests.terminalLinksHandler.vscode%",
						"%githubPullRequests.terminalLinksHandler.ask%"
					],
					"default": "ask",
					"description": "%githubPullRequests.terminalLinksHandler.description%"
				},
				"githubPullRequests.createOnPublishBranch": {
					"type": "string",
					"enum": [
						"never",
						"ask"
					],
					"enumDescriptions": [
						"%githubPullRequests.createOnPublishBranch.never%",
						"%githubPullRequests.createOnPublishBranch.ask%"
					],
					"default": "ask",
					"description": "%githubPullRequests.createOnPublishBranch.description%"
				},
				"githubPullRequests.commentExpandState": {
					"type": "string",
					"enum": [
						"expandUnresolved",
						"collapseAll"
					],
					"enumDescriptions": [
						"%githubPullRequests.commentExpandState.expandUnresolved%",
						"%githubPullRequests.commentExpandState.collapseAll%"
					],
					"default": "expandUnresolved",
					"description": "%githubPullRequests.commentExpandState.description%"
				},
				"githubPullRequests.useReviewMode": {
					"description": "%githubPullRequests.useReviewMode.description%",
					"oneOf": [
						{
							"type": "object",
							"additionalProperties": false,
							"properties": {
								"merged": {
									"type": "boolean",
									"description": "%githubPullRequests.useReviewMode.merged%",
									"default": false
								},
								"closed": {
									"type": "boolean",
									"description": "%githubPullRequests.useReviewMode.closed%",
									"default": false
								}
							},
							"required": [
								"merged",
								"closed"
							]
						},
						{
							"type": "string",
							"enum": [
								"auto"
							]
						}
					],
					"default": "auto"
				},
				"githubPullRequests.assignCreated": {
					"type": "string",
					"description": "%githubPullRequests.assignCreated.description%"
				},
				"githubPullRequests.pushBranch": {
					"type": "string",
					"enum": [
						"prompt",
						"always"
					],
					"default": "prompt",
					"enumDescriptions": [
						"%githubPullRequests.pushBranch.prompt%",
						"%githubPullRequests.pushBranch.always%"
					],
					"description": "%githubPullRequests.pushBranch.description%"
				},
				"githubPullRequests.pullBranch": {
					"type": "string",
					"enum": [
						"prompt",
						"never",
						"always"
					],
					"default": "prompt",
					"markdownEnumDescriptions": [
						"%githubPullRequests.pullBranch.prompt%",
						"%githubPullRequests.pullBranch.never%",
						"%githubPullRequests.pullBranch.always%"
					],
					"description": "%githubPullRequests.pullBranch.description%"
				},
				"githubPullRequests.allowFetch": {
					"type": "boolean",
					"default": true,
					"description": "%githubPullRequests.allowFetch.description%"
				},
				"githubPullRequests.ignoredPullRequestBranches": {
					"type": "array",
					"default": [],
					"items": {
						"type": "string",
						"description": "%githubPullRequests.ignoredPullRequestBranches.items%"
					},
					"description": "%githubPullRequests.ignoredPullRequestBranches.description%"
				},
				"githubPullRequests.ignoreSubmodules": {
					"type": "boolean",
					"default": false,
					"description": "%githubPullRequests.ignoreSubmodules.description%"
				},
				"githubPullRequests.neverIgnoreDefaultBranch": {
					"type": "boolean",
					"description": "%githubPullRequests.neverIgnoreDefaultBranch.description%"
				},
				"githubPullRequests.overrideDefaultBranch": {
					"type": "string",
					"description": "%githubPullRequests.overrideDefaultBranch.description%"
				},
				"githubPullRequests.postCreate": {
					"type": "string",
					"enum": [
						"none",
						"openOverview",
						"checkoutDefaultBranch",
						"checkoutDefaultBranchAndShow",
						"checkoutDefaultBranchAndCopy"
					],
					"description": "%githubPullRequests.postCreate.description%",
					"default": "openOverview",
					"enumDescriptions": [
						"%githubPullRequests.postCreate.none%",
						"%githubPullRequests.postCreate.openOverview%",
						"%githubPullRequests.postCreate.checkoutDefaultBranch%",
						"%githubPullRequests.postCreate.checkoutDefaultBranchAndShow%",
						"%githubPullRequests.postCreate.checkoutDefaultBranchAndCopy%"
					]
				},
				"githubPullRequests.postDone": {
					"type": "string",
					"enum": [
						"checkoutDefaultBranch",
						"checkoutDefaultBranchAndPull"
					],
					"description": "%githubPullRequests.postDone.description%",
					"default": "checkoutDefaultBranch",
					"enumDescriptions": [
						"%githubPullRequests.postDone.checkoutDefaultBranch%",
						"%githubPullRequests.postDone.checkoutDefaultBranchAndPull%"
					]
				},
				"githubPullRequests.defaultCommentType": {
					"type": "string",
					"enum": [
						"single",
						"review"
					],
					"default": "review",
					"description": "%githubPullRequests.defaultCommentType.description%",
					"enumDescriptions": [
						"%githubPullRequests.defaultCommentType.single%",
						"%githubPullRequests.defaultCommentType.review%"
					]
				},
				"githubPullRequests.quickDiff": {
					"type": "boolean",
					"description": "Enables quick diff in the editor gutter for checked-out pull requests. Requires a reload to take effect",
					"default": false
				},
				"githubPullRequests.setAutoMerge": {
					"type": "boolean",
					"description": "%githubPullRequests.setAutoMerge.description%",
					"deprecationMessage": "Use the setting 'githubPullRequests.defaultCreateOption' instead.",
					"default": false
				},
				"githubPullRequests.pullPullRequestBranchBeforeCheckout": {
					"type": "string",
					"description": "%githubPullRequests.pullPullRequestBranchBeforeCheckout.description%",
					"enum": [
						"never",
						"pull",
						"pullAndMergeBase",
						"pullAndUpdateBase"
					],
					"default": "pull",
					"enumDescriptions": [
						"%githubPullRequests.pullPullRequestBranchBeforeCheckout.never%",
						"%githubPullRequests.pullPullRequestBranchBeforeCheckout.pull%",
						"%githubPullRequests.pullPullRequestBranchBeforeCheckout.pullAndMergeBase%",
						"%githubPullRequests.pullPullRequestBranchBeforeCheckout.pullAndUpdateBase%"
					]
				},
				"githubPullRequests.upstreamRemote": {
					"type": "string",
					"enum": [
						"add",
						"never"
					],
					"markdownDescription": "%githubPullRequests.upstreamRemote.description%",
					"markdownEnumDescriptions": [
						"%githubPullRequests.upstreamRemote.add%",
						"%githubPullRequests.upstreamRemote.never%"
					],
					"default": "add"
				},
				"githubPullRequests.createDefaultBaseBranch": {
					"type": "string",
					"enum": [
						"repositoryDefault",
						"createdFromBranch",
						"auto"
					],
					"markdownEnumDescriptions": [
						"%githubPullRequests.createDefaultBaseBranch.repositoryDefault%",
						"%githubPullRequests.createDefaultBaseBranch.createdFromBranch%",
						"%githubPullRequests.createDefaultBaseBranch.auto%"
					],
					"default": "auto",
					"markdownDescription": "%githubPullRequests.createDefaultBaseBranch.description%"
				},
				"githubPullRequests.experimental.chat": {
					"type": "boolean",
					"markdownDescription": "%githubPullRequests.experimental.chat.description%",
					"default": true
				},
				"githubPullRequests.codingAgent.enabled": {
					"type": "boolean",
					"default": true,
					"markdownDescription": "%githubPullRequests.codingAgent.description%",
					"tags": [
						"experimental"
					]
				},
				"githubPullRequests.codingAgent.autoCommitAndPush": {
					"type": "boolean",
					"default": true,
					"markdownDescription": "%githubPullRequests.codingAgent.autoCommitAndPush.description%",
					"tags": [
						"experimental"
					]
				},
				"githubPullRequests.codingAgent.promptForConfirmation": {
					"type": "boolean",
					"default": true,
					"markdownDescription": "%githubPullRequests.codingAgent.promptForConfirmation.description%",
					"tags": [
						"experimental"
					]
				},
				"githubPullRequests.codingAgent.uiIntegration": {
					"type": "boolean",
					"default": true,
					"markdownDescription": "%githubPullRequests.codingAgent.uiIntegration.description%",
					"tags": [
						"experimental",
						"onExP"
					]
				},
				"githubPullRequests.experimental.notificationsMarkPullRequests": {
					"type": "string",
					"markdownDescription": "%githubPullRequests.experimental.notificationsMarkPullRequests.description%",
					"enum": [
						"markAsDone",
						"markAsRead",
						"none"
					],
					"default": "none"
				},
				"githubPullRequests.experimental.useQuickChat": {
					"type": "boolean",
					"markdownDescription": "%githubPullRequests.experimental.useQuickChat.description%",
					"default": false
				},
				"githubPullRequests.webviewRefreshInterval": {
					"type": "number",
					"markdownDescription": "%githubPullRequests.webviewRefreshInterval.description%",
					"default": 60
				},
				"githubIssues.ignoreMilestones": {
					"type": "array",
					"default": [],
					"description": "%githubIssues.ignoreMilestones.description%"
				},
				"githubIssues.createIssueTriggers": {
					"type": "array",
					"items": {
						"type": "string",
						"description": "%githubIssues.createIssueTriggers.items%"
					},
					"default": [
						"TODO",
						"todo",
						"FIXME",
						"ISSUE",
						"HACK"
					],
					"description": "%githubIssues.createIssueTriggers.description%"
				},
				"githubPullRequests.codingAgent.codeLens": {
					"type": "boolean",
					"default": true,
					"description": "%githubPullRequests.codingAgent.codeLens.description%"
				},
				"githubIssues.createInsertFormat": {
					"type": "string",
					"enum": [
						"number",
						"url"
					],
					"default": "number",
					"description": "%githubIssues.createInsertFormat.description%"
				},
				"githubIssues.issueCompletions.enabled": {
					"type": "boolean",
					"default": true,
					"description": "%githubIssues.issueCompletions.enabled.description%"
				},
				"githubIssues.userCompletions.enabled": {
					"type": "boolean",
					"default": true,
					"description": "%githubIssues.userCompletions.enabled.description%"
				},
				"githubIssues.ignoreCompletionTrigger": {
					"type": "array",
					"items": {
						"type": "string",
						"description": "%githubIssues.ignoreCompletionTrigger.items%"
					},
					"default": [
						"coffeescript",
						"crystal",
						"diff",
						"dockerfile",
						"dockercompose",
						"ignore",
						"ini",
						"julia",
						"makefile",
						"perl",
						"powershell",
						"python",
						"r",
						"ruby",
						"shellscript",
						"yaml"
					],
					"description": "%githubIssues.ignoreCompletionTrigger.description%"
				},
				"githubIssues.ignoreUserCompletionTrigger": {
					"type": "array",
					"items": {
						"type": "string",
						"description": "%githubIssues.ignoreUserCompletionTrigger.items%"
					},
					"default": [],
					"description": "%githubIssues.ignoreUserCompletionTrigger.description%"
				},
				"githubIssues.issueBranchTitle": {
					"type": "string",
					"default": "${user}/issue${issueNumber}",
					"markdownDescription": "%githubIssues.issueBranchTitle.markdownDescription%"
				},
				"githubIssues.useBranchForIssues": {
					"type": "string",
					"enum": [
						"on",
						"off",
						"prompt"
					],
					"enumDescriptions": [
						"%githubIssues.useBranchForIssues.on%",
						"%githubIssues.useBranchForIssues.off%",
						"%githubIssues.useBranchForIssues.prompt%"
					],
					"default": "on",
					"markdownDescription": "%githubIssues.useBranchForIssues.markdownDescription%"
				},
				"githubIssues.issueCompletionFormatScm": {
					"type": "string",
					"default": "${issueTitle}\nFixes ${issueNumberLabel}",
					"markdownDescription": "%githubIssues.issueCompletionFormatScm.markdownDescription%"
				},
				"githubIssues.workingIssueFormatScm": {
					"type": "string",
					"default": "${issueTitle} \nFixes ${issueNumberLabel}",
					"markdownDescription": "%githubIssues.workingIssueFormatScm.markdownDescription%",
					"editPresentation": "multilineText"
				},
				"githubIssues.queries": {
					"type": "array",
					"items": {
						"type": "object",
						"properties": {
							"label": {
								"type": "string",
								"description": "%githubIssues.queries.label%"
							},
							"query": {
								"type": "string",
								"markdownDescription": "%githubIssues.queries.query%"
							},
							"groupBy": {
								"type": "array",
								"markdownDescription": "%githubIssues.queries.groupBy%",
								"items": {
									"type": "string",
									"enum": [
										"repository",
										"milestone"
									],
									"enumDescriptions": [
										"%githubIssues.queries.groupBy.milestone%",
										"%githubIssues.queries.groupBy.repository%"
									]
								}
							}
						}
					},
					"scope": "resource",
					"markdownDescription": "%githubIssues.queries.markdownDescription%",
					"default": [
						{
							"label": "%githubIssues.queries.default.myIssues%",
							"query": "is:open assignee:${user} repo:${owner}/${repository}",
							"groupBy": [
								"milestone"
							]
						},
						{
							"label": "%githubIssues.queries.default.createdIssues%",
							"query": "author:${user} state:open repo:${owner}/${repository} sort:created-desc"
						},
						{
							"label": "%githubIssues.queries.default.recentIssues%",
							"query": "state:open repo:${owner}/${repository} sort:updated-desc"
						}
					]
				},
				"githubIssues.assignWhenWorking": {
					"type": "boolean",
					"default": true,
					"description": "%githubIssues.assignWhenWorking.description%"
				},
				"githubIssues.issueAvatarDisplay": {
					"type": "string",
					"enum": [
						"author",
						"assignee"
					],
					"enumDescriptions": [
						"%githubIssues.issueAvatarDisplay.author%",
						"%githubIssues.issueAvatarDisplay.assignee%"
					],
					"default": "author",
					"description": "%githubIssues.issueAvatarDisplay.description%"
				},
				"githubPullRequests.focusedMode": {
					"properties": {
						"oneOf": [
							{
								"type": "boolean"
							},
							{
								"type": "string"
							}
						]
					},
					"enum": [
						"firstDiff",
						"overview",
						"multiDiff",
						false
					],
					"enumDescriptions": [
						"%githubPullRequests.focusedMode.firstDiff%",
						"%githubPullRequests.focusedMode.overview%",
						"%githubPullRequests.focusedMode.multiDiff%",
						"%githubPullRequests.focusedMode.false%"
					],
					"default": "multiDiff",
					"description": "%githubPullRequests.focusedMode.description%"
				},
				"githubPullRequests.showPullRequestNumberInTree": {
					"type": "boolean",
					"default": false,
					"description": "%githubPullRequests.showPullRequestNumberInTree.description%"
				},
				"githubIssues.alwaysPromptForNewIssueRepo": {
					"type": "boolean",
					"default": false,
					"description": "%githubIssues.alwaysPromptForNewIssueRepo.description%"
				}
			}
		},
		"viewsContainers": {
			"activitybar": [
				{
					"id": "github-pull-requests",
					"title": "%view.github.pull.requests.name%",
					"icon": "$(github)"
				},
				{
					"id": "github-pull-request",
					"title": "%view.github.pull.request.name%",
					"icon": "$(git-pull-request)"
				}
			]
		},
		"views": {
			"github-pull-requests": [
				{
					"id": "github:login",
					"name": "%view.github.login.name%",
					"when": "ReposManagerStateContext == NeedsAuthentication",
					"icon": "$(git-pull-request)"
				},
				{
					"id": "pr:github",
					"name": "%view.pr.github.name%",
					"when": "ReposManagerStateContext != NeedsAuthentication && !github:resolvingConflicts",
					"icon": "$(github-inverted)",
					"accessibilityHelpContent": "%view.pr.github.accessibilityHelpContent%"
				},
				{
					"id": "issues:github",
					"name": "%view.issues.github.name%",
					"when": "ReposManagerStateContext != NeedsAuthentication && !github:resolvingConflicts",
					"icon": "$(issues)",
					"accessibilityHelpContent": "%view.pr.github.accessibilityHelpContent%"
				},
				{
					"id": "notifications:github",
					"name": "%view.notifications.github.name%",
					"when": "ReposManagerStateContext != NeedsAuthentication && !github:resolvingConflicts && (remoteName != codespaces || !isWeb)",
					"icon": "$(bell)",
					"accessibilityHelpContent": "%view.pr.github.accessibilityHelpContent%",
					"visibility": "collapsed"
				},
				{
					"id": "github:conflictResolution",
					"name": "%view.github.conflictResolution.name%",
					"when": "github:resolvingConflicts",
					"icon": "$(git-merge)"
				}
			],
			"github-pull-request": [
				{
					"id": "github:createPullRequestWebview",
					"type": "webview",
					"name": "%view.github.create.pull.request.name%",
					"when": "github:createPullRequest || github:revertPullRequest",
					"icon": "$(git-pull-request-create)",
					"visibility": "visible",
					"initialSize": 2
				},
				{
					"id": "github:compareChangesFiles",
					"name": "%view.github.compare.changes.name%",
					"when": "github:createPullRequest",
					"icon": "$(git-compare)",
					"visibility": "visible",
					"initialSize": 1
				},
				{
					"id": "github:compareChangesCommits",
					"name": "%view.github.compare.changesCommits.name%",
					"when": "github:createPullRequest",
					"icon": "$(git-compare)",
					"visibility": "visible",
					"initialSize": 1
				},
				{
					"id": "prStatus:github",
					"name": "%view.pr.status.github.name%",
					"when": "github:inReviewMode && !github:createPullRequest && !github:revertPullRequest",
					"icon": "$(diff-multiple)",
					"visibility": "visible",
					"initialSize": 3
				},
				{
					"id": "github:activePullRequest",
					"type": "webview",
					"name": "%view.github.active.pull.request.name%",
					"when": "github:inReviewMode && github:focusedReview && !github:createPullRequest && !github:revertPullRequest && github:activePRCount <= 1",
					"icon": "$(code-review)",
					"initialSize": 2
				},
				{
					"id": "github:activePullRequest:welcome",
					"name": "%view.github.active.pull.request.welcome.name%",
					"when": "!github:stateValidated && github:focusedReview",
					"icon": "$(git-pull-request)"
				}
			]
		},
		"commands": [
			{
				"command": "githubpr.remoteAgent",
				"title": "%command.githubpr.remoteAgent.title%",
				"enablement": "config.githubPullRequests.codingAgent.enabled"
			},
			{
				"command": "github.api.preloadPullRequest",
				"title": "Preload Pull Request",
				"category": "%command.pull.request.category%"
			},
			{
				"command": "pr.create",
				"title": "%command.pr.create.title%",
				"icon": "$(git-pull-request-create)",
				"category": "%command.pull.request.category%"
			},
			{
				"command": "pr.pushAndCreate",
				"title": "%command.pr.create.title%",
				"icon": "$(git-pull-request-create)",
				"category": "%command.pull.request.category%"
			},
			{
				"command": "pr.pick",
				"title": "%command.pr.pick.title%",
				"category": "%command.pull.request.category%",
				"enablement": "viewItem =~ /hasHeadRef/",
				"icon": "$(arrow-right)"
			},
			{
				"command": "pr.openChanges",
				"title": "%command.pr.openChanges.title%",
				"category": "%command.pull.request.category%",
				"icon": "$(diff-multiple)"
			},
			{
				"command": "pr.pickOnVscodeDev",
				"title": "%command.pr.pickOnVscodeDev.title%",
				"category": "%command.pull.request.category%",
				"icon": "$(globe)"
			},
			{
				"command": "pr.exit",
				"title": "%command.pr.exit.title%",
				"category": "%command.pull.request.category%"
			},
			{
				"command": "pr.dismissNotification",
				"title": "%command.pr.dismissNotification.title%",
				"category": "%command.pull.request.category%"
			},
			{
				"command": "pr.markAllCopilotNotificationsAsRead",
				"title": "%command.pr.markAllCopilotNotificationsAsRead.title%",
				"category": "%command.pull.request.category%",
				"enablement": "viewItem == copilot-query-with-notifications"
			},
			{
				"command": "pr.merge",
				"title": "%command.pr.merge.title%",
				"category": "%command.pull.request.category%"
			},
			{
				"command": "pr.readyForReview",
				"title": "%command.pr.readyForReview.title%",
				"category": "%command.pull.request.category%"
			},
			{
				"command": "pr.openPullRequestOnGitHub",
				"title": "%command.pr.openPullRequestOnGitHub.title%",
				"category": "%command.pull.request.category%",
				"icon": "$(globe)"
			},
			{
				"command": "pr.openAllDiffs",
				"title": "%command.pr.openAllDiffs.title%",
				"category": "%command.pull.request.category%"
			},
			{
				"command": "pr.refreshPullRequest",
				"title": "%command.pr.refreshPullRequest.title%",
				"category": "%command.pull.request.category%"
			},
			{
				"command": "pr.openFileOnGitHub",
				"title": "%command.pr.openFileOnGitHub.title%",
				"category": "%command.pull.request.category%"
			},
			{
				"command": "pr.copyCommitHash",
				"title": "%command.pr.copyCommitHash.title%",
				"category": "%command.pull.request.category%"
			},
			{
				"command": "pr.openOriginalFile",
				"title": "%command.pr.openOriginalFile.title%",
				"category": "%command.pull.request.category%"
			},
			{
				"command": "pr.openModifiedFile",
				"title": "%command.pr.openModifiedFile.title%",
				"category": "%command.pull.request.category%"
			},
			{
				"command": "pr.openDiffView",
				"title": "%command.pr.openDiffView.title%",
				"category": "%command.pull.request.category%",
				"icon": "$(compare-changes)"
			},
			{
				"command": "pr.openDiffViewFromEditor",
				"title": "%command.pr.openDiffViewFromEditor.title%",
				"category": "%command.pull.request.category%",
				"icon": "$(git-pull-request)"
			},
			{
				"command": "pr.openDescription",
				"title": "%command.pr.openDescription.title%",
				"category": "%command.pull.request.category%",
				"when": "github:inReviewMode",
				"icon": "$(note)"
			},
			{
				"command": "pr.openDescriptionToTheSide",
				"title": "%command.pr.openDescriptionToTheSide.title%",
				"icon": "$(split-horizontal)"
			},
			{
				"command": "pr.refreshDescription",
				"title": "%command.pr.refreshDescription.title%",
				"category": "%command.pull.request.category%"
			},
			{
				"command": "pr.focusDescriptionInput",
				"title": "%command.pr.focusDescriptionInput.title%",
				"category": "%command.pull.request.category%"
			},
			{
				"command": "pr.showDiffSinceLastReview",
				"title": "%command.pr.showDiffSinceLastReview.title%",
				"icon": "$(git-pull-request-new-changes)"
			},
			{
				"command": "pr.showDiffAll",
				"title": "%command.pr.showDiffAll.title%",
				"icon": "$(git-pull-request-go-to-changes)"
			},
			{
				"command": "pr.checkoutByNumber",
				"title": "%command.pr.checkoutByNumber.title%",
				"category": "%command.pull.request.category%",
				"icon": "$(symbol-numeric)"
			},
			{
				"command": "review.openFile",
				"title": "%command.review.openFile.title%",
				"icon": "$(go-to-file)"
			},
			{
				"command": "review.openLocalFile",
				"title": "%command.review.openLocalFile.title%",
				"icon": "$(go-to-file)"
			},
			{
				"command": "pr.refreshList",
				"title": "%command.pr.refreshList.title%",
				"icon": "$(refresh)",
				"category": "%command.pull.request.category%"
			},
			{
				"command": "pr.setFileListLayoutAsTree",
				"title": "%command.pr.setFileListLayoutAsTree.title%",
				"icon": "$(list-tree)",
				"category": "%command.pull.request.category%"
			},
			{
				"command": "pr.setFileListLayoutAsFlat",
				"title": "%command.pr.setFileListLayoutAsFlat.title%",
				"icon": "$(list-flat)",
				"category": "%command.pull.request.category%"
			},
			{
				"command": "pr.toggleHideViewedFiles",
				"title": "%command.pr.toggleHideViewedFiles.title%",
				"icon": "$(filter)",
				"category": "%command.pull.request.category%"
			},
			{
				"command": "pr.refreshChanges",
				"title": "%command.pr.refreshChanges.title%",
				"icon": "$(refresh)",
				"category": "%command.pull.request.category%"
			},
			{
				"command": "pr.configurePRViewlet",
				"title": "%command.pr.configurePRViewlet.title%",
				"category": "%command.pull.request.category%",
				"icon": "$(gear)"
			},
			{
				"command": "pr.deleteLocalBranch",
				"title": "%command.pr.deleteLocalBranch.title%",
				"category": "%command.pull.request.category%"
			},
			{
				"command": "pr.signin",
				"title": "%command.pr.signin.title%",
				"category": "%command.pull.request.category%"
			},
			{
				"command": "pr.signinNoEnterprise",
				"title": "%command.pr.signin.title%",
				"category": "%command.pull.request.category%"
			},
			{
				"command": "pr.signinenterprise",
				"title": "%command.pr.signinenterprise.title%",
				"category": "%command.pull.request.category%"
			},
			{
				"command": "pr.deleteLocalBranchesNRemotes",
				"title": "%command.pr.deleteLocalBranchesNRemotes.title%",
				"category": "%command.pull.request.category%"
			},
			{
				"command": "pr.createComment",
				"title": "%command.pr.createComment.title%",
				"category": "%command.pull.request.category%",
				"enablement": "!commentIsEmpty"
			},
			{
				"command": "pr.createSingleComment",
				"title": "%command.pr.createSingleComment.title%",
				"category": "%command.pull.request.category%",
				"enablement": "!commentIsEmpty"
			},
			{
				"command": "pr.makeSuggestion",
				"title": "%command.pr.makeSuggestion.title%",
				"category": "%command.pull.request.category%"
			},
			{
				"command": "pr.startReview",
				"title": "%command.pr.startReview.title%",
				"category": "%command.pull.request.category%",
				"enablement": "!commentIsEmpty"
			},
			{
				"command": "pr.editComment",
				"title": "%command.pr.editComment.title%",
				"category": "%command.pull.request.category%",
				"icon": "$(edit)",
				"enablement": "!(comment =~ /temporary/)"
			},
			{
				"command": "pr.cancelEditComment",
				"title": "%command.pr.cancelEditComment.title%",
				"category": "%command.pull.request.category%"
			},
			{
				"command": "pr.saveComment",
				"title": "%command.pr.saveComment.title%",
				"category": "%command.pull.request.category%",
				"enablement": "!commentIsEmpty"
			},
			{
				"command": "pr.deleteComment",
				"title": "%command.pr.deleteComment.title%",
				"category": "%command.pull.request.category%",
				"icon": "$(trash)",
				"enablement": "!(comment =~ /temporary/)"
			},
			{
				"command": "pr.resolveReviewThread",
				"title": "%command.pr.resolveReviewThread.title%",
				"category": "%command.pull.request.category%",
				"icon": "$(check)"
			},
			{
				"command": "pr.unresolveReviewThread",
				"title": "%command.pr.unresolveReviewThread.title%",
				"category": "%command.pull.request.category%"
			},
			{
				"command": "pr.unresolveReviewThreadFromView",
				"title": "%command.pr.unresolveReviewThread.title%",
				"category": "%command.pull.request.category%",
				"icon": "$(sync)"
			},
			{
				"command": "pr.diffOutdatedCommentWithHead",
				"title": "%command.pr.diffOutdatedCommentWithHead.title%",
				"category": "%command.pull.request.category%",
				"icon": "$(git-compare)"
			},
			{
				"command": "pr.signinAndRefreshList",
				"title": "%command.pr.signinAndRefreshList.title%",
				"category": "%command.pull.request.category%"
			},
			{
				"command": "pr.configureRemotes",
				"title": "%command.pr.configureRemotes.title%",
				"category": "%command.pull.request.category%"
			},
			{
				"command": "pr.refreshActivePullRequest",
				"title": "%command.pr.refreshActivePullRequest.title%",
				"category": "%command.pull.request.category%",
				"icon": "$(refresh)"
			},
			{
				"command": "pr.markFileAsViewed",
				"title": "%command.pr.markFileAsViewed.title%",
				"category": "%command.pull.request.category%",
				"icon": "$(pass)"
			},
			{
				"command": "pr.unmarkFileAsViewed",
				"title": "%command.pr.unmarkFileAsViewed.title%",
				"category": "%command.pull.request.category%",
				"icon": "$(pass-filled)"
			},
			{
				"command": "pr.openReview",
				"title": "%command.pr.openReview.title%",
				"category": "%command.pull.request.category%"
			},
			{
				"command": "pr.collapseAllComments",
				"title": "%command.pr.collapseAllComments.title%",
				"category": "%command.comments.category%",
				"icon": "$(collapse-all)"
			},
			{
				"command": "pr.editQuery",
				"title": "%command.pr.editQuery.title%",
				"category": "%command.pull.request.category%",
				"icon": "$(edit)"
			},
			{
				"command": "pr.openPullsWebsite",
				"title": "%command.pr.openPullsWebsite.title%",
				"category": "%command.pull.request.category%",
				"icon": "$(globe)"
			},
			{
				"command": "pr.resetViewedFiles",
				"title": "%command.pr.resetViewedFiles.title%",
				"category": "%command.pull.request.category%"
			},
			{
				"command": "pr.goToNextDiffInPr",
				"title": "%command.pr.goToNextDiffInPr.title%",
				"category": "%command.pull.request.category%"
			},
			{
				"command": "pr.goToPreviousDiffInPr",
				"title": "%command.pr.goToPreviousDiffInPr.title%",
				"category": "%command.pull.request.category%"
			},
			{
				"command": "pr.copyCommentLink",
				"title": "%command.pr.copyCommentLink.title%",
				"category": "%command.pull.request.category%",
				"icon": "$(copy)",
				"enablement": "!(comment =~ /temporary/)"
			},
			{
				"command": "pr.applySuggestion",
				"title": "%command.pr.applySuggestion.title%",
				"category": "%command.pull.request.category%",
				"icon": "$(replace)"
			},
			{
				"command": "pr.applySuggestionWithCopilot",
				"title": "%command.pr.applySuggestionWithCopilot.title%",
				"category": "%command.pull.request.category%",
				"icon": "$(sparkle)"
			},
			{
				"command": "pr.addAssigneesToNewPr",
				"title": "%command.pr.addAssigneesToNewPr.title%",
				"category": "%command.pull.request.category%",
				"icon": "$(account)"
			},
			{
				"command": "pr.addReviewersToNewPr",
				"title": "%command.pr.addReviewersToNewPr.title%",
				"category": "%command.pull.request.category%",
				"icon": "$(feedback)"
			},
			{
				"command": "pr.addLabelsToNewPr",
				"title": "%command.pr.addLabelsToNewPr.title%",
				"category": "%command.pull.request.category%",
				"icon": "$(tag)"
			},
			{
				"command": "pr.addMilestoneToNewPr",
				"title": "%command.pr.addMilestoneToNewPr.title%",
				"category": "%command.pull.request.category%",
				"icon": "$(milestone)"
			},
			{
				"command": "pr.addProjectsToNewPr",
				"title": "%command.pr.addProjectsToNewPr.title%",
				"category": "%command.pull.request.category%",
				"icon": "$(github-project)"
			},
			{
				"command": "pr.preReview",
				"title": "%command.pr.preReview.title%",
				"category": "%command.pull.request.category%",
				"enablement": "!pr:preReviewing && !pr:creating",
				"icon": "$(comment)"
			},
			{
				"command": "pr.addFileComment",
				"title": "%command.pr.addFileComment.title%",
				"category": "%command.pull.request.category%",
				"icon": "$(comment)"
			},
			{
				"command": "pr.checkoutFromReadonlyFile",
				"title": "%command.pr.pick.title%",
				"category": "%command.pull.request.category%"
			},
			{
				"command": "pr.resolveConflict",
				"title": "%command.pr.resolveConflict.title%",
				"category": "%command.pull.request.category%"
			},
			{
				"command": "pr.acceptMerge",
				"title": "%command.pr.acceptMerge.title%",
				"category": "%command.pull.request.category%"
			},
			{
				"command": "pr.closeRelatedEditors",
				"title": "%command.pr.closeRelatedEditors.title%",
				"category": "%command.pull.request.category%"
			},
			{
				"command": "pr.toggleEditorCommentingOn",
				"title": "%command.pr.toggleEditorCommentingOn.title%",
				"category": "%command.pull.request.category%",
				"icon": "$(eye-closed)"
			},
			{
				"command": "pr.toggleEditorCommentingOff",
				"title": "%command.pr.toggleEditorCommentingOff.title%",
				"category": "%command.pull.request.category%",
				"icon": "$(eye)"
			},
			{
				"command": "pr.checkoutFromDescription",
				"title": "%command.pr.checkoutFromDescription.title%",
				"category": "%command.pull.request.category%",
				"icon": "$(git-compare)"
			},
			{
				"command": "pr.applyChangesFromDescription",
				"title": "%command.pr.applyChangesFromDescription.title%",
				"category": "%command.pull.request.category%",
				"icon": "$(git-stash-apply)"
			},
			{
				"command": "pr.checkoutOnVscodeDevFromDescription",
				"title": "%command.pr.checkoutOnVscodeDevFromDescription.title%",
				"category": "%command.pull.request.category%"
			},
			{
				"command": "pr.openSessionLogFromDescription",
				"title": "%command.pr.openSessionLogFromDescription.title%",
				"category": "%command.pull.request.category%"
			},
			{
				"command": "review.diffWithPrHead",
				"title": "%command.review.diffWithPrHead.title%",
				"category": "%command.pull.request.category%"
			},
			{
				"command": "review.diffLocalWithPrHead",
				"title": "%command.review.diffLocalWithPrHead.title%",
				"category": "%command.pull.request.category%"
			},
			{
				"command": "review.approve",
				"title": "%command.review.approve.title%",
				"category": "%command.pull.request.category%"
			},
			{
				"command": "review.comment",
				"title": "%command.review.comment.title%",
				"category": "%command.pull.request.category%",
				"enablement": "github:reviewCommentCommentEnabled"
			},
			{
				"command": "review.requestChanges",
				"title": "%command.review.requestChanges.title%",
				"category": "%command.pull.request.category%",
				"enablement": "github:reviewRequestChangesEnabled"
			},
			{
				"command": "review.approveOnDotCom",
				"title": "%command.review.approveOnDotCom.title%",
				"category": "%command.pull.request.category%"
			},
			{
				"command": "review.requestChangesOnDotCom",
				"title": "%command.review.requestChangesOnDotCom.title%",
				"category": "%command.pull.request.category%"
			},
			{
				"command": "review.approveDescription",
				"title": "%command.review.approve.title%",
				"category": "%command.pull.request.category%"
			},
			{
				"command": "review.commentDescription",
				"title": "%command.review.comment.title%",
				"category": "%command.pull.request.category%",
				"enablement": "github:reviewCommentCommentEnabled"
			},
			{
				"command": "review.requestChangesDescription",
				"title": "%command.review.requestChanges.title%",
				"category": "%command.pull.request.category%",
				"enablement": "github:reviewRequestChangesEnabled"
			},
			{
				"command": "review.approveOnDotComDescription",
				"title": "%command.review.approveOnDotCom.title%",
				"category": "%command.pull.request.category%"
			},
			{
				"command": "review.requestChangesOnDotComDescription",
				"title": "%command.review.requestChangesOnDotCom.title%",
				"category": "%command.pull.request.category%"
			},
			{
				"command": "review.createSuggestionsFromChanges",
				"title": "%command.review.createSuggestionsFromChanges.title%",
				"icon": "$(comment)",
				"category": "%command.pull.request.category%"
			},
			{
				"command": "review.createSuggestionFromChange",
				"title": "%command.review.createSuggestionFromChange.title%",
				"icon": "$(comment)",
				"category": "%command.pull.request.category%"
			},
			{
				"command": "review.copyPrLink",
				"title": "%command.review.copyPrLink.title%",
				"category": "%command.pull.request.category%"
			},
			{
				"command": "pr.createPrMenuCreate",
				"title": "%command.pr.createPrMenuCreate.title%",
				"category": "%command.pull.request.category%"
			},
			{
				"command": "pr.createPrMenuDraft",
				"title": "%command.pr.createPrMenuDraft.title%",
				"category": "%command.pull.request.category%"
			},
			{
				"command": "pr.createPrMenuMergeWhenReady",
				"title": "%command.pr.createPrMenuMergeWhenReady.title%",
				"category": "%command.pull.request.category%"
			},
			{
				"command": "pr.createPrMenuMerge",
				"title": "%command.pr.createPrMenuMerge.title%",
				"category": "%command.pull.request.category%"
			},
			{
				"command": "pr.createPrMenuSquash",
				"title": "%command.pr.createPrMenuSquash.title%",
				"category": "%command.pull.request.category%"
			},
			{
				"command": "pr.createPrMenuRebase",
				"title": "%command.pr.createPrMenuRebase.title%",
				"category": "%command.pull.request.category%"
			},
			{
				"command": "issue.openDescription",
				"title": "%command.issue.openDescription.title%",
				"category": "%command.issues.category%"
			},
			{
				"command": "issue.createIssueFromSelection",
				"title": "%command.issue.createIssueFromSelection.title%",
				"category": "%command.issues.category%"
			},
			{
				"command": "issue.createIssueFromClipboard",
				"title": "%command.issue.createIssueFromClipboard.title%",
				"category": "%command.issues.category%"
			},
			{
				"command": "pr.copyVscodeDevPrLink",
				"title": "%command.pr.copyVscodeDevPrLink.title%",
				"category": "%command.issues.category%"
			},
			{
				"command": "pr.copyPrLink",
				"title": "%command.pr.copyPrLink.title%",
				"category": "%command.issues.category%"
			},
			{
				"command": "pr.refreshComments",
				"title": "%command.pr.refreshComments.title%",
				"category": "%command.pull.request.category%",
				"icon": "$(refresh)"
			},
			{
				"command": "issue.copyGithubDevLinkWithoutRange",
				"title": "%command.issue.copyGithubDevLink.title%",
				"category": "%command.issues.category%",
				"enablement": "!isInEmbeddedEditor"
			},
			{
				"command": "issue.copyGithubDevLinkFile",
				"title": "%command.issue.copyGithubDevLink.title%",
				"category": "%command.issues.category%",
				"enablement": "!isInEmbeddedEditor"
			},
			{
				"command": "issue.copyGithubDevLink",
				"title": "%command.issue.copyGithubDevLink.title%",
				"category": "%command.issues.category%",
				"enablement": "!isInEmbeddedEditor"
			},
			{
				"command": "issue.copyGithubPermalink",
				"title": "%command.issue.copyGithubPermalink.title%",
				"category": "%command.issues.category%",
				"enablement": "!isInEmbeddedEditor"
			},
			{
				"command": "issue.copyGithubHeadLink",
				"title": "%command.issue.copyGithubHeadLink.title%",
				"category": "%command.issues.category%",
				"enablement": "!isInEmbeddedEditor"
			},
			{
				"command": "issue.copyGithubPermalinkWithoutRange",
				"title": "%command.issue.copyGithubPermalink.title%",
				"category": "%command.issues.category%",
				"enablement": "!isInEmbeddedEditor"
			},
			{
				"command": "issue.copyGithubHeadLinkWithoutRange",
				"title": "%command.issue.copyGithubHeadLink.title%",
				"category": "%command.issues.category%",
				"enablement": "!isInEmbeddedEditor"
			},
			{
				"command": "issue.copyMarkdownGithubPermalink",
				"title": "%command.issue.copyMarkdownGithubPermalink.title%",
				"category": "%command.issues.category%",
				"enablement": "!isInEmbeddedEditor"
			},
			{
				"command": "issue.copyMarkdownGithubPermalinkWithoutRange",
				"title": "%command.issue.copyMarkdownGithubPermalink.title%",
				"category": "%command.issues.category%",
				"enablement": "!isInEmbeddedEditor"
			},
			{
				"command": "issue.openGithubPermalink",
				"title": "%command.issue.openGithubPermalink.title%",
				"category": "%command.issues.category%"
			},
			{
				"command": "issue.openIssue",
				"title": "%command.issue.openIssue.title%",
				"category": "%command.issues.category%",
				"icon": "$(globe)"
			},
			{
				"command": "issue.copyIssueNumber",
				"title": "%command.issue.copyIssueNumber.title%",
				"category": "%command.issues.category%"
			},
			{
				"command": "issue.copyIssueUrl",
				"title": "%command.issue.copyIssueUrl.title%",
				"category": "%command.issues.category%"
			},
			{
				"command": "issue.refresh",
				"title": "%command.issue.refresh.title%",
				"category": "%command.issues.category%",
				"icon": "$(refresh)"
			},
			{
				"command": "issue.suggestRefresh",
				"title": "%command.issue.suggestRefresh.title%",
				"category": "%command.issues.category%"
			},
			{
				"command": "issue.startWorking",
				"title": "%command.issue.startWorking.title%",
				"category": "%command.issues.category%",
				"icon": "$(arrow-right)"
			},
			{
				"command": "issue.startWorkingBranchDescriptiveTitle",
				"title": "%command.issue.startWorkingBranchDescriptiveTitle.title%",
				"category": "%command.issues.category%",
				"icon": "$(arrow-right)"
			},
			{
				"command": "issue.continueWorking",
				"title": "%command.issue.continueWorking.title%",
				"category": "%command.issues.category%",
				"icon": "$(arrow-right)"
			},
			{
				"command": "issue.startWorkingBranchPrompt",
				"title": "%command.issue.startWorkingBranchPrompt.title%",
				"category": "%command.issues.category%"
			},
			{
				"command": "issue.stopWorking",
				"title": "%command.issue.stopWorking.title%",
				"category": "%command.issues.category%",
				"icon": "$(primitive-square)"
			},
			{
				"command": "issue.stopWorkingBranchDescriptiveTitle",
				"title": "%command.issue.stopWorkingBranchDescriptiveTitle.title%",
				"category": "%command.issues.category%",
				"icon": "$(primitive-square)"
			},
			{
				"command": "issue.statusBar",
				"title": "%command.issue.statusBar.title%",
				"category": "%command.issues.category%"
			},
			{
				"command": "issue.getCurrent",
				"title": "%command.issue.getCurrent.title%",
				"category": "%command.issues.category%"
			},
			{
				"command": "issue.editQuery",
				"title": "%command.issue.editQuery.title%",
				"category": "%command.issues.category%",
				"icon": "$(edit)"
			},
			{
				"command": "issue.createIssue",
				"title": "%command.issue.createIssue.title%",
				"category": "%command.issues.category%",
				"icon": "$(plus)"
			},
			{
				"command": "issue.createIssueFromFile",
				"title": "%command.issue.createIssueFromFile.title%",
				"icon": "$(check)",
				"enablement": "!issues.creatingFromFile"
			},
			{
				"command": "issue.issueCompletion",
				"title": "%command.issue.issueCompletion.title%"
			},
			{
				"command": "issue.userCompletion",
				"title": "%command.issue.userCompletion.title%"
			},
			{
				"command": "issue.signinAndRefreshList",
				"title": "%command.issue.signinAndRefreshList.title%",
				"category": "%command.issues.category%"
			},
			{
				"command": "issue.goToLinkedCode",
				"title": "%command.issue.goToLinkedCode.title%",
				"category": "%command.issues.category%"
			},
			{
				"command": "issues.openIssuesWebsite",
				"title": "%command.issues.openIssuesWebsite.title%",
				"category": "%command.issues.category%",
				"icon": "$(globe)"
			},
			{
				"command": "issue.chatSummarizeIssue",
				"title": "%command.issue.chatSummarizeIssue.title%",
				"category": "%command.issues.category%",
				"icon": "$(copilot)"
			},
			{
				"command": "issue.chatSuggestFix",
				"title": "%command.issue.chatSuggestFix.title%",
				"category": "%command.issues.category%",
				"icon": "$(sparkle)"
			},
			{
				"command": "issue.assignToCodingAgent",
				"title": "%command.issue.assignToCodingAgent.title%",
				"category": "%command.issues.category%",
				"icon": "$(send-to-remote-agent)",
				"enablement": "config.githubPullRequests.codingAgent.enabled"
			},
			{
				"command": "issues.configureIssuesViewlet",
				"title": "%command.issues.configureIssuesViewlet.title%",
				"category": "%command.issues.category%",
				"icon": "$(gear)"
			},
			{
				"command": "notifications.refresh",
				"title": "%command.notifications.refresh.title%",
				"category": "%command.notifications.category%",
				"icon": "$(refresh)"
			},
			{
				"command": "notifications.loadMore",
				"title": "%command.notifications.loadMore.title%",
				"category": "%command.notifications.category%"
			},
			{
				"command": "notifications.sortByTimestamp",
				"title": "%command.notifications.sortByTimestamp.title%",
				"category": "%command.notifications.category%"
			},
			{
				"command": "notifications.sortByPriority",
				"title": "%command.notifications.sortByPriority.title%",
				"category": "%command.notifications.category%"
			},
			{
				"command": "notification.openOnGitHub",
				"title": "%command.notifications.openOnGitHub.title%",
				"category": "%command.notifications.category%",
				"icon": "$(globe)"
			},
			{
				"command": "notification.chatSummarizeNotification",
				"title": "%command.notification.chatSummarizeNotification.title%",
				"category": "%command.notifications.category%",
				"icon": "$(copilot)"
			},
			{
				"command": "notification.markAsRead",
				"title": "%command.notifications.markAsRead.title%",
				"category": "%command.notifications.category%",
				"icon": "$(mail-read)"
			},
			{
				"command": "notification.markAsDone",
				"title": "%command.notifications.markAsDone.title%",
				"category": "%command.notifications.category%",
				"icon": "$(check-all)"
			},
			{
				"command": "notifications.markPullRequestsAsRead",
				"title": "%command.notifications.markPullRequestsAsRead.title%",
				"category": "%command.notifications.category%",
				"icon": "$(git-pull-request-done)"
			},
			{
				"command": "notifications.markPullRequestsAsDone",
				"title": "%command.notifications.markPullRequestsAsDone.title%",
				"category": "%command.notifications.category%",
				"icon": "$(git-pull-request-done)"
			},
			{
				"command": "notifications.configureNotificationsViewlet",
				"title": "%command.notifications.configureNotificationsViewlet.title%",
				"category": "%command.notifications.category%",
				"icon": "$(gear)"
			},
			{
				"command": "codingAgent.openSessionLog",
				"title": "%command.codingAgent.openSessionLog.title%",
				"category": "%command.pull.request.category%"
			},
			{
				"command": "pr.refreshChatSessions",
				"title": "%command.pr.refreshChatSessions.title%",
				"icon": "$(refresh)",
				"category": "%command.pull.request.category%"
			},
			{
				"command": "pr.preferredCodingAgentGitHubRemote",
				"title": "%command.pr.preferredCodingAgentGitHubRemote.title%",
				"icon": "$(gear)",
				"enablement": "github:hasMultipleGitHubRemotes",
				"category": "%command.pull.request.category%"
			},
			{
				"command": "pr.resetCodingAgentPreferences",
				"title": "%command.pr.resetCodingAgentPreferences.title%",
				"category": "%command.pull.request.category%"
			},
			{
				"command": "pr.checkoutChatSessionPullRequest",
				"title": "%command.pr.checkoutChatSessionPullRequest.title%",
				"category": "%command.pull.request.category%"
			},
			{
				"command": "pr.closeChatSessionPullRequest",
				"title": "%command.pr.closeChatSessionPullRequest.title%",
				"category": "%command.pull.request.category%"
			},
			{
				"command": "pr.cancelCodingAgent",
				"title": "%command.pr.cancelCodingAgent.title%",
				"category": "%command.pull.request.category%"
			}
		],
		"viewsWelcome": [
			{
				"view": "github:login",
				"when": "ReposManagerStateContext == NeedsAuthentication && github:hasGitHubRemotes",
				"contents": "%welcome.github.login.contents%"
			},
			{
				"view": "pr:github",
				"when": "gitNotInstalled && config.git.enabled != false",
				"contents": "%welcome.github.noGit.contents%"
			},
			{
				"view": "pr:github",
				"when": "gitNotInstalled && config.git.enabled == false",
				"contents": "%welcome.github.noGitDisabled.contents%"
			},
			{
				"view": "github:login",
				"when": "ReposManagerStateContext == NeedsAuthentication && !github:hasGitHubRemotes && gitOpenRepositoryCount",
				"contents": "%welcome.github.loginNoEnterprise.contents%"
			},
			{
				"view": "github:login",
				"when": "(ReposManagerStateContext == NeedsAuthentication) && ((!github:hasGitHubRemotes && gitOpenRepositoryCount) || config.github-enterprise.uri)",
				"contents": "%welcome.github.loginWithEnterprise.contents%"
			},
			{
				"view": "pr:github",
				"when": "git.state != initialized && !github:initialized && workspaceFolderCount > 0",
				"contents": "%welcome.pr.github.uninitialized.contents%"
			},
			{
				"view": "pr:github",
				"when": "workspaceFolderCount > 0 && github:loadingPrsTree",
				"contents": "%welcome.pr.github.uninitialized.contents%"
			},
			{
				"view": "pr:github",
				"when": "workspaceFolderCount == 0",
				"contents": "%welcome.pr.github.noFolder.contents%"
			},
			{
				"view": "pr:github",
				"when": "git.state == initialized && gitOpenRepositoryCount == 0 && workspaceFolderCount > 0 && git.parentRepositoryCount == 0",
				"contents": "%welcome.pr.github.noRepo.contents%"
			},
			{
				"view": "pr:github",
				"when": "git.state == initialized && gitOpenRepositoryCount == 0 && workspaceFolderCount > 0 && git.parentRepositoryCount == 1",
				"contents": "%welcome.pr.github.parentRepo.contents%"
			},
			{
				"view": "pr:github",
				"when": "git.state == initialized && gitOpenRepositoryCount == 0 && workspaceFolderCount > 0 && git.parentRepositoryCount > 1",
				"contents": "%welcome.pr.github.parentRepo.contents%"
			},
			{
				"view": "issues:github",
				"when": "git.state != initialized && !github:initialized && workspaceFolderCount > 0",
				"contents": "%welcome.issues.github.uninitialized.contents%"
			},
			{
				"view": "issues:github",
				"when": "workspaceFolderCount > 0 && github:loadingPrsTree",
				"contents": "%welcome.issues.github.uninitialized.contents%"
			},
			{
				"view": "issues:github",
				"when": "workspaceFolderCount == 0",
				"contents": "%welcome.issues.github.noFolder.contents%"
			},
			{
				"view": "issues:github",
				"when": "git.state == initialized && gitOpenRepositoryCount == 0 && workspaceFolderCount > 0 && git.parentRepositoryCount == 0",
				"contents": "%welcome.issues.github.noRepo.contents%"
			},
			{
				"view": "issues:github",
				"when": "git.state == initialized && gitOpenRepositoryCount == 0 && workspaceFolderCount > 0 && git.parentRepositoryCount == 1",
				"contents": "%welcome.pr.github.parentRepo.contents%"
			},
			{
				"view": "issues:github",
				"when": "git.state == initialized && gitOpenRepositoryCount == 0 && workspaceFolderCount > 0 && git.parentRepositoryCount > 1",
				"contents": "%welcome.pr.github.parentRepo.contents%"
			},
			{
				"view": "github:activePullRequest:welcome",
				"when": "!github:stateValidated",
				"contents": "%welcome.github.activePullRequest.contents%"
			},
			{
				"view": "notifications:github",
				"when": "!github:notificationCount && workspaceFolderCount > 0",
				"contents": "%welcome.github.notificationsLoading.contents%"
			},
			{
				"view": "notifications:github",
				"when": "workspaceFolderCount == 0",
				"contents": "%welcome.issues.github.noFolder.contents%"
			},
			{
				"view": "notifications:github",
				"when": "ReposManagerStateContext == RepositoriesLoaded && github:notificationCount == -1",
				"contents": "%welcome.github.notifications.contents%"
			},
			{
				"view": "workbench.view.chat.sessions.copilot-swe-agent",
				"when": "workspaceFolderCount == 0",
				"contents": "%welcome.pr.github.noFolder.contents%"
			},
			{
				"view": "workbench.view.chat.sessions.copilot-swe-agent",
				"when": "git.state == initialized && gitOpenRepositoryCount == 0 && workspaceFolderCount > 0 && git.parentRepositoryCount == 0",
				"contents": "%welcome.pr.github.noRepo.contents%"
			},
			{
				"view": "workbench.view.chat.sessions.copilot-swe-agent",
				"when": "git.state == initialized && workspaceFolderCount > 0 && (git.parentRepositoryCount > 0 || gitOpenRepositoryCount > 0) && !github:hasGitHubRemotes",
				"contents": "%welcome.chat.sessions.copilot-swe-agent.noGitHub.contents%"
			},
			{
				"view": "workbench.view.chat.sessions.copilot-swe-agent",
				"when": "ReposManagerStateContext == NeedsAuthentication && github:hasGitHubRemotes",
				"contents": "%welcome.chat.sessions.copilot-swe-agent.login.contents%"
			},
			{
				"view": "workbench.view.chat.sessions.copilot-swe-agent",
				"when": "ReposManagerStateContext != NeedsAuthentication && github:hasGitHubRemotes",
				"contents": "%welcome.chat.sessions.copilot-swe-agent.startSession.contents%"
			}
		],
		"keybindings": [
			{
				"key": "ctrl+shift+space",
				"command": "issue.suggestRefresh",
				"when": "suggestWidgetVisible"
			},
			{
				"key": "ctrl+s",
				"mac": "cmd+s",
				"command": "issue.createIssueFromFile",
				"when": "resourceScheme == newIssue && config.files.autoSave != off"
			},
			{
				"key": "ctrl+enter",
				"mac": "cmd+enter",
				"command": "issue.createIssueFromFile",
				"when": "resourceScheme == newIssue"
			},
			{
				"key": "ctrl+k m",
				"mac": "cmd+k m",
				"command": "pr.makeSuggestion",
				"when": "commentEditorFocused"
			}
		],
		"menus": {
			"commandPalette": [
				{
					"command": "github.api.preloadPullRequest",
					"when": "false"
				},
				{
					"command": "githubpr.remoteAgent",
					"when": "false"
				},
				{
					"command": "pr.configureRemotes",
					"when": "gitHubOpenRepositoryCount != 0"
				},
				{
					"command": "pr.configurePRViewlet",
					"when": "gitHubOpenRepositoryCount != 0"
				},
				{
					"command": "pr.pick",
					"when": "false"
				},
				{
					"command": "pr.checkoutFromReadonlyFile",
					"when": "false"
				},
				{
					"command": "pr.openChanges",
					"when": "false"
				},
				{
					"command": "pr.pickOnVscodeDev",
					"when": "false"
				},
				{
					"command": "pr.exit",
					"when": "github:inReviewMode"
				},
				{
					"command": "pr.dismissNotification",
					"when": "false"
				},
				{
					"command": "pr.markAllCopilotNotificationsAsRead",
					"when": "false"
				},
				{
					"command": "pr.resetViewedFiles",
					"when": "github:inReviewMode"
				},
				{
					"command": "review.openFile",
					"when": "false"
				},
				{
					"command": "review.openLocalFile",
					"when": "false"
				},
				{
					"command": "pr.create",
					"when": "gitHubOpenRepositoryCount != 0 && github:authenticated"
				},
				{
					"command": "pr.pushAndCreate",
					"when": "false"
				},
				{
					"command": "pr.merge",
					"when": "gitHubOpenRepositoryCount != 0 && github:inReviewMode"
				},
				{
					"command": "pr.readyForReview",
					"when": "gitHubOpenRepositoryCount != 0 && github:inReviewMode"
				},
				{
					"command": "pr.openPullRequestOnGitHub",
					"when": "gitHubOpenRepositoryCount != 0 && github:inReviewMode"
				},
				{
					"command": "pr.openAllDiffs",
					"when": "gitHubOpenRepositoryCount != 0 && github:inReviewMode"
				},
				{
					"command": "pr.refreshDescription",
					"when": "gitHubOpenRepositoryCount != 0 && github:inReviewMode"
				},
				{
					"command": "pr.openFileOnGitHub",
					"when": "false"
				},
				{
					"command": "pr.openOriginalFile",
					"when": "false"
				},
				{
					"command": "pr.openModifiedFile",
					"when": "false"
				},
				{
					"command": "pr.refreshPullRequest",
					"when": "false"
				},
				{
					"command": "pr.deleteLocalBranch",
					"when": "false"
				},
				{
					"command": "pr.openDiffView",
					"when": "false"
				},
				{
					"command": "pr.openDiffViewFromEditor",
					"when": "false"
				},
				{
					"command": "pr.openDescriptionToTheSide",
					"when": "false"
				},
				{
					"command": "pr.openDescription",
					"when": "gitHubOpenRepositoryCount != 0 && github:inReviewMode"
				},
				{
					"command": "pr.focusDescriptionInput",
					"when": "github:pullRequestDescriptionVisible"
				},
				{
					"command": "pr.showDiffSinceLastReview",
					"when": "false"
				},
				{
					"command": "pr.showDiffAll",
					"when": "false"
				},
				{
					"command": "pr.closeRelatedEditors",
					"when": "gitHubOpenRepositoryCount != 0"
				},
				{
					"command": "pr.toggleEditorCommentingOn",
					"when": "false"
				},
				{
					"command": "pr.toggleEditorCommentingOff",
					"when": "false"
				},
				{
					"command": "pr.checkoutFromDescription",
					"when": "false"
				},
				{
					"command": "pr.applyChangesFromDescription",
					"when": "false"
				},
				{
					"command": "pr.checkoutChatSessionPullRequest",
					"when": "false"
				},
				{
					"command": "pr.checkoutOnVscodeDevFromDescription",
					"when": "false"
				},
				{
					"command": "pr.openSessionLogFromDescription",
					"when": "false"
				},
				{
					"command": "review.approve",
					"when": "false"
				},
				{
					"command": "review.comment",
					"when": "false"
				},
				{
					"command": "review.requestChanges",
					"when": "false"
				},
				{
					"command": "review.approveOnDotCom",
					"when": "false"
				},
				{
					"command": "review.requestChangesOnDotCom",
					"when": "false"
				},
				{
					"command": "review.approveDescription",
					"when": "false"
				},
				{
					"command": "review.commentDescription",
					"when": "false"
				},
				{
					"command": "review.requestChangesDescription",
					"when": "false"
				},
				{
					"command": "review.approveOnDotComDescription",
					"when": "false"
				},
				{
					"command": "review.requestChangesOnDotComDescription",
					"when": "false"
				},
				{
					"command": "review.createSuggestionsFromChanges",
					"when": "false"
				},
				{
					"command": "review.createSuggestionFromChange",
					"when": "activeEditor == workbench.editors.textDiffEditor && (resourcePath in github:unviewedFiles || resourcePath in github:viewedFiles)"
				},
				{
					"command": "pr.refreshList",
					"when": "gitHubOpenRepositoryCount != 0 && github:authenticated && github:hasGitHubRemotes"
				},
				{
					"command": "pr.setFileListLayoutAsTree",
					"when": "false"
				},
				{
					"command": "pr.setFileListLayoutAsFlat",
					"when": "false"
				},
				{
					"command": "pr.toggleHideViewedFiles",
					"when": "false"
				},
				{
					"command": "pr.refreshChanges",
					"when": "false"
				},
				{
					"command": "pr.signin",
					"when": "gitHubOpenRepositoryCount != 0 && github:hasGitHubRemotes"
				},
				{
					"command": "pr.signinNoEnterprise",
					"when": "false"
				},
				{
					"command": "pr.signinenterprise",
					"when": "gitHubOpenRepositoryCount != 0 && github:hasGitHubRemotes"
				},
				{
					"command": "pr.signinAndRefreshList",
					"when": "false"
				},
				{
					"command": "pr.copyCommitHash",
					"when": "false"
				},
				{
					"command": "pr.createComment",
					"when": "false"
				},
				{
					"command": "pr.createSingleComment",
					"when": "false"
				},
				{
					"command": "pr.makeSuggestion",
					"when": "false"
				},
				{
					"command": "pr.startReview",
					"when": "false"
				},
				{
					"command": "pr.editComment",
					"when": "false"
				},
				{
					"command": "pr.cancelEditComment",
					"when": "false"
				},
				{
					"command": "pr.saveComment",
					"when": "false"
				},
				{
					"command": "pr.deleteComment",
					"when": "false"
				},
				{
					"command": "pr.unresolveReviewThread",
					"when": "false"
				},
				{
					"command": "pr.unresolveReviewThreadFromView",
					"when": "false"
				},
				{
					"command": "pr.resolveReviewThread",
					"when": "false"
				},
				{
					"command": "pr.openReview",
					"when": "false"
				},
				{
					"command": "pr.editQuery",
					"when": "false"
				},
				{
					"command": "pr.markFileAsViewed",
					"when": "false"
				},
				{
					"command": "pr.unmarkFileAsViewed",
					"when": "false"
				},
				{
					"command": "pr.checkoutByNumber",
					"when": "gitHubOpenRepositoryCount != 0 && github:initialized && github:authenticated"
				},
				{
					"command": "pr.collapseAllComments",
					"when": "false"
				},
				{
					"command": "pr.copyVscodeDevPrLink",
					"when": "github:inReviewMode && remoteName != codespaces && embedderIdentifier != github.dev"
				},
				{
					"command": "pr.copyPrLink",
					"when": "false"
				},
				{
					"command": "pr.goToNextDiffInPr",
					"when": "activeEditor == workbench.editors.textDiffEditor && resourcePath in github:unviewedFiles"
				},
				{
					"command": "pr.goToNextDiffInPr",
					"when": "activeEditor == workbench.editors.textDiffEditor && resourcePath in github:viewedFiles"
				},
				{
					"command": "pr.goToPreviousDiffInPr",
					"when": "activeEditor == workbench.editors.textDiffEditor && resourcePath in github:unviewedFiles"
				},
				{
					"command": "pr.goToPreviousDiffInPr",
					"when": "activeEditor == workbench.editors.textDiffEditor && resourcePath in github:viewedFiles"
				},
				{
					"command": "pr.copyCommentLink",
					"when": "false"
				},
				{
					"command": "pr.addAssigneesToNewPr",
					"when": "false"
				},
				{
					"command": "pr.addReviewersToNewPr",
					"when": "false"
				},
				{
					"command": "pr.addLabelsToNewPr",
					"when": "false"
				},
				{
					"command": "pr.addMilestoneToNewPr",
					"when": "false"
				},
				{
					"command": "pr.addProjectsToNewPr",
					"when": "false"
				},
				{
					"command": "pr.preReview",
					"when": "false"
				},
				{
					"command": "pr.addFileComment",
					"when": "false"
				},
				{
					"command": "review.diffWithPrHead",
					"when": "false"
				},
				{
					"command": "review.diffLocalWithPrHead",
					"when": "false"
				},
				{
					"command": "pr.createPrMenuCreate",
					"when": "false"
				},
				{
					"command": "pr.createPrMenuDraft",
					"when": "false"
				},
				{
					"command": "pr.createPrMenuMergeWhenReady",
					"when": "false"
				},
				{
					"command": "pr.createPrMenuMerge",
					"when": "false"
				},
				{
					"command": "pr.createPrMenuSquash",
					"when": "false"
				},
				{
					"command": "pr.createPrMenuRebase",
					"when": "false"
				},
				{
					"command": "pr.refreshComments",
					"when": "gitHubOpenRepositoryCount != 0"
				},
				{
					"command": "pr.resolveConflict",
					"when": "false"
				},
				{
					"command": "pr.acceptMerge",
					"when": "isMergeResultEditor && mergeEditorBaseUri =~ /^(githubpr|gitpr):/"
				},
				{
					"command": "issue.openDescription",
					"when": "false"
				},
				{
					"command": "issue.copyGithubPermalink",
					"when": "github:hasGitHubRemotes"
				},
				{
					"command": "issue.copyGithubHeadLink",
					"when": "github:hasGitHubRemotes"
				},
				{
					"command": "issue.copyMarkdownGithubPermalink",
					"when": "github:hasGitHubRemotes"
				},
				{
					"command": "issue.openGithubPermalink",
					"when": "github:hasGitHubRemotes"
				},
				{
					"command": "issue.openIssue",
					"when": "false"
				},
				{
					"command": "issue.assignToCodingAgent",
					"when": "false"
				},
				{
					"command": "issue.copyIssueNumber",
					"when": "false"
				},
				{
					"command": "issue.copyIssueUrl",
					"when": "false"
				},
				{
					"command": "issue.refresh",
					"when": "false"
				},
				{
					"command": "issue.suggestRefresh",
					"when": "false"
				},
				{
					"command": "issue.startWorking",
					"when": "false"
				},
				{
					"command": "issue.startWorkingBranchDescriptiveTitle",
					"when": "false"
				},
				{
					"command": "issue.continueWorking",
					"when": "false"
				},
				{
					"command": "issue.startWorkingBranchPrompt",
					"when": "false"
				},
				{
					"command": "issue.stopWorking",
					"when": "false"
				},
				{
					"command": "issue.stopWorkingBranchDescriptiveTitle",
					"when": "false"
				},
				{
					"command": "issue.statusBar",
					"when": "false"
				},
				{
					"command": "issue.getCurrent",
					"when": "false"
				},
				{
					"command": "issue.editQuery",
					"when": "false"
				},
				{
					"command": "issue.createIssue",
					"when": "github:hasGitHubRemotes && github:authenticated"
				},
				{
					"command": "issue.createIssueFromFile",
					"when": "false"
				},
				{
					"command": "issue.issueCompletion",
					"when": "false"
				},
				{
					"command": "issue.userCompletion",
					"when": "false"
				},
				{
					"command": "issue.signinAndRefreshList",
					"when": "false"
				},
				{
					"command": "issue.goToLinkedCode",
					"when": "false"
				},
				{
					"command": "issue.copyGithubDevLinkWithoutRange",
					"when": "false"
				},
				{
					"command": "issue.copyGithubDevLinkFile",
					"when": "false"
				},
				{
					"command": "issue.copyGithubDevLink",
					"when": "false"
				},
				{
					"command": "issue.copyGithubPermalinkWithoutRange",
					"when": "false"
				},
				{
					"command": "issue.copyMarkdownGithubPermalinkWithoutRange",
					"when": "false"
				},
				{
					"command": "issue.copyGithubHeadLinkWithoutRange",
					"when": "false"
				},
				{
					"command": "issues.configureIssuesViewlet",
					"when": "false"
				},
				{
					"command": "pr.refreshActivePullRequest",
					"when": "false"
				},
				{
					"command": "pr.applySuggestion",
					"when": "false"
				},
				{
					"command": "pr.applySuggestionWithCopilot",
					"when": "false"
				},
				{
					"command": "pr.openPullsWebsite",
					"when": "github:hasGitHubRemotes"
				},
				{
					"command": "issues.openIssuesWebsite",
					"when": "github:hasGitHubRemotes"
				},
				{
					"command": "issue.chatSummarizeIssue",
					"when": "false"
				},
				{
					"command": "issue.chatSuggestFix",
					"when": "false"
				},
				{
					"command": "notifications.sortByTimestamp",
					"when": "false"
				},
				{
					"command": "notifications.sortByPriority",
					"when": "false"
				},
				{
					"command": "notifications.loadMore",
					"when": "false"
				},
				{
					"command": "notifications.refresh",
					"when": "false"
				},
				{
					"command": "notification.openOnGitHub",
					"when": "false"
				},
				{
					"command": "notification.markAsRead",
					"when": "false"
				},
				{
					"command": "notification.markAsDone",
					"when": "false"
				},
				{
					"command": "notification.chatSummarizeNotification",
					"when": "false"
				},
				{
					"command": "notifications.markPullRequestsAsRead",
					"when": "false"
				},
				{
					"command": "notifications.markPullRequestsAsDone",
					"when": "false"
				},
				{
					"command": "notifications.configureNotificationsViewlet",
					"when": "false"
				},
				{
					"command": "review.copyPrLink",
					"when": "github:inReviewMode"
				},
				{
					"command": "pr.preferredCodingAgentGitHubRemote",
					"when": "false"
				}
			],
			"view/title": [
				{
					"command": "pr.create",
					"when": "gitHubOpenRepositoryCount != 0 && github:initialized && view == pr:github",
					"group": "navigation@1"
				},
				{
					"command": "pr.refreshList",
					"when": "gitHubOpenRepositoryCount != 0 && github:initialized && view == pr:github",
					"group": "navigation@2"
				},
				{
					"command": "pr.openPullsWebsite",
					"when": "gitHubOpenRepositoryCount != 0 && github:initialized && view == pr:github",
					"group": "overflow@1"
				},
				{
					"command": "pr.checkoutByNumber",
					"when": "gitHubOpenRepositoryCount != 0 && github:initialized && view == pr:github",
					"group": "overflow@2"
				},
				{
					"command": "pr.configurePRViewlet",
					"when": "gitHubOpenRepositoryCount != 0 && github:initialized && view == pr:github",
					"group": "overflow@3"
				},
				{
					"command": "pr.refreshChanges",
					"when": "view == prStatus:github",
					"group": "navigation@2"
				},
				{
					"command": "pr.setFileListLayoutAsTree",
					"when": "view == prStatus:github && fileListLayout:flat",
					"group": "navigation1"
				},
				{
					"command": "pr.setFileListLayoutAsFlat",
					"when": "view == prStatus:github && !fileListLayout:flat",
					"group": "navigation1"
				},
				{
					"command": "pr.toggleHideViewedFiles",
					"when": "view == prStatus:github",
					"group": "navigation1"
				},
				{
					"command": "pr.toggleEditorCommentingOn",
					"when": "view == prStatus:github && !commentingEnabled",
					"group": "navigation@0"
				},
				{
					"command": "pr.toggleEditorCommentingOff",
					"when": "view == prStatus:github && commentingEnabled",
					"group": "navigation@0"
				},
				{
					"command": "issue.createIssue",
					"when": "view == issues:github && github:hasGitHubRemotes",
					"group": "navigation@1"
				},
				{
					"command": "issue.refresh",
					"when": "view == issues:github",
					"group": "navigation@2"
				},
				{
					"command": "issues.openIssuesWebsite",
					"when": "gitHubOpenRepositoryCount != 0 && github:initialized && view == issues:github",
					"group": "overflow@1"
				},
				{
					"command": "issues.configureIssuesViewlet",
					"when": "gitHubOpenRepositoryCount != 0 && github:initialized && view == issues:github",
					"group": "overflow@2"
				},
				{
					"command": "pr.refreshActivePullRequest",
					"when": "view == github:activePullRequest && github:hasGitHubRemotes",
					"group": "navigation@1"
				},
				{
					"command": "pr.openDescription",
					"when": "view == github:activePullRequest && github:hasGitHubRemotes",
					"group": "navigation@2"
				},
				{
					"command": "pr.openPullRequestOnGitHub",
					"when": "view == github:activePullRequest && github:hasGitHubRemotes",
					"group": "navigation@3"
				},
				{
					"command": "pr.addAssigneesToNewPr",
					"when": "view == github:createPullRequestWebview && github:createPrPermissions != READ && github:createPrPermissions",
					"group": "navigation@1"
				},
				{
					"command": "pr.addReviewersToNewPr",
					"when": "view == github:createPullRequestWebview && github:createPrPermissions != READ && github:createPrPermissions",
					"group": "navigation@2"
				},
				{
					"command": "pr.addLabelsToNewPr",
					"when": "view == github:createPullRequestWebview && github:createPrPermissions != READ && github:createPrPermissions",
					"group": "navigation@3"
				},
				{
					"command": "pr.addMilestoneToNewPr",
					"when": "view == github:createPullRequestWebview && github:createPrPermissions != READ && github:createPrPermissions",
					"group": "navigation@4"
				},
				{
					"command": "pr.addProjectsToNewPr",
					"when": "view == github:createPullRequestWebview && github:createPrPermissions != READ && github:createPrPermissions",
					"group": "navigation@5"
				},
				{
					"command": "pr.refreshComments",
					"when": "view == workbench.panel.comments",
					"group": "navigation"
				},
				{
					"command": "notifications.sortByTimestamp",
					"when": "gitHubOpenRepositoryCount != 0 && github:initialized && view == notifications:github",
					"group": "sortNotifications@1"
				},
				{
					"command": "notifications.sortByPriority",
					"when": "gitHubOpenRepositoryCount != 0 && github:initialized && view == notifications:github",
					"group": "sortNotifications@2"
				},
				{
					"command": "notifications.configureNotificationsViewlet",
					"when": "view == notifications:github",
					"group": "sortNotifications@3"
				},
				{
					"command": "notifications.markPullRequestsAsRead",
					"when": "gitHubOpenRepositoryCount != 0 && github:initialized && view == notifications:github && config.githubPullRequests.experimental.notificationsMarkPullRequests == markAsRead",
					"group": "navigation@0"
				},
				{
					"command": "notifications.markPullRequestsAsDone",
					"when": "gitHubOpenRepositoryCount != 0 && github:initialized && view == notifications:github && config.githubPullRequests.experimental.notificationsMarkPullRequests == markAsDone",
					"group": "navigation@0"
				},
				{
					"command": "notifications.refresh",
					"when": "gitHubOpenRepositoryCount != 0 && github:initialized && view == notifications:github",
					"group": "navigation@1"
				},
				{
					"command": "pr.refreshChatSessions",
					"when": "view == workbench.view.chat.sessions.copilot-swe-agent",
					"group": "navigation@1"
				},
				{
					"command": "pr.preferredCodingAgentGitHubRemote",
					"when": "github:hasMultipleGitHubRemotes && view == workbench.view.chat.sessions.copilot-swe-agent",
					"group": "overflow@1"
				}
			],
			"view/item/context": [
				{
					"command": "pr.pick",
					"when": "view == pr:github && viewItem =~ /(pullrequest(:local)?:nonactive)/",
					"group": "1_pullrequest@1"
				},
				{
					"command": "pr.exit",
					"when": "view == pr:github && viewItem =~ /pullrequest(:local)?:active/",
					"group": "1_pullrequest@1"
				},
				{
					"command": "pr.pickOnVscodeDev",
					"when": "view == pr:github && viewItem =~ /pullrequest(:local)?:nonactive/ && (!isWeb || remoteName != codespaces && virtualWorkspace != vscode-vfs)",
					"group": "1_pullrequest@2"
				},
				{
					"command": "pr.openChanges",
					"when": "view =~ /(pr|prStatus):github/ && viewItem =~ /(pullrequest|description)/ && config.multiDiffEditor.experimental.enabled",
					"group": "2_pullrequest@1"
				},
				{
					"command": "pr.openDescriptionToTheSide",
					"group": "2_pullrequest@2",
					"when": "view =~ /(pr|prStatus):github/ && viewItem =~ /(pullrequest|description)/"
				},
				{
					"command": "pr.openPullRequestOnGitHub",
					"when": "view == pr:github && viewItem =~ /pullrequest/",
					"group": "2_pullrequest@3"
				},
				{
					"command": "pr.refreshPullRequest",
					"when": "view == pr:github && viewItem =~ /pullrequest/",
					"group": "3_pullrequest@1"
				},
				{
					"command": "pr.deleteLocalBranch",
					"when": "view == pr:github && viewItem =~ /pullrequest:local:nonactive/",
					"group": "4_pullrequest@4"
				},
				{
					"command": "pr.dismissNotification",
					"when": "view == pr:github && viewItem =~ /pullrequest(.*):notification/",
					"group": "4_pullrequest@5"
				},
				{
					"command": "pr.markAllCopilotNotificationsAsRead",
					"when": "view == pr:github && viewItem =~ /copilot-query/",
					"group": "0_category@1"
				},
				{
					"command": "issue.chatSummarizeIssue",
					"when": "view == pr:github && viewItem =~ /pullrequest/ && github.copilot-chat.activated && config.githubPullRequests.experimental.chat",
					"group": "5_pullrequest@2"
				},
				{
					"command": "pr.pick",
					"when": "view == pr:github && viewItem =~ /(pullrequest(:local)?:nonactive)/",
					"group": "inline@1"
				},
				{
					"command": "pr.openChanges",
					"when": "view =~ /(pr|prStatus):github/ && viewItem =~ /(pullrequest|description)/ && config.multiDiffEditor.experimental.enabled",
					"group": "inline@0"
				},
				{
					"command": "pr.showDiffSinceLastReview",
					"group": "inline@1",
					"when": "view =~ /(pr|prStatus):github/ && viewItem =~ /(pullrequest|description):(active|nonactive):hasChangesSinceReview:showingAllChanges/"
				},
				{
					"command": "pr.showDiffAll",
					"group": "inline@1",
					"when": "view =~ /(pr|prStatus):github/ && viewItem =~ /(pullrequest|description):(active|nonactive):hasChangesSinceReview:showingChangesSinceReview/"
				},
				{
					"command": "notification.chatSummarizeNotification",
					"group": "issues_0@0",
					"when": "view == notifications:github && (viewItem == 'Issue' || viewItem == 'PullRequest') && config.githubPullRequests.experimental.notificationsView && config.githubPullRequests.experimental.chat"
				},
				{
					"command": "notification.openOnGitHub",
					"group": "issues_0@1",
					"when": "view == notifications:github && (viewItem == 'Issue' || viewItem == 'PullRequest') && config.githubPullRequests.experimental.notificationsView"
				},
				{
					"command": "notification.markAsRead",
					"group": "inline@3",
					"when": "view == notifications:github && (viewItem == 'Issue' || viewItem == 'PullRequest') && config.githubPullRequests.experimental.notificationsView"
				},
				{
					"command": "notification.markAsRead",
					"group": "issues_0@2",
					"when": "view == notifications:github && (viewItem == 'Issue' || viewItem == 'PullRequest') && config.githubPullRequests.experimental.notificationsView"
				},
				{
					"command": "notification.markAsDone",
					"group": "inline@4",
					"when": "view == notifications:github && (viewItem == 'Issue' || viewItem == 'PullRequest') && config.githubPullRequests.experimental.notificationsView"
				},
				{
					"command": "notification.markAsDone",
					"group": "issues_0@3",
					"when": "view == notifications:github && (viewItem == 'Issue' || viewItem == 'PullRequest') && config.githubPullRequests.experimental.notificationsView"
				},
				{
					"command": "pr.openPullRequestOnGitHub",
					"group": "inline@3",
					"when": "view == prStatus:github && viewItem =~ /description/ && github:activePRCount >= 2"
				},
				{
					"command": "pr.copyCommitHash",
					"when": "view == prStatus:github && viewItem =~ /commit/"
				},
				{
					"command": "review.openFile",
					"group": "inline@0",
					"when": "openDiffOnClick && showInlineOpenFileAction && view == prStatus:github && viewItem =~ /filechange(?!:DELETE)/"
				},
				{
					"command": "pr.openDiffView",
					"group": "inline@0",
					"when": "!openDiffOnClick && showInlineOpenFileAction && view == prStatus:github && viewItem =~ /filechange(?!:DELETE)/"
				},
				{
					"command": "pr.openFileOnGitHub",
					"when": "view =~ /(pr|prStatus):github/ && viewItem =~ /filechange/",
					"group": "0_open@0"
				},
				{
					"command": "pr.openOriginalFile",
					"when": "view =~ /(pr|prStatus):github/ && viewItem =~ /filechange:MODIFY/",
					"group": "0_open@1"
				},
				{
					"command": "pr.openModifiedFile",
					"when": "view =~ /(pr|prStatus):github/ && viewItem =~ /filechange:MODIFY/",
					"group": "0_open@2"
				},
				{
					"command": "review.diffWithPrHead",
					"group": "1_diff@0",
					"when": "openDiffOnClick && view == prStatus:github && viewItem =~ /filechange(?!:DELETE)/"
				},
				{
					"command": "review.diffLocalWithPrHead",
					"group": "1_diff@1",
					"when": "openDiffOnClick && view == prStatus:github && viewItem =~ /filechange(?!:DELETE)/"
				},
				{
					"command": "pr.editQuery",
					"when": "view == pr:github && viewItem == query",
					"group": "inline"
				},
				{
					"command": "pr.editQuery",
					"when": "view == pr:github && viewItem == query"
				},
				{
					"command": "issue.openIssue",
					"when": "view == issues:github && viewItem =~ /^(link)?(current|continue)?issue/",
					"group": "issues_0@1"
				},
				{
					"command": "issue.goToLinkedCode",
					"when": "view == issues:github && viewItem =~ /^link(current|continue)?issue/",
					"group": "issues_0@0"
				},
				{
					"command": "issue.startWorking",
					"when": "view == issues:github && viewItem =~ /^(link)?issue/ && config.githubIssues.useBranchForIssues != on",
					"group": "inline@2"
				},
				{
					"command": "issue.startWorkingBranchDescriptiveTitle",
					"when": "view == issues:github && viewItem =~ /^(link)?issue/ && config.githubIssues.useBranchForIssues == on",
					"group": "inline@2"
				},
				{
					"command": "issue.startWorking",
					"when": "view == issues:github && viewItem =~ /^(link)?continueissue/ && config.githubIssues.useBranchForIssues != on",
					"group": "inline@2"
				},
				{
					"command": "issue.startWorkingBranchDescriptiveTitle",
					"when": "view == issues:github && viewItem =~ /^(link)?continueissue/ && config.githubIssues.useBranchForIssues == on",
					"group": "inline@2"
				},
				{
					"command": "issue.startWorking",
					"alt": "issue.startWorkingBranchPrompt",
					"when": "view == issues:github && viewItem =~ /^(link)?issue/",
					"group": "issues_0@2"
				},
				{
					"command": "issue.continueWorking",
					"when": "view == issues:github && viewItem =~ /^(link)?continueissue/",
					"group": "issues_0@2"
				},
				{
					"command": "pr.create",
					"when": "view == issues:github && viewItem =~ /^(link)?currentissue/",
					"group": "issues_0@2"
				},
				{
					"command": "issue.stopWorking",
					"when": "view == issues:github && viewItem =~ /^(link)?currentissue/",
					"group": "issues_0@3"
				},
				{
					"command": "issue.stopWorking",
					"when": "view == issues:github && viewItem =~ /^(link)?currentissue/ && config.githubIssues.useBranchForIssues != on",
					"group": "inline@1"
				},
				{
					"command": "issue.stopWorkingBranchDescriptiveTitle",
					"when": "view == issues:github && viewItem =~ /^(link)?currentissue/ && config.githubIssues.useBranchForIssues == on",
					"group": "inline@1"
				},
				{
					"command": "issue.chatSummarizeIssue",
					"when": "view == issues:github && viewItem =~ /^(link)?(current|continue)?issue/ && github.copilot-chat.activated && config.githubPullRequests.experimental.chat",
					"group": "issues_1@0"
				},
				{
					"command": "issue.chatSuggestFix",
					"when": "view == issues:github && viewItem =~ /^(link)?(current|continue)?issue/ && github.copilot-chat.activated && config.githubPullRequests.experimental.chat",
					"group": "issues_1@1"
				},
				{
					"command": "issue.assignToCodingAgent",
					"when": "view == issues:github && viewItem =~ /^(link)?(current|continue)?issue/ && config.githubPullRequests.codingAgent.enabled",
					"group": "issues_1@2"
				},
				{
					"command": "issue.copyIssueNumber",
					"when": "view == issues:github && viewItem =~ /^(link)?(current|continue)?issue/",
					"group": "issues_2@1"
				},
				{
					"command": "issue.copyIssueUrl",
					"when": "view == issues:github && viewItem =~ /^(link)?(current|continue)?issue/",
					"group": "issues_2@2"
				},
				{
					"command": "issue.editQuery",
					"when": "view == issues:github && viewItem == query",
					"group": "inline"
				},
				{
					"command": "issue.editQuery",
					"when": "view == issues:github && viewItem == query"
				}
			],
			"commentsView/commentThread/context": [
				{
					"command": "pr.diffOutdatedCommentWithHead",
					"group": "inline@0",
					"when": "commentController =~ /^github-(browse|review)/ && commentThread =~ /outdated/"
				},
				{
					"command": "pr.resolveReviewThread",
					"group": "inline@1",
					"when": "commentController =~ /^github-(browse|review)/ && commentThread =~ /canResolve/"
				},
				{
					"command": "pr.unresolveReviewThreadFromView",
					"group": "inline@1",
					"when": "commentController =~ /^github-(browse|review)/ && commentThread =~ /canUnresolve/"
				},
				{
					"command": "pr.diffOutdatedCommentWithHead",
					"group": "context@0",
					"when": "commentController =~ /^github-(browse|review)/ && commentThread =~ /outdated/"
				},
				{
					"command": "pr.resolveReviewThread",
					"group": "context@1",
					"when": "commentController =~ /^github-(browse|review)/ && commentThread =~ /canResolve/"
				},
				{
					"command": "pr.unresolveReviewThreadFromView",
					"group": "context@1",
					"when": "commentController =~ /^github-(browse|review)/ && commentThread =~ /canUnresolve/"
				}
			],
			"editor/title": [
				{
					"command": "review.openFile",
					"group": "navigation",
					"when": "resourceScheme =~ /^review$/ && isInDiffEditor"
				},
				{
					"command": "review.openLocalFile",
					"group": "navigation",
					"when": "resourceScheme =~ /^review$/ && !isInDiffEditor"
				},
				{
					"command": "issue.createIssueFromFile",
					"group": "navigation",
					"when": "resourceFilename == NewIssue.md"
				},
				{
					"command": "pr.markFileAsViewed",
					"group": "navigation",
					"when": "resourceScheme != pr && resourceScheme != review && resourceScheme != filechange && resourcePath in github:unviewedFiles"
				},
				{
					"command": "pr.unmarkFileAsViewed",
					"group": "navigation",
					"when": "resourceScheme != pr && resourceScheme != review && resourceScheme != filechange && resourcePath in github:viewedFiles"
				},
				{
					"command": "pr.openDiffViewFromEditor",
					"group": "navigation",
					"when": "!isInDiffEditor && resourceScheme != pr && resourceScheme != review && resourceScheme != filechange && resourcePath in github:unviewedFiles"
				},
				{
					"command": "pr.openDiffViewFromEditor",
					"group": "navigation",
					"when": "!isInDiffEditor && resourceScheme != pr && resourceScheme != review && resourceScheme != filechange && resourcePath in github:viewedFiles"
				},
				{
					"command": "pr.addFileComment",
					"group": "navigation",
					"when": "(resourceScheme == pr) || (resourcePath in github:viewedFiles) || (resourcePath in github:unviewedFiles)"
				}
			],
			"editor/content": [
				{
					"command": "pr.acceptMerge",
					"when": "isMergeResultEditor && mergeEditorBaseUri =~ /^(githubpr|gitpr):/"
				}
			],
			"scm/title": [
				{
					"command": "pr.create",
					"when": "scmProvider =~ /^git|^remoteHub:github/ && scmProviderRootUri in github:reposNotInReviewMode",
					"group": "navigation"
				}
			],
			"scm/resourceGroup/context": [
				{
					"command": "review.createSuggestionsFromChanges",
					"when": "scmProviderRootUri in github:reposInReviewMode && scmProvider =~ /^git|^remoteHub:github/ && scmResourceGroup == workingTree",
					"group": "inline@-2"
				}
			],
			"scm/resourceState/context": [
				{
					"command": "review.createSuggestionsFromChanges",
					"when": "scmProviderRootUri in github:reposInReviewMode && scmProvider =~ /^git|^remoteHub:github/ && scmResourceGroup == workingTree",
					"group": "1_modification@5"
				}
			],
			"comments/commentThread/context": [
				{
					"command": "pr.createComment",
					"group": "inline@1",
					"when": "(commentController =~ /^github-browse/ && prInDraft) || (commentController =~ /^github-review/ && reviewInDraftMode)"
				},
				{
					"command": "pr.createSingleComment",
					"group": "inline@1",
					"when": "config.githubPullRequests.defaultCommentType != review && ((commentController =~ /^github-browse/ && !prInDraft) || (commentController =~ /^github-review/ && !reviewInDraftMode))"
				},
				{
					"command": "pr.startReview",
					"group": "inline@1",
					"when": "config.githubPullRequests.defaultCommentType == review && ((commentController =~ /^github-browse/ && !prInDraft) || (commentController =~ /^github-review/ && !reviewInDraftMode))"
				},
				{
					"command": "pr.startReview",
					"group": "inline@2",
					"when": "config.githubPullRequests.defaultCommentType != review && ((commentController =~ /^github-browse/ && !prInDraft) || (commentController =~ /^github-review/ && !reviewInDraftMode))"
				},
				{
					"command": "pr.createSingleComment",
					"group": "inline@2",
					"when": "config.githubPullRequests.defaultCommentType == review && ((commentController =~ /^github-browse/ && !prInDraft) || commentController =~ /^github-review/ && !reviewInDraftMode)"
				}
			],
			"comments/comment/editorActions": [
				{
					"command": "pr.makeSuggestion",
					"group": "inline@3",
					"when": "commentController =~ /^github-(browse|review)/ && !github:activeCommentHasSuggestion"
				}
			],
			"comments/commentThread/additionalActions": [
				{
					"command": "pr.resolveReviewThread",
					"group": "inline@1",
					"when": "commentController =~ /^github-(browse|review)/ && commentThread =~ /canResolve/"
				},
				{
					"command": "pr.unresolveReviewThread",
					"group": "inline@1",
					"when": "commentController =~ /^github-(browse|review)/ && commentThread =~ /canUnresolve/"
				},
				{
					"command": "pr.openReview",
					"group": "inline@2",
					"when": "(commentController =~ /^github-browse/ && prInDraft) || (commentController =~ /^github-review/ && reviewInDraftMode)"
				}
			],
			"comments/commentThread/title/context": [
				{
					"command": "pr.resolveReviewThread",
					"group": "inline@3",
					"when": "commentController =~ /^github-(browse|review)/ && commentThread =~ /canResolve/"
				},
				{
					"command": "pr.unresolveReviewThread",
					"group": "inline@3",
					"when": "commentController =~ /^github-(browse|review)/ && commentThread =~ /canUnresolve/"
				}
			],
			"comments/commentThread/comment/context": [
				{
					"command": "pr.resolveReviewThread",
					"when": "commentController =~ /^github-(browse|review)/ && commentThread =~ /canResolve/"
				},
				{
					"command": "pr.unresolveReviewThread",
					"when": "commentController =~ /^github-(browse|review)/ && commentThread =~ /canUnresolve/"
				},
				{
					"command": "pr.applySuggestion",
					"when": "commentController =~ /^github-review/ && comment =~ /hasSuggestion/"
				},
				{
					"command": "pr.applySuggestionWithCopilot",
					"when": "commentController =~ /^github-review/ && !(comment =~ /hasSuggestion/)"
				}
			],
			"comments/comment/title": [
				{
					"command": "pr.applySuggestion",
					"group": "inline@0",
					"when": "commentController =~ /^github-review/ && comment =~ /hasSuggestion/"
				},
				{
					"command": "pr.applySuggestionWithCopilot",
					"group": "overflow@0",
					"when": "commentController =~ /^github-review/ && !(comment =~ /hasSuggestion/)"
				},
				{
					"command": "pr.editComment",
					"group": "overflow@1",
					"when": "commentController =~ /^github-(browse|review)/ && comment =~ /canEdit/"
				},
				{
					"command": "pr.deleteComment",
					"group": "overflow@2",
					"when": "commentController =~ /^github-(browse|review)/ && comment =~ /canDelete/"
				},
				{
					"command": "pr.copyCommentLink",
					"group": "overflow@3",
					"when": "commentController =~ /^github-(browse|review)/ && comment =~ /canEdit/"
				}
			],
			"comments/commentThread/title": [
				{
					"command": "pr.refreshComments",
					"group": "0_refresh@0",
					"when": "commentController =~ /^github-(browse|review)/"
				},
				{
					"command": "pr.collapseAllComments",
					"group": "1_collapse@0",
					"when": "commentController =~ /^github-(browse|review)/"
				}
			],
			"comments/comment/context": [
				{
					"command": "pr.saveComment",
					"group": "inline@1",
					"when": "commentController =~ /^github-(browse|review)/"
				},
				{
					"command": "pr.cancelEditComment",
					"group": "inline@2",
					"when": "commentController =~ /^github-(browse|review)/"
				}
			],
			"editor/context/copy": [
				{
					"command": "issue.copyGithubPermalink",
					"when": "github:hasGitHubRemotes",
					"group": "3_githubPullRequests@0"
				},
				{
					"command": "issue.copyMarkdownGithubPermalink",
					"when": "github:hasGitHubRemotes",
					"group": "3_githubPullRequests@1"
				},
				{
					"command": "issue.copyGithubHeadLink",
					"when": "github:hasGitHubRemotes",
					"group": "3_githubPullRequests@2"
				}
			],
			"editor/context/share": [
				{
					"command": "issue.copyGithubPermalink",
					"when": "github:hasGitHubRemotes",
					"group": "1_githubPullRequests@0"
				},
				{
					"command": "issue.copyMarkdownGithubPermalink",
					"when": "github:hasGitHubRemotes",
					"group": "1_githubPullRequests@1"
				},
				{
					"command": "issue.copyGithubHeadLink",
					"when": "github:hasGitHubRemotes",
					"group": "1_githubPullRequests@2"
				},
				{
					"command": "issue.copyGithubDevLink",
					"when": "github:hasGitHubRemotes && remoteName == codespaces && isWeb || github:hasGitHubRemotes && embedderIdentifier == github.dev",
					"group": "0_vscode@0"
				}
			],
			"editor/context": [
				{
					"command": "review.createSuggestionFromChange",
					"when": "activeEditor == workbench.editors.textDiffEditor && (resourcePath in github:unviewedFiles || resourcePath in github:viewedFiles)",
					"group": "2_git@6"
				}
			],
			"file/share": [
				{
					"command": "issue.copyGithubPermalink",
					"when": "github:hasGitHubRemotes",
					"group": "1_githubPullRequests@0"
				},
				{
					"command": "pr.copyVscodeDevPrLink",
					"when": "github:hasGitHubRemotes && github:inReviewMode && remoteName != codespaces && embedderIdentifier != github.dev",
					"group": "1_githubPullRequests@1"
				},
				{
					"command": "issue.copyMarkdownGithubPermalink",
					"when": "github:hasGitHubRemotes",
					"group": "1_githubPullRequests@2"
				},
				{
					"command": "issue.copyGithubHeadLink",
					"when": "github:hasGitHubRemotes",
					"group": "1_githubPullRequests@3"
				},
				{
					"command": "issue.copyGithubDevLinkFile",
					"when": "github:hasGitHubRemotes && remoteName == codespaces && isWeb || github:hasGitHubRemotes && embedderIdentifier == github.dev",
					"group": "0_vscode@0"
				}
			],
			"editor/lineNumber/context": [
				{
					"command": "issue.copyGithubPermalink",
					"when": "github:hasGitHubRemotes && activeEditor == workbench.editors.files.textFileEditor && config.editor.lineNumbers == on",
					"group": "1_cutcopypaste@3"
				},
				{
					"command": "issue.copyMarkdownGithubPermalink",
					"when": "github:hasGitHubRemotes && activeEditor == workbench.editors.files.textFileEditor && config.editor.lineNumbers == on",
					"group": "1_cutcopypaste@4"
				},
				{
					"command": "issue.copyGithubHeadLink",
					"when": "github:hasGitHubRemotes && activeEditor == workbench.editors.files.textFileEditor && config.editor.lineNumbers == on",
					"group": "1_cutcopypaste@5"
				},
				{
					"command": "issue.copyGithubDevLink",
					"when": "github:hasGitHubRemotes && remoteName == codespaces && isWeb || github:hasGitHubRemotes && embedderIdentifier == github.dev",
					"group": "1_cutcopypaste@0"
				}
			],
			"editor/title/context": [
				{
					"command": "pr.closeRelatedEditors",
					"when": "resourceScheme == 'pr' || resourceScheme == 'review' || resourcePath in github:unviewedFiles || resourcePath in github:viewedFiles",
					"group": "1_close@60"
				}
			],
			"editor/title/context/share": [
				{
					"command": "issue.copyGithubPermalinkWithoutRange",
					"when": "github:hasGitHubRemotes",
					"group": "1_githubPullRequests@10"
				},
				{
					"command": "issue.copyMarkdownGithubPermalinkWithoutRange",
					"when": "github:hasGitHubRemotes",
					"group": "1_githubPullRequests@11"
				},
				{
					"command": "issue.copyGithubHeadLinkWithoutRange",
					"when": "github:hasGitHubRemotes",
					"group": "1_githubPullRequests@12"
				},
				{
					"command": "issue.copyGithubDevLinkWithoutRange",
					"when": "github:hasGitHubRemotes && remoteName == codespaces && isWeb || github:hasGitHubRemotes && embedderIdentifier == github.dev",
					"group": "0_vscode@0"
				}
			],
			"explorer/context/share": [
				{
					"command": "issue.copyGithubPermalinkWithoutRange",
					"when": "github:hasGitHubRemotes",
					"group": "5_githubPulLRequests@10"
				},
				{
					"command": "issue.copyMarkdownGithubPermalinkWithoutRange",
					"when": "github:hasGitHubRemotes",
					"group": "5_githubPulLRequests@11"
				},
				{
					"command": "issue.copyGithubHeadLinkWithoutRange",
					"when": "github:hasGitHubRemotes",
					"group": "5_githubPulLRequests@12"
				},
				{
					"command": "issue.copyGithubDevLinkWithoutRange",
					"when": "github:hasGitHubRemotes && remoteName == codespaces && isWeb || github:hasGitHubRemotes && embedderIdentifier == github.dev",
					"group": "0_vscode@0"
				}
			],
			"menuBar/edit/copy": [
				{
					"command": "issue.copyGithubPermalink",
					"when": "github:hasGitHubRemotes"
				},
				{
					"command": "issue.copyMarkdownGithubPermalink",
					"when": "github:hasGitHubRemotes"
				}
			],
			"remoteHub/pullRequest": [
				{
					"command": "pr.create",
					"when": "scmProvider =~ /^remoteHub:github/",
					"group": "1_modification@0"
				}
			],
			"webview/context": [
				{
					"command": "pr.createPrMenuCreate",
					"when": "webviewId == 'github:createPullRequestWebview' && github:createPrMenu",
					"group": "0_create@0"
				},
				{
					"command": "pr.createPrMenuDraft",
					"when": "webviewId == 'github:createPullRequestWebview' && github:createPrMenu && github:createPrMenuDraft",
					"group": "0_create@1"
				},
				{
					"command": "pr.createPrMenuMergeWhenReady",
					"when": "webviewId == 'github:createPullRequestWebview' && github:createPrMenu && github:createPrMenuMergeWhenReady",
					"group": "1_create@0"
				},
				{
					"command": "pr.createPrMenuMerge",
					"when": "webviewId == 'github:createPullRequestWebview' && github:createPrMenu && github:createPrMenuMerge",
					"group": "1_create@0"
				},
				{
					"command": "pr.createPrMenuSquash",
					"when": "webviewId == 'github:createPullRequestWebview' && github:createPrMenu && github:createPrMenuSquash",
					"group": "1_create@1"
				},
				{
					"command": "pr.createPrMenuRebase",
					"when": "webviewId == 'github:createPullRequestWebview' && github:createPrMenu && github:createPrMenuRebase",
					"group": "1_create@2"
				},
				{
					"command": "review.approve",
					"when": "webviewId == 'github:activePullRequest' && github:reviewCommentMenu && github:reviewCommentApprove"
				},
				{
					"command": "review.comment",
					"when": "webviewId == 'github:activePullRequest' && github:reviewCommentMenu && github:reviewCommentComment"
				},
				{
					"command": "review.requestChanges",
					"when": "webviewId == 'github:activePullRequest' && github:reviewCommentMenu && github:reviewCommentRequestChanges"
				},
				{
					"command": "review.approveOnDotCom",
					"when": "webviewId == 'github:activePullRequest' && github:reviewCommentMenu && github:reviewCommentApproveOnDotCom"
				},
				{
					"command": "review.requestChangesOnDotCom",
					"when": "webviewId == 'github:activePullRequest' && github:reviewCommentMenu && github:reviewCommentRequestChangesOnDotCom"
				},
				{
					"command": "review.approveDescription",
					"when": "webviewId == PullRequestOverview && github:reviewCommentMenu && github:reviewCommentApprove"
				},
				{
					"command": "review.commentDescription",
					"when": "webviewId == PullRequestOverview && github:reviewCommentMenu && github:reviewCommentComment"
				},
				{
					"command": "review.requestChangesDescription",
					"when": "webviewId == PullRequestOverview && github:reviewCommentMenu && github:reviewCommentRequestChanges"
				},
				{
					"command": "review.approveOnDotComDescription",
					"when": "webviewId == PullRequestOverview && github:reviewCommentMenu && github:reviewCommentApproveOnDotCom"
				},
				{
					"command": "review.requestChangesOnDotComDescription",
					"when": "webviewId == PullRequestOverview && github:reviewCommentMenu && github:reviewCommentRequestChangesOnDotCom"
				},
				{
					"command": "pr.copyPrLink",
					"when": "webviewId == PullRequestOverview && github:copyMenu"
				},
				{
					"command": "pr.copyVscodeDevPrLink",
					"when": "webviewId == PullRequestOverview && github:copyMenu"
				},
				{
					"command": "pr.openChanges",
					"group": "checkout@0",
					"when": "webviewId == PullRequestOverview && github:checkoutMenu"
				},
				{
					"command": "pr.checkoutOnVscodeDevFromDescription",
					"group": "checkout@1",
					"when": "webviewId == PullRequestOverview && github:checkoutMenu"
				}
			],
			"chat/chatSessions": [
				{
					"command": "pr.openChanges",
					"when": "chatSessionType == copilot-swe-agent || chatSessionType == copilot-cloud-agent",
					"group": "inline"
				},
				{
					"command": "pr.checkoutChatSessionPullRequest",
					"when": "chatSessionType == copilot-swe-agent || chatSessionType == copilot-cloud-agent",
					"group": "context"
				},
				{
					"command": "pr.closeChatSessionPullRequest",
					"when": "chatSessionType == copilot-swe-agent || chatSessionType == copilot-cloud-agent",
					"group": "context"
				},
				{
					"command": "pr.cancelCodingAgent",
					"when": "chatSessionType == copilot-swe-agent || chatSessionType == copilot-cloud-agent",
					"group": "context"
				}
			],
			"chat/multiDiff/context": [
				{
					"command": "pr.checkoutFromDescription",
<<<<<<< HEAD
					"when": "chatSessionType == copilot-swe-agent || chatSessionType == copilot-cloud-agent"
				},
				{
					"command": "pr.applyChangesFromDescription",
					"when": "chatSessionType == copilot-swe-agent || chatSessionType == copilot-cloud-agent"
=======
					"when": "chatSessionType == copilot-swe-agent || chatSessionType == 'copilot-cloud-agent'"
				},
				{
					"command": "pr.applyChangesFromDescription",
					"when": "chatSessionType == copilot-swe-agent || chatSessionType == 'copilot-cloud-agent'"
>>>>>>> e7dd890e
				}
			]
		},
		"colors": [
			{
				"id": "issues.newIssueDecoration",
				"defaults": {
					"dark": "#ffffff48",
					"light": "#00000048",
					"highContrast": "editor.foreground",
					"highContrastLight": "editor.foreground"
				},
				"description": "The color used for the assignees and labels fields in a new issue editor."
			},
			{
				"id": "issues.open",
				"defaults": {
					"dark": "#3FB950",
					"light": "#3FB950",
					"highContrast": "editor.foreground",
					"highContrastLight": "editor.foreground"
				},
				"description": "The color used for indicating that an issue is open."
			},
			{
				"id": "issues.closed",
				"defaults": {
					"dark": "pullRequests.merged",
					"light": "pullRequests.merged",
					"highContrast": "editor.foreground",
					"highContrastLight": "editor.foreground"
				},
				"description": "The color used for indicating that an issue is closed."
			},
			{
				"id": "pullRequests.merged",
				"defaults": {
					"dark": "#8957e5",
					"light": "#8957e5",
					"highContrast": "editor.background",
					"highContrastLight": "editor.background"
				},
				"description": "The color used for indicating that a pull request is merged."
			},
			{
				"id": "pullRequests.draft",
				"defaults": {
					"dark": "#6e7681",
					"light": "#6e7681",
					"highContrast": "editor.background",
					"highContrastLight": "editor.background"
				},
				"description": "The color used for indicating that a pull request is a draft."
			},
			{
				"id": "pullRequests.open",
				"defaults": {
					"dark": "issues.open",
					"light": "issues.open",
					"highContrast": "editor.background",
					"highContrastLight": "editor.background"
				},
				"description": "The color used for indicating that a pull request is open."
			},
			{
				"id": "pullRequests.closed",
				"defaults": {
					"dark": "#cb2431",
					"light": "#cb2431",
					"highContrast": "editor.background",
					"highContrastLight": "editor.background"
				},
				"description": "The color used for indicating that a pull request is closed."
			},
			{
				"id": "pullRequests.notification",
				"defaults": {
					"dark": "notificationsInfoIcon.foreground",
					"light": "notificationsInfoIcon.foreground",
					"highContrast": "editor.foreground",
					"highContrastLight": "editor.foreground"
				},
				"description": "The color used for indicating a notification on a pull request"
			}
		],
		"resourceLabelFormatters": [
			{
				"scheme": "review",
				"formatting": {
					"label": "${path}",
					"separator": "/",
					"workspaceSuffix": "GitHub",
					"stripPathStartingSeparator": true
				}
			}
		],
		"languageModelTools": [
			{
				"name": "github-pull-request_copilot-coding-agent",
				"displayName": "%languageModelTools.github-pull-request_copilot-coding-agent.displayName%",
				"modelDescription": "Completes the provided task using an asynchronous coding agent. Use when the user wants copilot continue completing a task in the background or asynchronously. IMPORTANT: Use this tool LAST/FINAL when users mention '#github-pull-request_copilot-coding-agent' in their query. This indicates they want the task/job implemented by the remote coding agent after all other analysis, planning, and preparation is complete. Call this tool at the END to hand off the fully-scoped task to the asynchronous GitHub Copilot coding agent. The agent will create a new branch, implement the changes, and open a pull request. Always use this tool as the final step when the hashtag is mentioned, after completing any other necessary tools or analysis first.",
				"when": "config.githubPullRequests.codingAgent.enabled",
				"icon": "$(send-to-remote-agent)",
				"canBeReferencedInPrompt": true,
				"toolReferenceName": "copilotCodingAgent",
				"userDescription": "%languageModelTools.github-pull-request_copilot-coding-agent.userDescription%",
				"inputSchema": {
					"type": "object",
					"required": [
						"title",
						"body"
					],
					"properties": {
						"title": {
							"type": "string",
							"description": "The title of the issue. Populate from chat context."
						},
						"body": {
							"type": "string",
							"description": "The body/description of the issue. Populate from chat context."
						},
						"existingPullRequest": {
							"type": "number",
							"description": "The number of an existing pull request related to the current coding agent task. Look in the chat history for this number.  In the chat it may look like 'Coding agent will continue work in #17...'. In this example, you should return '17'."
						}
					}
				}
			},
			{
				"name": "github-pull-request_issue_fetch",
				"tags": [
					"github",
					"issues",
					"prs"
				],
				"toolReferenceName": "issue_fetch",
				"displayName": "%languageModelTools.github-pull-request_issue_fetch.displayName%",
				"modelDescription": "Get a GitHub issue/PR's details as a JSON object.",
				"icon": "$(info)",
				"canBeReferencedInPrompt": true,
				"inputSchema": {
					"type": "object",
					"properties": {
						"repo": {
							"type": "object",
							"description": "The repository to get the issue/PR from.",
							"properties": {
								"owner": {
									"type": "string",
									"description": "The owner of the repository to get the issue/PR from."
								},
								"name": {
									"type": "string",
									"description": "The name of the repository to get the issue/PR from."
								}
							},
							"required": [
								"owner",
								"name"
							]
						},
						"issueNumber": {
							"type": "number",
							"description": "The number of the issue/PR to get."
						}
					},
					"required": [
						"issueNumber"
					]
				},
				"when": "config.githubPullRequests.experimental.chat"
			},
			{
				"name": "github-pull-request_notification_fetch",
				"tags": [
					"github",
					"notification"
				],
				"toolReferenceName": "notification_fetch",
				"displayName": "%languageModelTools.github-pull-request_notification_fetch.displayName%",
				"modelDescription": "Get a GitHub notification's details as a JSON object.",
				"icon": "$(info)",
				"canBeReferencedInPrompt": false,
				"inputSchema": {
					"type": "object",
					"properties": {
						"thread_id": {
							"type": "string",
							"description": "The notification thread id."
						}
					},
					"required": [
						"thread_id"
					]
				},
				"when": "config.githubPullRequests.experimental.chat"
			},
			{
				"name": "github-pull-request_issue_summarize",
				"tags": [
					"github",
					"issues",
					"prs"
				],
				"toolReferenceName": "issue_summarize",
				"displayName": "%languageModelTools.github-pull-request_issue_summarize.displayName%",
				"modelDescription": "Summarizes a GitHub issue or pull request. A summary is a great way to describe an issue or pull request.",
				"icon": "$(info)",
				"canBeReferencedInPrompt": false,
				"inputSchema": {
					"type": "object",
					"properties": {
						"title": {
							"type": "string",
							"description": "The title of the issue/PR"
						},
						"body": {
							"type": "string",
							"description": "The body of the issue/PR"
						},
						"owner": {
							"type": "string",
							"description": "The owner of the repo in which the issue/PR is located"
						},
						"repo": {
							"type": "string",
							"description": "The repo in which the issue/PR is located"
						},
						"comments": {
							"type": "array",
							"items": {
								"type": "object",
								"properties": {
									"body": {
										"type": "string",
										"description": "The comment body"
									},
									"author": {
										"type": "string",
										"description": "The author of the comment"
									}
								}
							},
							"description": "The array of associated string comments"
						},
						"fileChanges": {
							"type": "array",
							"items": {
								"type": "object",
								"properties": {
									"fileName": {
										"type": "string",
										"description": "The name of the file of the change"
									},
									"patch": {
										"type": "string",
										"description": "The patch of the change"
									}
								}
							},
							"description": "For a PR, the array of associated file changes"
						}
					},
					"required": [
						"title",
						"body",
						"comments",
						"owner",
						"repo"
					]
				},
				"when": "config.githubPullRequests.experimental.chat"
			},
			{
				"name": "github-pull-request_notification_summarize",
				"tags": [
					"github",
					"notification"
				],
				"toolReferenceName": "notification_summarize",
				"displayName": "%languageModelTools.github-pull-request_notification_summarize.displayName%",
				"modelDescription": "Summarizes a GitHub notification. A summary is a great way to describe a notification.",
				"icon": "$(info)",
				"canBeReferencedInPrompt": false,
				"inputSchema": {
					"type": "object",
					"properties": {
						"lastReadAt": {
							"type": "string",
							"description": "The last read time of the notification."
						},
						"lastUpdatedAt": {
							"type": "string",
							"description": "The last updated time of the notification."
						},
						"unread": {
							"type": "boolean",
							"description": "Whether the notification is unread."
						},
						"title": {
							"type": "string",
							"description": "The title of the notification issue/PR"
						},
						"body": {
							"type": "string",
							"description": "The body of the notification issue/PR"
						},
						"owner": {
							"type": "string",
							"description": "The owner of the repo in which the issue/PR is located"
						},
						"repo": {
							"type": "string",
							"description": "The repo in which the issue/PR is located"
						},
						"comments": {
							"type": "array",
							"items": {
								"type": "object",
								"properties": {
									"body": {
										"type": "string",
										"description": "The comment body"
									},
									"author": {
										"type": "string",
										"description": "The author of the comment"
									}
								}
							},
							"description": "The array of unread comments under the issue/PR of the notification"
						},
						"threadId": {
							"type": "number",
							"description": "The thread id of the notification"
						},
						"notificationKey": {
							"type": "string",
							"description": "The key of the notification"
						},
						"itemNumber": {
							"type": "string",
							"description": "The number of the issue/PR in the notification"
						},
						"itemType": {
							"type": "string",
							"description": "The type of the item in the notification - whether it is an issue or a PR"
						},
						"fileChanges": {
							"type": "array",
							"items": {
								"type": "object",
								"properties": {
									"fileName": {
										"type": "string",
										"description": "The name of the file of the change"
									},
									"patch": {
										"type": "string",
										"description": "The patch of the change"
									}
								},
								"required": [
									"fileName",
									"patch"
								]
							},
							"description": "For a notification about a PR, the array of associated file changes"
						}
					},
					"required": [
						"title",
						"comments",
						"lastUpdatedAt",
						"unread",
						"threadId",
						"notificationKey",
						"owner",
						"repo",
						"itemNumber",
						"itemType"
					]
				},
				"when": "config.githubPullRequests.experimental.chat"
			},
			{
				"name": "github-pull-request_suggest-fix",
				"tags": [
					"github",
					"issues"
				],
				"toolReferenceName": "suggest-fix",
				"displayName": "%languageModelTools.github-pull-request_suggest-fix.displayName%",
				"modelDescription": "Summarize and suggest a fix for a GitHub issue.",
				"icon": "$(info)",
				"canBeReferencedInPrompt": true,
				"inputSchema": {
					"type": "object",
					"properties": {
						"repo": {
							"type": "object",
							"description": "The repository to get the issue from.",
							"properties": {
								"owner": {
									"type": "string",
									"description": "The owner of the repository to get the issue from."
								},
								"name": {
									"type": "string",
									"description": "The name of the repository to get the issue from."
								}
							},
							"required": [
								"owner",
								"name"
							]
						},
						"issueNumber": {
							"type": "number",
							"description": "The number of the issue to get."
						}
					},
					"required": [
						"issueNumber",
						"repo"
					]
				},
				"when": "config.githubPullRequests.experimental.chat"
			},
			{
				"name": "github-pull-request_formSearchQuery",
				"tags": [
					"github",
					"issues",
					"search",
					"query",
					"natural language"
				],
				"toolReferenceName": "searchSyntax",
				"displayName": "%languageModelTools.github-pull-request_formSearchQuery.displayName%",
				"modelDescription": "Converts natural language to a GitHub search query. Should ALWAYS be called before doing a search.",
				"icon": "$(search)",
				"canBeReferencedInPrompt": true,
				"inputSchema": {
					"type": "object",
					"properties": {
						"repo": {
							"type": "object",
							"description": "The repository to get the issue from.",
							"properties": {
								"owner": {
									"type": "string",
									"description": "The owner of the repository to get the issue from."
								},
								"name": {
									"type": "string",
									"description": "The name of the repository to get the issue from."
								}
							},
							"required": [
								"owner",
								"name"
							]
						},
						"naturalLanguageString": {
							"type": "string",
							"description": "A plain text description of what the search should be."
						}
					},
					"required": [
						"naturalLanguageString"
					]
				},
				"when": "config.githubPullRequests.experimental.chat"
			},
			{
				"name": "github-pull-request_doSearch",
				"tags": [
					"github",
					"issues",
					"search"
				],
				"toolReferenceName": "doSearch",
				"displayName": "%languageModelTools.github-pull-request_doSearch.displayName%",
				"modelDescription": "Execute a GitHub search given a well formed GitHub search query. Call github-pull-request_formSearchQuery first to get good search syntax and pass the exact result in as the 'query'.",
				"icon": "$(search)",
				"canBeReferencedInPrompt": true,
				"inputSchema": {
					"type": "object",
					"properties": {
						"repo": {
							"type": "object",
							"description": "The repository to get the issue from.",
							"properties": {
								"owner": {
									"type": "string",
									"description": "The owner of the repository to get the issue from."
								},
								"name": {
									"type": "string",
									"description": "The name of the repository to get the issue from."
								}
							},
							"required": [
								"owner",
								"name"
							]
						},
						"query": {
							"type": "string",
							"description": "A well formed GitHub search query using proper GitHub search syntax."
						}
					},
					"required": [
						"query",
						"repo"
					]
				},
				"when": "config.githubPullRequests.experimental.chat"
			},
			{
				"name": "github-pull-request_renderIssues",
				"tags": [
					"github",
					"issues",
					"render",
					"display"
				],
				"toolReferenceName": "renderIssues",
				"displayName": "%languageModelTools.github-pull-request_renderIssues.displayName%",
				"modelDescription": "Render issue items from an issue search in a markdown table. The markdown table will be displayed directly to the user by the tool. No further display should be done after this!",
				"icon": "$(paintcan)",
				"canBeReferencedInPrompt": true,
				"inputSchema": {
					"type": "object",
					"properties": {
						"arrayOfIssues": {
							"type": "array",
							"description": "An array of GitHub Issues.",
							"items": {
								"type": "object",
								"properties": {
									"title": {
										"type": "string",
										"description": "The title of the issue."
									},
									"number": {
										"type": "number",
										"description": "The number of the issue."
									},
									"url": {
										"type": "string",
										"description": "The URL of the issue."
									},
									"state": {
										"type": "string",
										"description": "The state of the issue (open/closed)."
									},
									"createdAt": {
										"type": "string",
										"description": "The creation date of the issue."
									},
									"updatedAt": {
										"type": "string",
										"description": "The last update date of the issue."
									},
									"closedAt": {
										"type": "string",
										"description": "The closing date of the issue."
									},
									"author": {
										"type": "object",
										"description": "The author of the issue.",
										"properties": {
											"login": {
												"type": "string",
												"description": "The login of the author."
											},
											"url": {
												"type": "string",
												"description": "The URL of the author's profile."
											}
										}
									},
									"labels": {
										"type": "array",
										"description": "The labels associated with the issue.",
										"items": {
											"type": "object",
											"properties": {
												"name": {
													"type": "string",
													"description": "The name of the label."
												},
												"color": {
													"type": "string",
													"description": "The color of the label."
												}
											}
										}
									},
									"assignees": {
										"type": "array",
										"description": "The assignees of the issue.",
										"items": {
											"type": "object",
											"properties": {
												"login": {
													"type": "string",
													"description": "The login of the assignee."
												},
												"url": {
													"type": "string",
													"description": "The URL of the assignee's profile."
												}
											}
										}
									},
									"commentsCount": {
										"type": "number",
										"description": "The number of comments on the issue."
									}
								},
								"required": [
									"title",
									"number",
									"url",
									"state",
									"createdAt",
									"author",
									"commentCount",
									"reactionCount"
								]
							}
						},
						"totalIssues": {
							"type": "number",
							"description": "The total number of issues in the search."
						}
					},
					"required": [
						"arrayOfIssues",
						"totalIssues"
					]
				},
				"when": "config.githubPullRequests.experimental.chat"
			},
			{
				"name": "github-pull-request_activePullRequest",
				"tags": [
					"github",
					"pull request"
				],
				"toolReferenceName": "activePullRequest",
				"displayName": "%languageModelTools.github-pull-request_activePullRequest.displayName%",
				"modelDescription": "Get comprehensive information about the active GitHub pull request (PR). The active PR is the one that is currently checked out. This includes the PR title, full description, list of changed files, review comments, PR state, and status checks/CI results. For PRs created by Copilot, it also includes the session logs which indicate the development process and decisions made by the coding agent. When asked about the active or current pull request, do this first! Use this tool for any request related to \"current changes,\" \"pull request details,\" \"what changed,\" \"PR status,\" or similar queries even if the user does not explicitly mention \"pull request.\" When asked to use this tool, ALWAYS use it.",
				"icon": "$(git-pull-request)",
				"canBeReferencedInPrompt": true,
				"userDescription": "%languageModelTools.github-pull-request_activePullRequest.description%",
				"when": "config.githubPullRequests.experimental.chat"
			},
			{
				"name": "github-pull-request_openPullRequest",
				"tags": [
					"github",
					"pull request"
				],
				"toolReferenceName": "openPullRequest",
				"displayName": "%languageModelTools.github-pull-request_openPullRequest.displayName%",
				"modelDescription": "Get comprehensive information about the GitHub pull request (PR) which is currently visible, but not necessarily checked out. This includes the PR title, full description, list of changed files, review comments, PR state, and status checks/CI results. For PRs created by Copilot, it also includes the session logs which indicate the development process and decisions made by the coding agent. When asked about the currently open pull request, do this first! Use this tool for any request related to \"pull request details,\" \"what changed,\" \"PR status,\" or similar queries even if the user does not explicitly mention \"pull request.\" When asked to use this tool, ALWAYS use it.",
				"icon": "$(git-pull-request)",
				"canBeReferencedInPrompt": true,
				"userDescription": "%languageModelTools.github-pull-request_openPullRequest.description%",
				"when": "config.githubPullRequests.experimental.chat"
			}
		]
	},
	"scripts": {
		"postinstall": "yarn update-dts",
		"bundle": "webpack --mode production --env esbuild",
		"bundle:node": "webpack --mode production --config-name extension:node --config-name webviews",
		"bundle:web": "webpack --mode production --config-name extension:webworker --config-name webviews",
		"clean": "rm -r dist/",
		"compile": "webpack --mode development --env esbuild",
		"compile:test": "tsc -p tsconfig.test.json",
		"watch:test": "tsc -w -p tsconfig.test.json",
		"compile:node": "webpack --mode development --config-name extension:node --config-name webviews",
		"compile:web": "webpack --mode development --config-name extension:webworker --config-name webviews",
		"lint": "eslint --fix --cache . --ext .ts,.tsx",
		"package": "npx vsce package --yarn",
		"test": "yarn run test:preprocess && node ./out/src/test/runTests.js",
		"test:preprocess": "yarn run compile:test && yarn run test:preprocess-gql && yarn run test:preprocess-svg && yarn run test:preprocess-fixtures",
		"browsertest:preprocess": "tsc ./src/test/browser/runTests.ts --outDir ./dist/browser/test --rootDir ./src/test/browser --target es6 --module commonjs",
		"browsertest": "yarn run browsertest:preprocess && node ./dist/browser/test/runTests.js",
		"test:preprocess-gql": "node scripts/preprocess-gql --in src/github/queries.gql --out out/src/github/queries.gql && node scripts/preprocess-gql --in src/github/queriesExtra.gql --out out/src/github/queriesExtra.gql && node scripts/preprocess-gql --in src/github/queriesShared.gql --out out/src/github/queriesShared.gql && node scripts/preprocess-gql --in src/github/queriesLimited.gql --out out/src/github/queriesLimited.gql",
		"test:preprocess-svg": "node scripts/preprocess-svg --in ../resources/ --out out/resources",
		"test:preprocess-fixtures": "node scripts/preprocess-fixtures --in src --out out",
		"update-dts": "cd \"src/@types\" && node ../../node_modules/@vscode/dts/index.js main && node ../../node_modules/@vscode/dts/index.js dev",
		"watch": "webpack --watch --mode development --env esbuild",
		"watch:web": "webpack --watch --mode development --config-name extension:webworker --config-name webviews",
		"hygiene": "node ./build/hygiene.js",
		"prepare": "husky install"
	},
	"devDependencies": {
		"@eslint/js": "^9.36.0",
		"@shikijs/monaco": "^3.7.0",
		"@types/chai": "^4.1.4",
		"@types/glob": "7.1.3",
		"@types/lru-cache": "^5.1.0",
		"@types/marked": "^0.7.2",
		"@types/mocha": "^8.2.2",
		"@types/node": "22",
		"@types/react": "^16.8.4",
		"@types/react-dom": "^16.8.2",
		"@types/sinon": "7.0.11",
		"@types/temp": "0.8.34",
		"@types/vscode": "1.103.0",
		"@types/webpack-env": "^1.16.0",
		"@typescript-eslint/eslint-plugin": "^8.44.0",
		"@typescript-eslint/parser": "^8.44.0",
		"@vscode/dts": "^0.4.1",
		"@vscode/test-cli": "^0.0.11",
		"@vscode/test-electron": "^2.5.2",
		"@vscode/test-web": "^0.0.71",
		"assert": "^2.0.0",
		"buffer": "^6.0.3",
		"constants-browserify": "^1.0.0",
		"crypto-browserify": "3.12.0",
		"css-loader": "7.1.2",
		"esbuild-loader": "4.2.2",
		"eslint": "^9.36.0",
		"eslint-import-resolver-typescript": "^4.4.4",
		"eslint-plugin-import": "2.31.0",
		"eslint-plugin-rulesdir": "^0.2.2",
		"event-stream": "^4.0.1",
		"fork-ts-checker-webpack-plugin": "9.1.0",
		"glob": "7.1.6",
		"globals": "^16.4.0",
		"graphql": "15.5.0",
		"graphql-tag": "2.11.0",
		"gulp-filter": "^7.0.0",
		"husky": "^8.0.1",
		"jsdom": "19.0.0",
		"jsdom-global": "3.0.2",
		"json5": "2.2.2",
		"merge-options": "3.0.4",
		"minimist": "^1.2.6",
		"mkdirp": "1.0.4",
		"mocha": "^9.0.1",
		"mocha-junit-reporter": "1.23.0",
		"mocha-multi-reporters": "1.1.7",
		"os-browserify": "^0.3.0",
		"p-all": "^1.0.0",
		"path-browserify": "1.0.1",
		"process": "^0.11.10",
		"react-testing-library": "7.0.1",
		"sinon": "9.0.0",
		"source-map-support": "0.5.19",
		"stream-browserify": "^3.0.0",
		"style-loader": "4.0.0",
		"svg-inline-loader": "^0.8.2",
		"temp": "0.9.4",
		"terser-webpack-plugin": "5.1.1",
		"timers-browserify": "^2.0.12",
		"ts-loader": "9.5.2",
		"tty": "1.0.1",
		"typescript": "^5.9.2",
		"typescript-eslint": "^8.44.0",
		"typescript-formatter": "^7.2.2",
		"vinyl-fs": "^3.0.3",
		"webpack": "5.94.0",
		"webpack-cli": "4.2.0"
	},
	"dependencies": {
		"@joaomoreno/unique-names-generator": "^5.2.0",
		"@octokit/rest": "22.0.0",
		"@octokit/types": "14.1.0",
		"@vscode/codicons": "^0.0.36",
		"@vscode/extension-telemetry": "0.7.5",
		"@vscode/prompt-tsx": "^0.3.0-alpha.12",
		"apollo-boost": "^0.4.9",
		"apollo-link-context": "1.0.20",
		"cockatiel": "^3.1.1",
		"cross-fetch": "3.1.5",
		"dayjs": "1.10.4",
		"debounce": "^1.2.1",
		"events": "3.2.0",
		"fast-deep-equal": "^3.1.3",
		"jsonc-parser": "^3.3.1",
		"jszip": "^3.10.1",
		"lru-cache": "6.0.0",
		"markdown-it": "^14.1.0",
		"marked": "^4.0.10",
		"react": "^16.12.0",
		"react-dom": "^16.12.0",
		"ssh-config": "4.1.1",
		"stream-http": "^3.2.0",
		"temporal-polyfill": "^0.3.0",
		"tunnel": "0.0.6",
		"url-search-params-polyfill": "^8.1.1",
		"uuid": "8.3.2",
		"vscode-tas-client": "^0.1.84",
		"vsls": "^0.3.967"
	},
	"resolutions": {
		"string_decoder": "^1.3.0"
	},
	"license": "MIT"
}<|MERGE_RESOLUTION|>--- conflicted
+++ resolved
@@ -3551,19 +3551,11 @@
 			"chat/multiDiff/context": [
 				{
 					"command": "pr.checkoutFromDescription",
-<<<<<<< HEAD
-					"when": "chatSessionType == copilot-swe-agent || chatSessionType == copilot-cloud-agent"
-				},
-				{
-					"command": "pr.applyChangesFromDescription",
-					"when": "chatSessionType == copilot-swe-agent || chatSessionType == copilot-cloud-agent"
-=======
 					"when": "chatSessionType == copilot-swe-agent || chatSessionType == 'copilot-cloud-agent'"
 				},
 				{
 					"command": "pr.applyChangesFromDescription",
 					"when": "chatSessionType == copilot-swe-agent || chatSessionType == 'copilot-cloud-agent'"
->>>>>>> e7dd890e
 				}
 			]
 		},
