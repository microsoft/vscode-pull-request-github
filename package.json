--- conflicted
+++ resolved
@@ -13,11 +13,8 @@
 	"enabledApiProposals": [
 		"tokenInformation",
 		"contribShareMenu",
-<<<<<<< HEAD
 		"contribEditorLineNumberMenu",
 		"fileComments",
-=======
->>>>>>> d2922731
 		"treeItemCheckbox",
 		"contribCommentPeekContext",
 		"contribCommentThreadAdditionalMenu",
