{
	"name": "vscode-pull-request-github",
	"displayName": "%displayName%",
	"description": "%description%",
	"icon": "resources/icons/github_logo.png",
	"repository": {
		"type": "git",
		"url": "https://github.com/Microsoft/vscode-pull-request-github"
	},
	"bugs": {
		"url": "https://github.com/Microsoft/vscode-pull-request-github/issues"
	},
	"enabledApiProposals": [
		"activeComment",
		"codiconDecoration",
		"codeActionRanges",
		"commentingRangeHint",
		"commentReactor",
		"commentReveal",
		"commentThreadApplicability",
		"contribAccessibilityHelpContent",
		"contribCommentEditorActionsMenu",
		"contribCommentPeekContext",
		"contribCommentThreadAdditionalMenu",
		"contribCommentsViewThreadMenus",
		"contribEditorContentMenu",
		"contribShareMenu",
		"diffCommand",
		"fileComments",
		"lmTools",
		"quickDiffProvider",
		"shareProvider",
		"tokenInformation",
		"treeViewMarkdownMessage"
	],
	"version": "0.98.0",
	"publisher": "GitHub",
	"engines": {
		"vscode": "^1.95.0"
	},
	"categories": [
		"Other",
		"AI",
		"Chat"
	],
	"extensionDependencies": [
		"vscode.github-authentication"
	],
	"activationEvents": [
		"onStartupFinished",
		"onFileSystem:newIssue",
		"onFileSystem:pr",
		"onFileSystem:githubpr",
		"onFileSystem:review"
	],
	"browser": "./dist/browser/extension",
	"l10n": "./dist/browser/extension",
	"main": "./dist/extension",
	"capabilities": {
		"untrustedWorkspaces": {
			"supported": true
		},
		"virtualWorkspaces": true
	},
	"contributes": {
		"chatParticipants": [
			{
				"id": "githubpr",
				"name": "githubpr",
				"fullName": "GitHub",
				"description": "Chat participant for GitHub Pull Requests extension",
				"when": "config.githubPullRequests.experimental.chat"
			}
		],
		"configuration": {
			"type": "object",
			"title": "GitHub Pull Requests",
			"properties": {
				"githubPullRequests.pullRequestTitle": {
					"deprecationMessage": "The pull request title now uses the same defaults as GitHub, and can be edited before create.",
					"type": "string",
					"enum": [
						"commit",
						"branch",
						"custom",
						"ask"
					],
					"enumDescriptions": [
						"Use the latest commit message",
						"Use the branch name",
						"Specify a custom title",
						"Ask which of the above methods to use"
					],
					"default": "ask",
					"description": "The title used when creating pull requests."
				},
				"githubPullRequests.pullRequestDescription": {
					"type": "string",
					"enum": [
						"template",
						"commit",
						"none",
						"Copilot"
					],
					"enumDescriptions": [
						"%githubPullRequests.pullRequestDescription.template%",
						"%githubPullRequests.pullRequestDescription.commit%",
						"%githubPullRequests.pullRequestDescription.none%",
						"%githubPullRequests.pullRequestDescription.copilot%"
					],
					"default": "template",
					"description": "%githubPullRequests.pullRequestDescription.description%"
				},
				"githubPullRequests.defaultCreateOption": {
					"type": "string",
					"enum": [
						"lastUsed",
						"create",
						"createDraft",
						"createAutoMerge"
					],
					"markdownEnumDescriptions": [
						"%githubPullRequests.defaultCreateOption.lastUsed%",
						"%githubPullRequests.defaultCreateOption.create%",
						"%githubPullRequests.defaultCreateOption.createDraft%",
						"%githubPullRequests.defaultCreateOption.createAutoMerge%"
					],
					"default": "lastUsed",
					"description": "%githubPullRequests.defaultCreateOption.description%"
				},
				"githubPullRequests.createDraft": {
					"type": "boolean",
					"default": false,
					"deprecationMessage": "Use the setting 'githubPullRequests.defaultCreateOption' instead.",
					"description": "%githubPullRequests.createDraft%"
				},
				"githubPullRequests.logLevel": {
					"type": "string",
					"enum": [
						"info",
						"debug",
						"off"
					],
					"default": "info",
					"description": "%githubPullRequests.logLevel.description%",
					"markdownDeprecationMessage": "%githubPullRequests.logLevel.markdownDeprecationMessage%"
				},
				"githubPullRequests.remotes": {
					"type": "array",
					"default": [
						"origin",
						"upstream"
					],
					"items": {
						"type": "string"
					},
					"markdownDescription": "%githubPullRequests.remotes.markdownDescription%"
				},
				"githubPullRequests.includeRemotes": {
					"type": "string",
					"enum": [
						"default",
						"all"
					],
					"default": "default",
					"deprecationMessage": "The setting `githubPullRequests.includeRemotes` has been deprecated. Use `githubPullRequests.remotes` to configure what remotes are shown.",
					"description": "By default we only support remotes created by users. If you want to see pull requests from remotes this extension created for pull requests, change this setting to 'all'."
				},
				"githubPullRequests.queries": {
					"type": "array",
					"items": {
						"type": "object",
						"properties": {
							"label": {
								"type": "string",
								"description": "%githubPullRequests.queries.label.description%"
							},
							"query": {
								"type": "string",
								"description": "%githubPullRequests.queries.query.description%"
							}
						}
					},
					"scope": "resource",
					"markdownDescription": "%githubPullRequests.queries.markdownDescription%",
					"default": [
						{
							"label": "%githubPullRequests.queries.waitingForMyReview%",
							"query": "is:open review-requested:${user}"
						},
						{
							"label": "%githubPullRequests.queries.assignedToMe%",
							"query": "is:open assignee:${user}"
						},
						{
							"label": "%githubPullRequests.queries.createdByMe%",
							"query": "is:open author:${user}"
						}
					]
				},
				"githubPullRequests.labelCreated": {
					"type": "array",
					"items": {
						"type": "string",
						"description": "%githubPullRequests.labelCreated.label.description%"
					},
					"default": [],
					"description": "%githubPullRequests.labelCreated.description%"
				},
				"githubPullRequests.defaultMergeMethod": {
					"type": "string",
					"enum": [
						"merge",
						"squash",
						"rebase"
					],
					"default": "merge",
					"description": "%githubPullRequests.defaultMergeMethod.description%"
				},
				"githubPullRequests.showInSCM": {
					"type": "boolean",
					"default": false,
					"deprecationMessage": "This setting is deprecated. Views can now be dragged to any location.",
					"description": "When true, show GitHub Pull Requests within the SCM viewlet. Otherwise show a separate view container for them."
				},
				"githubPullRequests.notifications": {
					"type": "string",
					"enum": [
						"pullRequests",
						"off"
					],
					"default": "off",
					"description": "%githubPullRequests.notifications.description%"
				},
				"githubPullRequests.fileListLayout": {
					"type": "string",
					"enum": [
						"flat",
						"tree"
					],
					"default": "tree",
					"description": "%githubPullRequests.fileListLayout.description%"
				},
				"githubPullRequests.defaultDeletionMethod.selectLocalBranch": {
					"type": "boolean",
					"default": true,
					"description": "%githubPullRequests.defaultDeletionMethod.selectLocalBranch.description%"
				},
				"githubPullRequests.defaultDeletionMethod.selectRemote": {
					"type": "boolean",
					"default": true,
					"description": "%githubPullRequests.defaultDeletionMethod.selectRemote.description%"
				},
				"githubPullRequests.terminalLinksHandler": {
					"type": "string",
					"enum": [
						"github",
						"vscode",
						"ask"
					],
					"enumDescriptions": [
						"%githubPullRequests.terminalLinksHandler.github%",
						"%githubPullRequests.terminalLinksHandler.vscode%",
						"%githubPullRequests.terminalLinksHandler.ask%"
					],
					"default": "ask",
					"description": "%githubPullRequests.terminalLinksHandler.description%"
				},
				"githubPullRequests.createOnPublishBranch": {
					"type": "string",
					"enum": [
						"never",
						"ask"
					],
					"enumDescriptions": [
						"%githubPullRequests.createOnPublishBranch.never%",
						"%githubPullRequests.createOnPublishBranch.ask%"
					],
					"default": "ask",
					"description": "%githubPullRequests.createOnPublishBranch.description%"
				},
				"githubPullRequests.commentExpandState": {
					"type": "string",
					"enum": [
						"expandUnresolved",
						"collapseAll"
					],
					"enumDescriptions": [
						"%githubPullRequests.commentExpandState.expandUnresolved%",
						"%githubPullRequests.commentExpandState.collapseAll%"
					],
					"default": "expandUnresolved",
					"description": "%githubPullRequests.commentExpandState.description%"
				},
				"githubPullRequests.useReviewMode": {
					"description": "%githubPullRequests.useReviewMode.description%",
					"oneOf": [
						{
							"type": "object",
							"additionalProperties": false,
							"properties": {
								"merged": {
									"type": "boolean",
									"description": "%githubPullRequests.useReviewMode.merged%",
									"default": false
								},
								"closed": {
									"type": "boolean",
									"description": "%githubPullRequests.useReviewMode.closed%",
									"default": false
								}
							},
							"required": [
								"merged",
								"closed"
							]
						},
						{
							"type": "string",
							"enum": [
								"auto"
							]
						}
					],
					"default": "auto"
				},
				"githubPullRequests.assignCreated": {
					"type": "string",
					"description": "%githubPullRequests.assignCreated.description%"
				},
				"githubPullRequests.pushBranch": {
					"type": "string",
					"enum": [
						"prompt",
						"always"
					],
					"default": "prompt",
					"enumDescriptions": [
						"%githubPullRequests.pushBranch.prompt%",
						"%githubPullRequests.pushBranch.always%"
					],
					"description": "%githubPullRequests.pushBranch.description%"
				},
				"githubPullRequests.pullBranch": {
					"type": "string",
					"enum": [
						"prompt",
						"never",
						"always"
					],
					"default": "prompt",
					"markdownEnumDescriptions": [
						"%githubPullRequests.pullBranch.prompt%",
						"%githubPullRequests.pullBranch.never%",
						"%githubPullRequests.pullBranch.always%"
					],
					"description": "%githubPullRequests.pullBranch.description%"
				},
				"githubPullRequests.allowFetch": {
					"type": "boolean",
					"default": true,
					"description": "%githubPullRequests.allowFetch.description%"
				},
				"githubPullRequests.ignoredPullRequestBranches": {
					"type": "array",
					"default": [],
					"items": {
						"type": "string",
						"description": "%githubPullRequests.ignoredPullRequestBranches.items%"
					},
					"description": "%githubPullRequests.ignoredPullRequestBranches.description%"
				},
				"githubPullRequests.neverIgnoreDefaultBranch": {
					"type": "boolean",
					"description": "%githubPullRequests.neverIgnoreDefaultBranch.description%"
				},
				"githubPullRequests.overrideDefaultBranch": {
					"type": "string",
					"description": "%githubPullRequests.overrideDefaultBranch.description%"
				},
				"githubPullRequests.postCreate": {
					"type": "string",
					"enum": [
						"none",
						"openOverview",
						"checkoutDefaultBranch",
						"checkoutDefaultBranchAndShow",
						"checkoutDefaultBranchAndCopy"
					],
					"description": "%githubPullRequests.postCreate.description%",
					"default": "openOverview",
					"enumDescriptions": [
						"%githubPullRequests.postCreate.none%",
						"%githubPullRequests.postCreate.openOverview%",
						"%githubPullRequests.postCreate.checkoutDefaultBranch%",
						"%githubPullRequests.postCreate.checkoutDefaultBranchAndShow%",
						"%githubPullRequests.postCreate.checkoutDefaultBranchAndCopy%"
					]
				},
				"githubPullRequests.defaultCommentType": {
					"type": "string",
					"enum": [
						"single",
						"review"
					],
					"default": "single",
					"description": "%githubPullRequests.defaultCommentType.description%",
					"enumDescriptions": [
						"%githubPullRequests.defaultCommentType.single%",
						"%githubPullRequests.defaultCommentType.review%"
					]
				},
				"githubPullRequests.quickDiff": {
					"type": "boolean",
					"description": "Enables quick diff in the editor gutter for checked-out pull requests. Requires a reload to take effect",
					"default": false
				},
				"githubPullRequests.setAutoMerge": {
					"type": "boolean",
					"description": "%githubPullRequests.setAutoMerge.description%",
					"deprecationMessage": "Use the setting 'githubPullRequests.defaultCreateOption' instead.",
					"default": false
				},
				"githubPullRequests.pullPullRequestBranchBeforeCheckout": {
					"type": "string",
					"description": "%githubPullRequests.pullPullRequestBranchBeforeCheckout.description%",
					"enum": [
						"never",
						"pull",
						"pullAndMergeBase",
						"pullAndUpdateBase"
					],
					"default": "pull",
					"enumDescriptions": [
						"%githubPullRequests.pullPullRequestBranchBeforeCheckout.never%",
						"%githubPullRequests.pullPullRequestBranchBeforeCheckout.pull%",
						"%githubPullRequests.pullPullRequestBranchBeforeCheckout.pullAndMergeBase%",
						"%githubPullRequests.pullPullRequestBranchBeforeCheckout.pullAndUpdateBase%"
					]
				},
				"githubPullRequests.upstreamRemote": {
					"type": "string",
					"enum": [
						"add",
						"never"
					],
					"markdownDescription": "%githubPullRequests.upstreamRemote.description%",
					"markdownEnumDescriptions": [
						"%githubPullRequests.upstreamRemote.add%",
						"%githubPullRequests.upstreamRemote.never%"
					],
					"default": "add"
				},
				"githubPullRequests.createDefaultBaseBranch": {
					"type": "string",
					"enum": ["repositoryDefault", "createdFromBranch", "auto"],
					"markdownEnumDescriptions": [
						"%githubPullRequests.createDefaultBaseBranch.repositoryDefault%",
						"%githubPullRequests.createDefaultBaseBranch.createdFromBranch%",
						"%githubPullRequests.createDefaultBaseBranch.auto%"
					],
					"default": "auto",
					"markdownDescription": "%githubPullRequests.createDefaultBaseBranch.description%"
				},
				"githubIssues.ignoreMilestones": {
					"type": "array",
					"default": [],
					"description": "%githubIssues.ignoreMilestones.description%"
				},
				"githubIssues.createIssueTriggers": {
					"type": "array",
					"items": {
						"type": "string",
						"description": "%githubIssues.createIssueTriggers.items%"
					},
					"default": [
						"TODO",
						"todo",
						"BUG",
						"FIXME",
						"ISSUE",
						"HACK"
					],
					"description": "%githubIssues.createIssueTriggers.description%"
				},
				"githubIssues.createInsertFormat": {
					"type": "string",
					"enum": [
						"number",
						"url"
					],
					"default": "number",
					"description": "%githubIssues.createInsertFormat.description%"
				},
				"githubIssues.issueCompletions.enabled": {
					"type": "boolean",
					"default": true,
					"description": "%githubIssues.issueCompletions.enabled.description%"
				},
				"githubIssues.userCompletions.enabled": {
					"type": "boolean",
					"default": true,
					"description": "%githubIssues.userCompletions.enabled.description%"
				},
				"githubIssues.ignoreCompletionTrigger": {
					"type": "array",
					"items": {
						"type": "string",
						"description": "%githubIssues.ignoreCompletionTrigger.items%"
					},
					"default": [
						"coffeescript",
						"diff",
						"dockerfile",
						"dockercompose",
						"ignore",
						"ini",
						"julia",
						"makefile",
						"perl",
						"powershell",
						"python",
						"r",
						"ruby",
						"shellscript",
						"yaml"
					],
					"description": "%githubIssues.ignoreCompletionTrigger.description%"
				},
				"githubIssues.ignoreUserCompletionTrigger": {
					"type": "array",
					"items": {
						"type": "string",
						"description": "%githubIssues.ignoreUserCompletionTrigger.items%"
					},
					"default": [
						"python"
					],
					"description": "%githubIssues.ignoreUserCompletionTrigger.description%"
				},
				"githubIssues.issueBranchTitle": {
					"type": "string",
					"default": "${user}/issue${issueNumber}",
					"markdownDescription": "%githubIssues.issueBranchTitle.markdownDescription%"
				},
				"githubIssues.useBranchForIssues": {
					"type": "string",
					"enum": [
						"on",
						"off",
						"prompt"
					],
					"enumDescriptions": [
						"%githubIssues.useBranchForIssues.on%",
						"%githubIssues.useBranchForIssues.off%",
						"%githubIssues.useBranchForIssues.prompt%"
					],
					"default": "on",
					"markdownDescription": "%githubIssues.useBranchForIssues.markdownDescription%"
				},
				"githubIssues.issueCompletionFormatScm": {
					"type": "string",
					"default": "${issueTitle} ${issueNumberLabel}",
					"markdownDescription": "%githubIssues.issueCompletionFormatScm.markdownDescription%"
				},
				"githubIssues.workingIssueFormatScm": {
					"type": "string",
					"default": "${issueTitle} \nFixes ${issueNumberLabel}",
					"markdownDescription": "%githubIssues.workingIssueFormatScm.markdownDescription%",
					"editPresentation": "multilineText"
				},
				"githubIssues.queries": {
					"type": "array",
					"items": {
						"type": "object",
						"properties": {
							"label": {
								"type": "string",
								"description": "%githubIssues.queries.label%"
							},
							"query": {
								"type": "string",
								"markdownDescription": "%githubIssues.queries.query%"
							},
							"groupBy": {
								"type": "array",
								"markdownDescription": "%githubIssues.queries.groupBy%",
								"items": {
									"type": "string",
									"enum": [
										"repository",
										"milestone"
									],
									"enumDescriptions": [
										"%githubIssues.queries.groupBy.milestone%",
										"%githubIssues.queries.groupBy.repository%"
									]
								}
							}
						}
					},
					"scope": "resource",
					"markdownDescription": "%githubIssues.queries.markdownDescription%",
					"default": [
						{
							"label": "%githubIssues.queries.default.myIssues%",
							"query": "is:open assignee:${user} repo:${owner}/${repository}",
							"groupBy": ["milestone"]
						},
						{
							"label": "%githubIssues.queries.default.createdIssues%",
							"query": "author:${user} state:open repo:${owner}/${repository} sort:created-desc"
						},
						{
							"label": "%githubIssues.queries.default.recentIssues%",
							"query": "state:open repo:${owner}/${repository} sort:updated-desc"
						}
					]
				},
				"githubIssues.assignWhenWorking": {
					"type": "boolean",
					"default": true,
					"description": "%githubIssues.assignWhenWorking.description%"
				},
				"githubPullRequests.focusedMode": {
					"properties": {
						"oneOf": [
							{
								"type": "boolean"
							},
							{
								"type": "string"
							}
						]
					},
					"enum": [
						"firstDiff",
						"overview",
						"multiDiff",
						false
					],
					"default": "multiDiff",
					"description": "%githubPullRequests.focusedMode.description%"
				},
				"githubPullRequests.showPullRequestNumberInTree": {
					"type": "boolean",
					"default": false,
					"description": "%githubPullRequests.showPullRequestNumberInTree.description%"
				}
			}
		},
		"viewsContainers": {
			"activitybar": [
				{
					"id": "github-pull-requests",
					"title": "%view.github.pull.requests.name%",
					"icon": "$(github)"
				},
				{
					"id": "github-pull-request",
					"title": "%view.github.pull.request.name%",
					"icon": "$(git-pull-request)"
				}
			]
		},
		"views": {
			"github-pull-requests": [
				{
					"id": "github:login",
					"name": "%view.github.login.name%",
					"when": "ReposManagerStateContext == NeedsAuthentication",
					"icon": "$(git-pull-request)"
				},
				{
					"id": "pr:github",
					"name": "%view.pr.github.name%",
					"when": "ReposManagerStateContext != NeedsAuthentication && !github:resolvingConflicts",
					"icon": "$(git-pull-request)",
					"accessibilityHelpContent": "%view.pr.github.accessibilityHelpContent%"
				},
				{
					"id": "issues:github",
					"name": "%view.issues.github.name%",
					"when": "ReposManagerStateContext != NeedsAuthentication && !github:resolvingConflicts",
					"icon": "$(issues)",
					"accessibilityHelpContent": "%view.pr.github.accessibilityHelpContent%"
				},
				{
					"id": "notifications:github",
					"name": "%view.notifications.github.name%",
					"when": "ReposManagerStateContext != NeedsAuthentication && !github:resolvingConflicts && config.githubPullRequests.experimental.notificationsView",
					"icon": "$(bell)",
					"accessibilityHelpContent": "%view.pr.github.accessibilityHelpContent%"
				},
				{
					"id": "github:conflictResolution",
					"name": "%view.github.conflictResolution.name%",
					"when": "github:resolvingConflicts",
					"icon": "$(git-merge)"
				}
			],
			"github-pull-request": [
				{
					"id": "github:createPullRequestWebview",
					"type": "webview",
					"name": "%view.github.create.pull.request.name%",
					"when": "github:createPullRequest || github:revertPullRequest",
					"visibility": "visible",
					"initialSize": 2
				},
				{
					"id": "github:compareChangesFiles",
					"name": "%view.github.compare.changes.name%",
					"when": "github:createPullRequest",
					"visibility": "visible",
					"initialSize": 1
				},
				{
					"id": "github:compareChangesCommits",
					"name": "%view.github.compare.changesCommits.name%",
					"when": "github:createPullRequest",
					"visibility": "visible",
					"initialSize": 1
				},
				{
					"id": "prStatus:github",
					"name": "%view.pr.status.github.name%",
					"when": "github:inReviewMode && !github:createPullRequest && !github:revertPullRequest",
					"icon": "$(git-pull-request)",
					"visibility": "visible",
					"initialSize": 3
				},
				{
					"id": "github:activePullRequest",
					"type": "webview",
					"name": "%view.github.active.pull.request.name%",
					"when": "github:inReviewMode && github:focusedReview && !github:createPullRequest && !github:revertPullRequest && github:activePRCount <= 1",
					"initialSize": 2
				},
				{
					"id": "github:activePullRequest:welcome",
					"name": "%view.github.active.pull.request.welcome.name%",
					"when": "!github:stateValidated && github:focusedReview"
				}
			]
		},
		"commands": [
			{
				"command": "github.api.preloadPullRequest",
				"title": "Preload Pull Request",
				"category": "%command.pull.request.category%"
			},
			{
				"command": "pr.create",
				"title": "%command.pr.create.title%",
				"icon": "$(git-pull-request-create)",
				"category": "%command.pull.request.category%"
			},
			{
				"command": "pr.pushAndCreate",
				"title": "%command.pr.create.title%",
				"icon": "$(git-pull-request-create)",
				"category": "%command.pull.request.category%"
			},
			{
				"command": "pr.pick",
				"title": "%command.pr.pick.title%",
				"category": "%command.pull.request.category%",
				"enablement": "viewItem =~ /hasHeadRef/",
				"icon": "$(arrow-right)"
			},
			{
				"command": "pr.openChanges",
				"title": "%command.pr.openChanges.title%",
				"category": "%command.pull.request.category%",
				"icon": "$(diff-multiple)"
			},
			{
				"command": "pr.pickOnVscodeDev",
				"title": "%command.pr.pickOnVscodeDev.title%",
				"category": "%command.pull.request.category%",
				"icon": "$(globe)"
			},
			{
				"command": "pr.exit",
				"title": "%command.pr.exit.title%",
				"category": "%command.pull.request.category%"
			},
			{
				"command": "pr.dismissNotification",
				"title": "%command.pr.dismissNotification.title%",
				"category": "%command.pull.request.category%"
			},
			{
				"command": "pr.merge",
				"title": "%command.pr.merge.title%",
				"category": "%command.pull.request.category%"
			},
			{
				"command": "pr.readyForReview",
				"title": "%command.pr.readyForReview.title%",
				"category": "%command.pull.request.category%"
			},
			{
				"command": "pr.close",
				"title": "%command.pr.close.title%",
				"category": "%command.pull.request.category%"
			},
			{
				"command": "pr.openPullRequestOnGitHub",
				"title": "%command.pr.openPullRequestOnGitHub.title%",
				"category": "%command.pull.request.category%",
				"icon": "$(globe)"
			},
			{
				"command": "pr.openAllDiffs",
				"title": "%command.pr.openAllDiffs.title%",
				"category": "%command.pull.request.category%"
			},
			{
				"command": "pr.refreshPullRequest",
				"title": "%command.pr.refreshPullRequest.title%",
				"category": "%command.pull.request.category%"
			},
			{
				"command": "pr.openFileOnGitHub",
				"title": "%command.pr.openFileOnGitHub.title%",
				"category": "%command.pull.request.category%"
			},
			{
				"command": "pr.copyCommitHash",
				"title": "%command.pr.copyCommitHash.title%",
				"category": "%command.pull.request.category%"
			},
			{
				"command": "pr.openOriginalFile",
				"title": "%command.pr.openOriginalFile.title%",
				"category": "%command.pull.request.category%"
			},
			{
				"command": "pr.openModifiedFile",
				"title": "%command.pr.openModifiedFile.title%",
				"category": "%command.pull.request.category%"
			},
			{
				"command": "pr.openDiffView",
				"title": "%command.pr.openDiffView.title%",
				"category": "%command.pull.request.category%",
				"icon": "$(compare-changes)"
			},
			{
				"command": "pr.openDiffViewFromEditor",
				"title": "%command.pr.openDiffViewFromEditor.title%",
				"category": "%command.pull.request.category%",
				"icon": "$(git-pull-request)"
			},
			{
				"command": "pr.openDescription",
				"title": "%command.pr.openDescription.title%",
				"category": "%command.pull.request.category%",
				"when": "github:inReviewMode",
				"icon": "$(note)"
			},
			{
				"command": "pr.openDescriptionToTheSide",
				"title": "%command.pr.openDescriptionToTheSide.title%",
				"icon": "$(split-horizontal)"
			},
			{
				"command": "pr.refreshDescription",
				"title": "%command.pr.refreshDescription.title%",
				"category": "%command.pull.request.category%"
			},
			{
				"command": "pr.focusDescriptionInput",
				"title": "%command.pr.focusDescriptionInput.title%",
				"category": "%command.pull.request.category%"
			},
			{
				"command": "pr.showDiffSinceLastReview",
				"title": "%command.pr.showDiffSinceLastReview.title%",
				"icon": "$(git-pull-request-new-changes)"
			},
			{
				"command": "pr.showDiffAll",
				"title": "%command.pr.showDiffAll.title%",
				"icon": "$(git-pull-request-go-to-changes)"
			},
			{
				"command": "pr.checkoutByNumber",
				"title": "%command.pr.checkoutByNumber.title%",
				"category": "%command.pull.request.category%",
				"icon": "$(symbol-numeric)"
			},
			{
				"command": "review.openFile",
				"title": "%command.review.openFile.title%",
				"icon": "$(go-to-file)"
			},
			{
				"command": "review.openLocalFile",
				"title": "%command.review.openLocalFile.title%",
				"icon": "$(go-to-file)"
			},
			{
				"command": "review.suggestDiff",
				"title": "%command.review.suggestDiff.title%",
				"category": "%command.pull.request.category%"
			},
			{
				"command": "pr.refreshList",
				"title": "%command.pr.refreshList.title%",
				"icon": "$(refresh)",
				"category": "%command.pull.request.category%"
			},
			{
				"command": "pr.setFileListLayoutAsTree",
				"title": "%command.pr.setFileListLayoutAsTree.title%",
				"icon": "$(list-tree)",
				"category": "%command.pull.request.category%"
			},
			{
				"command": "pr.setFileListLayoutAsFlat",
				"title": "%command.pr.setFileListLayoutAsFlat.title%",
				"icon": "$(list-flat)",
				"category": "%command.pull.request.category%"
			},
			{
				"command": "pr.refreshChanges",
				"title": "%command.pr.refreshChanges.title%",
				"icon": "$(refresh)",
				"category": "%command.pull.request.category%"
			},
			{
				"command": "pr.configurePRViewlet",
				"title": "%command.pr.configurePRViewlet.title%",
				"category": "%command.pull.request.category%",
				"icon": "$(gear)"
			},
			{
				"command": "pr.deleteLocalBranch",
				"title": "%command.pr.deleteLocalBranch.title%",
				"category": "%command.pull.request.category%"
			},
			{
				"command": "pr.signin",
				"title": "%command.pr.signin.title%",
				"category": "%command.pull.request.category%"
			},
			{
				"command": "pr.signinNoEnterprise",
				"title": "%command.pr.signin.title%",
				"category": "%command.pull.request.category%"
			},
			{
				"command": "pr.signinenterprise",
				"title": "%command.pr.signinenterprise.title%",
				"category": "%command.pull.request.category%"
			},
			{
				"command": "pr.deleteLocalBranchesNRemotes",
				"title": "%command.pr.deleteLocalBranchesNRemotes.title%",
				"category": "%command.pull.request.category%"
			},
			{
				"command": "pr.createComment",
				"title": "%command.pr.createComment.title%",
				"category": "%command.pull.request.category%",
				"enablement": "!commentIsEmpty"
			},
			{
				"command": "pr.createSingleComment",
				"title": "%command.pr.createSingleComment.title%",
				"category": "%command.pull.request.category%",
				"enablement": "!commentIsEmpty"
			},
			{
				"command": "pr.makeSuggestion",
				"title": "%command.pr.makeSuggestion.title%",
				"category": "%command.pull.request.category%"
			},
			{
				"command": "pr.startReview",
				"title": "%command.pr.startReview.title%",
				"category": "%command.pull.request.category%",
				"enablement": "!commentIsEmpty"
			},
			{
				"command": "pr.editComment",
				"title": "%command.pr.editComment.title%",
				"category": "%command.pull.request.category%",
				"icon": "$(edit)",
				"enablement": "!(comment =~ /temporary/)"
			},
			{
				"command": "pr.cancelEditComment",
				"title": "%command.pr.cancelEditComment.title%",
				"category": "%command.pull.request.category%"
			},
			{
				"command": "pr.saveComment",
				"title": "%command.pr.saveComment.title%",
				"category": "%command.pull.request.category%",
				"enablement": "!commentIsEmpty"
			},
			{
				"command": "pr.deleteComment",
				"title": "%command.pr.deleteComment.title%",
				"category": "%command.pull.request.category%",
				"icon": "$(trash)",
				"enablement": "!(comment =~ /temporary/)"
			},
			{
				"command": "pr.resolveReviewThread",
				"title": "%command.pr.resolveReviewThread.title%",
				"category": "%command.pull.request.category%",
				"icon": "$(check)"
			},
			{
				"command": "pr.unresolveReviewThread",
				"title": "%command.pr.unresolveReviewThread.title%",
				"category": "%command.pull.request.category%"
			},
			{
				"command": "pr.unresolveReviewThreadFromView",
				"title": "%command.pr.unresolveReviewThread.title%",
				"category": "%command.pull.request.category%",
				"icon": "$(sync)"
			},
			{
				"command": "pr.diffOutdatedCommentWithHead",
				"title": "%command.pr.diffOutdatedCommentWithHead.title%",
				"category": "%command.pull.request.category%",
				"icon": "$(git-compare)"
			},
			{
				"command": "pr.signinAndRefreshList",
				"title": "%command.pr.signinAndRefreshList.title%",
				"category": "%command.pull.request.category%"
			},
			{
				"command": "pr.configureRemotes",
				"title": "%command.pr.configureRemotes.title%",
				"category": "%command.pull.request.category%"
			},
			{
				"command": "pr.refreshActivePullRequest",
				"title": "%command.pr.refreshActivePullRequest.title%",
				"category": "%command.pull.request.category%",
				"icon": "$(refresh)"
			},
			{
				"command": "pr.markFileAsViewed",
				"title": "%command.pr.markFileAsViewed.title%",
				"category": "%command.pull.request.category%",
				"icon": "$(pass)"
			},
			{
				"command": "pr.unmarkFileAsViewed",
				"title": "%command.pr.unmarkFileAsViewed.title%",
				"category": "%command.pull.request.category%",
				"icon": "$(pass-filled)"
			},
			{
				"command": "pr.openReview",
				"title": "%command.pr.openReview.title%",
				"category": "%command.pull.request.category%"
			},
			{
				"command": "pr.collapseAllComments",
				"title": "%command.pr.collapseAllComments.title%",
				"category": "%command.comments.category%",
				"icon": "$(collapse-all)"
			},
			{
				"command": "pr.editQuery",
				"title": "%command.pr.editQuery.title%",
				"category": "%command.pull.request.category%",
				"icon": "$(edit)"
			},
			{
				"command": "pr.openPullsWebsite",
				"title": "%command.pr.openPullsWebsite.title%",
				"category": "%command.pull.request.category%",
				"icon": "$(globe)"
			},
			{
				"command": "pr.resetViewedFiles",
				"title": "%command.pr.resetViewedFiles.title%",
				"category": "%command.pull.request.category%"
			},
			{
				"command": "pr.goToNextDiffInPr",
				"title": "%command.pr.goToNextDiffInPr.title%",
				"category": "%command.pull.request.category%"
			},
			{
				"command": "pr.goToPreviousDiffInPr",
				"title": "%command.pr.goToPreviousDiffInPr.title%",
				"category": "%command.pull.request.category%"
			},
			{
				"command": "pr.copyCommentLink",
				"title": "%command.pr.copyCommentLink.title%",
				"category": "%command.pull.request.category%",
				"icon": "$(copy)",
				"enablement": "!(comment =~ /temporary/)"
			},
			{
				"command": "pr.applySuggestion",
				"title": "%command.pr.applySuggestion.title%",
				"category": "%command.pull.request.category%",
				"icon": "$(gift)"
			},
			{
				"command": "pr.applySuggestionWithCopilot",
				"title": "%command.pr.applySuggestionWithCopilot.title%",
				"category": "%command.pull.request.category%",
				"icon": "$(sparkle)"
			},
			{
				"command": "pr.addAssigneesToNewPr",
				"title": "%command.pr.addAssigneesToNewPr.title%",
				"category": "%command.pull.request.category%",
				"icon": "$(account)"
			},
			{
				"command": "pr.addReviewersToNewPr",
				"title": "%command.pr.addReviewersToNewPr.title%",
				"category": "%command.pull.request.category%",
				"icon": "$(feedback)"
			},
			{
				"command": "pr.addLabelsToNewPr",
				"title": "%command.pr.addLabelsToNewPr.title%",
				"category": "%command.pull.request.category%",
				"icon": "$(tag)"
			},
			{
				"command": "pr.addMilestoneToNewPr",
				"title": "%command.pr.addMilestoneToNewPr.title%",
				"category": "%command.pull.request.category%",
				"icon": "$(milestone)"
			},
			{
				"command": "pr.addProjectsToNewPr",
				"title": "%command.pr.addProjectsToNewPr.title%",
				"category": "%command.pull.request.category%",
				"icon": "$(github-project)"
			},
			{
				"command": "pr.preReview",
				"title": "%command.pr.preReview.title%",
				"category": "%command.pull.request.category%",
				"enablement": "!pr:preReviewing && !pr:creating",
				"icon": "$(comment)"
			},
			{
				"command": "pr.addFileComment",
				"title": "%command.pr.addFileComment.title%",
				"category": "%command.pull.request.category%",
				"icon": "$(comment)"
			},
			{
				"command": "pr.checkoutFromReadonlyFile",
				"title": "%command.pr.pick.title%",
				"category": "%command.pull.request.category%"
			},
			{
				"command": "pr.resolveConflict",
				"title": "%command.pr.resolveConflict.title%",
				"category": "%command.pull.request.category%"
			},
			{
				"command": "pr.acceptMerge",
				"title": "%command.pr.acceptMerge.title%",
				"category": "%command.pull.request.category%"
			},
			{
				"command": "review.diffWithPrHead",
				"title": "%command.review.diffWithPrHead.title%",
				"category": "%command.pull.request.category%"
			},
			{
				"command": "review.diffLocalWithPrHead",
				"title": "%command.review.diffLocalWithPrHead.title%",
				"category": "%command.pull.request.category%"
			},
			{
				"command": "review.approve",
				"title": "%command.review.approve.title%",
				"category": "%command.pull.request.category%"
			},
			{
				"command": "review.comment",
				"title": "%command.review.comment.title%",
				"category": "%command.pull.request.category%"
			},
			{
				"command": "review.requestChanges",
				"title": "%command.review.requestChanges.title%",
				"category": "%command.pull.request.category%"
			},
			{
				"command": "review.approveOnDotCom",
				"title": "%command.review.approveOnDotCom.title%",
				"category": "%command.pull.request.category%"
			},
			{
				"command": "review.requestChangesOnDotCom",
				"title": "%command.review.requestChangesOnDotCom.title%",
				"category": "%command.pull.request.category%"
			},
			{
				"command": "review.approveDescription",
				"title": "%command.review.approve.title%",
				"category": "%command.pull.request.category%"
			},
			{
				"command": "review.commentDescription",
				"title": "%command.review.comment.title%",
				"category": "%command.pull.request.category%"
			},
			{
				"command": "review.requestChangesDescription",
				"title": "%command.review.requestChanges.title%",
				"category": "%command.pull.request.category%"
			},
			{
				"command": "review.approveOnDotComDescription",
				"title": "%command.review.approveOnDotCom.title%",
				"category": "%command.pull.request.category%"
			},
			{
				"command": "review.requestChangesOnDotComDescription",
				"title": "%command.review.requestChangesOnDotCom.title%",
				"category": "%command.pull.request.category%"
			},
			{
				"command": "review.createSuggestionsFromChanges",
				"title": "%command.review.createSuggestionsFromChanges.title%",
				"icon": "$(gift)",
				"category": "%command.pull.request.category%"
			},
			{
				"command": "review.createSuggestionFromChange",
				"title": "%command.review.createSuggestionFromChange.title%",
				"icon": "$(gift)",
				"category": "%command.pull.request.category%"
			},
			{
				"command": "pr.createPrMenuCreate",
				"title": "%command.pr.createPrMenuCreate.title%",
				"category": "%command.pull.request.category%"
			},
			{
				"command": "pr.createPrMenuDraft",
				"title": "%command.pr.createPrMenuDraft.title%",
				"category": "%command.pull.request.category%"
			},
			{
				"command": "pr.createPrMenuMergeWhenReady",
				"title": "%command.pr.createPrMenuMergeWhenReady.title%",
				"category": "%command.pull.request.category%"
			},
			{
				"command": "pr.createPrMenuMerge",
				"title": "%command.pr.createPrMenuMerge.title%",
				"category": "%command.pull.request.category%"
			},
			{
				"command": "pr.createPrMenuSquash",
				"title": "%command.pr.createPrMenuSquash.title%",
				"category": "%command.pull.request.category%"
			},
			{
				"command": "pr.createPrMenuRebase",
				"title": "%command.pr.createPrMenuRebase.title%",
				"category": "%command.pull.request.category%"
			},
			{
				"command": "issue.createIssueFromSelection",
				"title": "%command.issue.createIssueFromSelection.title%",
				"category": "%command.issues.category%"
			},
			{
				"command": "issue.createIssueFromClipboard",
				"title": "%command.issue.createIssueFromClipboard.title%",
				"category": "%command.issues.category%"
			},
			{
				"command": "pr.copyVscodeDevPrLink",
				"title": "%command.pr.copyVscodeDevPrLink.title%",
				"category": "%command.issues.category%"
			},
			{
				"command": "pr.refreshComments",
				"title": "%command.pr.refreshComments.title%",
				"category": "%command.pull.request.category%",
				"icon": "$(refresh)"
			},
			{
				"command": "issue.copyGithubDevLinkWithoutRange",
				"title": "%command.issue.copyGithubDevLink.title%",
				"category": "%command.issues.category%",
				"enablement": "!isInEmbeddedEditor"
			},
			{
				"command": "issue.copyGithubDevLinkFile",
				"title": "%command.issue.copyGithubDevLink.title%",
				"category": "%command.issues.category%",
				"enablement": "!isInEmbeddedEditor"
			},
			{
				"command": "issue.copyGithubDevLink",
				"title": "%command.issue.copyGithubDevLink.title%",
				"category": "%command.issues.category%",
				"enablement": "!isInEmbeddedEditor"
			},
			{
				"command": "issue.copyGithubPermalink",
				"title": "%command.issue.copyGithubPermalink.title%",
				"category": "%command.issues.category%",
				"enablement": "!isInEmbeddedEditor"
			},
			{
				"command": "issue.copyGithubHeadLink",
				"title": "%command.issue.copyGithubHeadLink.title%",
				"category": "%command.issues.category%",
				"enablement": "!isInEmbeddedEditor"
			},
			{
				"command": "issue.copyGithubPermalinkWithoutRange",
				"title": "%command.issue.copyGithubPermalink.title%",
				"category": "%command.issues.category%",
				"enablement": "!isInEmbeddedEditor"
			},
			{
				"command": "issue.copyGithubHeadLinkWithoutRange",
				"title": "%command.issue.copyGithubHeadLink.title%",
				"category": "%command.issues.category%",
				"enablement": "!isInEmbeddedEditor"
			},
			{
				"command": "issue.copyMarkdownGithubPermalink",
				"title": "%command.issue.copyMarkdownGithubPermalink.title%",
				"category": "%command.issues.category%",
				"enablement": "!isInEmbeddedEditor"
			},
			{
				"command": "issue.copyMarkdownGithubPermalinkWithoutRange",
				"title": "%command.issue.copyMarkdownGithubPermalink.title%",
				"category": "%command.issues.category%",
				"enablement": "!isInEmbeddedEditor"
			},
			{
				"command": "issue.openGithubPermalink",
				"title": "%command.issue.openGithubPermalink.title%",
				"category": "%command.issues.category%"
			},
			{
				"command": "issue.openIssue",
				"title": "%command.issue.openIssue.title%",
				"category": "%command.issues.category%",
				"icon": "$(globe)"
			},
			{
				"command": "issue.copyIssueNumber",
				"title": "%command.issue.copyIssueNumber.title%",
				"category": "%command.issues.category%"
			},
			{
				"command": "issue.copyIssueUrl",
				"title": "%command.issue.copyIssueUrl.title%",
				"category": "%command.issues.category%"
			},
			{
				"command": "issue.refresh",
				"title": "%command.issue.refresh.title%",
				"category": "%command.issues.category%",
				"icon": "$(refresh)"
			},
			{
				"command": "issue.suggestRefresh",
				"title": "%command.issue.suggestRefresh.title%",
				"category": "%command.issues.category%"
			},
			{
				"command": "issue.startWorking",
				"title": "%command.issue.startWorking.title%",
				"category": "%command.issues.category%",
				"icon": "$(arrow-right)"
			},
			{
				"command": "issue.startWorkingBranchDescriptiveTitle",
				"title": "%command.issue.startWorkingBranchDescriptiveTitle.title%",
				"category": "%command.issues.category%",
				"icon": "$(arrow-right)"
			},
			{
				"command": "issue.continueWorking",
				"title": "%command.issue.continueWorking.title%",
				"category": "%command.issues.category%",
				"icon": "$(arrow-right)"
			},
			{
				"command": "issue.startWorkingBranchPrompt",
				"title": "%command.issue.startWorkingBranchPrompt.title%",
				"category": "%command.issues.category%"
			},
			{
				"command": "issue.stopWorking",
				"title": "%command.issue.stopWorking.title%",
				"category": "%command.issues.category%",
				"icon": "$(primitive-square)"
			},
			{
				"command": "issue.stopWorkingBranchDescriptiveTitle",
				"title": "%command.issue.stopWorkingBranchDescriptiveTitle.title%",
				"category": "%command.issues.category%",
				"icon": "$(primitive-square)"
			},
			{
				"command": "issue.statusBar",
				"title": "%command.issue.statusBar.title%",
				"category": "%command.issues.category%"
			},
			{
				"command": "issue.getCurrent",
				"title": "%command.issue.getCurrent.title%",
				"category": "%command.issues.category%"
			},
			{
				"command": "issue.editQuery",
				"title": "%command.issue.editQuery.title%",
				"category": "%command.issues.category%",
				"icon": "$(edit)"
			},
			{
				"command": "issue.createIssue",
				"title": "%command.issue.createIssue.title%",
				"category": "%command.issues.category%",
				"icon": "$(plus)"
			},
			{
				"command": "issue.createIssueFromFile",
				"title": "%command.issue.createIssueFromFile.title%",
				"icon": "$(check)",
				"enablement": "!issues.creatingFromFile"
			},
			{
				"command": "issue.issueCompletion",
				"title": "%command.issue.issueCompletion.title%"
			},
			{
				"command": "issue.userCompletion",
				"title": "%command.issue.userCompletion.title%"
			},
			{
				"command": "issue.signinAndRefreshList",
				"title": "%command.issue.signinAndRefreshList.title%",
				"category": "%command.issues.category%"
			},
			{
				"command": "issue.goToLinkedCode",
				"title": "%command.issue.goToLinkedCode.title%",
				"category": "%command.issues.category%"
			},
			{
				"command": "issues.openIssuesWebsite",
				"title": "%command.issues.openIssuesWebsite.title%",
				"category": "%command.issues.category%",
				"icon": "$(globe)"
			},
			{
				"command": "issue.chatSummarizeIssue",
				"title": "%command.issue.chatSummarizeIssue.title%",
				"category": "%command.issues.category%",
				"icon": "$(copilot)"
			},
			{
				"command": "issue.chatSuggestFix",
				"title": "%command.issue.chatSuggestFix.title%",
				"category": "%command.issues.category%",
				"icon": "$(sparkle)"
			},
			{
				"command": "notifications.refresh",
				"title": "%command.notifications.refresh.title%",
				"category": "%command.notifications.category%",
				"icon": "$(refresh)"
			},
			{
				"command": "notifications.loadMore",
				"title": "%command.notifications.loadMore.title%",
				"category": "%command.notifications.category%"
			},
			{
				"command": "notifications.sortByTimestamp",
				"title": "%command.notifications.sortByTimestamp.title%",
				"category": "%command.notifications.category%"
			},
			{
				"command": "notifications.sortByPriority",
				"title": "%command.notifications.sortByPriority.title%",
				"category": "%command.notifications.category%"
			},
			{
				"command": "notification.openOnGitHub",
				"title": "%command.notifications.openOnGitHub.title%",
				"category": "%command.notifications.category%",
				"icon": "$(globe)"
			},
			{
				"command": "notification.chatSummarizeNotification",
				"title": "%command.notification.chatSummarizeNotification.title%",
				"category": "%command.notifications.category%",
				"icon": "$(copilot)"
			}
		],
		"viewsWelcome": [
			{
				"view": "github:login",
				"when": "ReposManagerStateContext == NeedsAuthentication && github:hasGitHubRemotes",
				"contents": "%welcome.github.login.contents%"
			},
			{
				"view": "pr:github",
				"when": "gitNotInstalled",
				"contents": "%welcome.github.noGit.contents%"
			},
			{
				"view": "github:login",
				"when": "ReposManagerStateContext == NeedsAuthentication && !github:hasGitHubRemotes && gitOpenRepositoryCount",
				"contents": "%welcome.github.loginNoEnterprise.contents%"
			},
			{
				"view": "github:login",
				"when": "ReposManagerStateContext == NeedsAuthentication && !github:hasGitHubRemotes && gitOpenRepositoryCount",
				"contents": "%welcome.github.loginWithEnterprise.contents%"
			},
			{
				"view": "pr:github",
				"when": "git.state != initialized && !github:initialized && workspaceFolderCount > 0",
				"contents": "%welcome.pr.github.uninitialized.contents%"
			},
			{
				"view": "pr:github",
				"when": "workspaceFolderCount > 0 && github:loadingPrsTree",
				"contents": "%welcome.pr.github.uninitialized.contents%"
			},
			{
				"view": "pr:github",
				"when": "workspaceFolderCount == 0",
				"contents": "%welcome.pr.github.noFolder.contents%"
			},
			{
				"view": "pr:github",
				"when": "git.state == initialized && gitOpenRepositoryCount == 0 && workspaceFolderCount > 0 && git.parentRepositoryCount == 0",
				"contents": "%welcome.pr.github.noRepo.contents%"
			},
			{
				"view": "pr:github",
				"when": "git.state == initialized && gitOpenRepositoryCount == 0 && workspaceFolderCount > 0 && git.parentRepositoryCount == 1",
				"contents": "%welcome.pr.github.parentRepo.contents%"
			},
			{
				"view": "pr:github",
				"when": "git.state == initialized && gitOpenRepositoryCount == 0 && workspaceFolderCount > 0 && git.parentRepositoryCount > 1",
				"contents": "%welcome.pr.github.parentRepo.contents%"
			},
			{
				"view": "issues:github",
				"when": "git.state != initialized && !github:initialized && workspaceFolderCount > 0",
				"contents": "%welcome.issues.github.uninitialized.contents%"
			},
			{
				"view": "issues:github",
				"when": "workspaceFolderCount > 0 && github:loadingPrsTree",
				"contents": "%welcome.issues.github.uninitialized.contents%"
			},
			{
				"view": "issues:github",
				"when": "workspaceFolderCount == 0",
				"contents": "%welcome.issues.github.noFolder.contents%"
			},
			{
				"view": "issues:github",
				"when": "git.state == initialized && gitOpenRepositoryCount == 0 && workspaceFolderCount > 0 && git.parentRepositoryCount == 0",
				"contents": "%welcome.issues.github.noRepo.contents%"
			},
			{
				"view": "issues:github",
				"when": "git.state == initialized && gitOpenRepositoryCount == 0 && workspaceFolderCount > 0 && git.parentRepositoryCount == 1",
				"contents": "%welcome.pr.github.parentRepo.contents%"
			},
			{
				"view": "issues:github",
				"when": "git.state == initialized && gitOpenRepositoryCount == 0 && workspaceFolderCount > 0 && git.parentRepositoryCount > 1",
				"contents": "%welcome.pr.github.parentRepo.contents%"
			},
			{
				"view": "github:activePullRequest:welcome",
				"when": "!github:stateValidated",
				"contents": "%welcome.github.activePullRequest.contents%"
			}
		],
		"keybindings": [
			{
				"key": "ctrl+shift+space",
				"command": "issue.suggestRefresh",
				"when": "suggestWidgetVisible"
			},
			{
				"key": "ctrl+s",
				"mac": "cmd+s",
				"command": "issue.createIssueFromFile",
				"when": "resourceScheme == newIssue && config.files.autoSave != off"
			},
			{
				"key": "ctrl+enter",
				"mac": "cmd+enter",
				"command": "issue.createIssueFromFile",
				"when": "resourceScheme == newIssue"
			},
			{
				"key": "ctrl+k m",
				"mac": "cmd+k m",
				"command": "pr.makeSuggestion",
				"when": "commentEditorFocused"
			}
		],
		"menus": {
			"commandPalette": [
				{
					"command": "github.api.preloadPullRequest",
					"when": "false"
				},
				{
					"command": "pr.configureRemotes",
					"when": "gitHubOpenRepositoryCount != 0"
				},
				{
					"command": "pr.configurePRViewlet",
					"when": "gitHubOpenRepositoryCount != 0"
				},
				{
					"command": "pr.pick",
					"when": "false"
				},
				{
					"command": "pr.openChanges",
					"when": "false"
				},
				{
					"command": "pr.pickOnVscodeDev",
					"when": "false"
				},
				{
					"command": "pr.exit",
					"when": "github:inReviewMode"
				},
				{
					"command": "pr.dismissNotification",
					"when": "false"
				},
				{
					"command": "pr.resetViewedFiles",
					"when": "github:inReviewMode"
				},
				{
					"command": "review.openFile",
					"when": "false"
				},
				{
					"command": "review.openLocalFile",
					"when": "false"
				},
				{
					"command": "pr.close",
					"when": "gitHubOpenRepositoryCount != 0 && github:inReviewMode"
				},
				{
					"command": "pr.create",
					"when": "gitHubOpenRepositoryCount != 0 && github:authenticated"
				},
				{
					"command": "pr.pushAndCreate",
					"when": "false"
				},
				{
					"command": "pr.merge",
					"when": "gitHubOpenRepositoryCount != 0 && github:inReviewMode"
				},
				{
					"command": "pr.readyForReview",
					"when": "gitHubOpenRepositoryCount != 0 && github:inReviewMode"
				},
				{
					"command": "pr.openPullRequestOnGitHub",
					"when": "gitHubOpenRepositoryCount != 0 && github:inReviewMode"
				},
				{
					"command": "pr.openAllDiffs",
					"when": "gitHubOpenRepositoryCount != 0 && github:inReviewMode"
				},
				{
					"command": "pr.refreshDescription",
					"when": "gitHubOpenRepositoryCount != 0 && github:inReviewMode"
				},
				{
					"command": "pr.openFileOnGitHub",
					"when": "false"
				},
				{
					"command": "pr.openOriginalFile",
					"when": "false"
				},
				{
					"command": "pr.openModifiedFile",
					"when": "false"
				},
				{
					"command": "pr.refreshPullRequest",
					"when": "false"
				},
				{
					"command": "pr.deleteLocalBranch",
					"when": "false"
				},
				{
					"command": "pr.openDiffView",
					"when": "false"
				},
				{
					"command": "pr.openDiffViewFromEditor",
					"when": "false"
				},
				{
					"command": "pr.openDescriptionToTheSide",
					"when": "false"
				},
				{
					"command": "pr.openDescription",
					"when": "gitHubOpenRepositoryCount != 0 && github:inReviewMode"
				},
				{
					"command": "pr.focusDescriptionInput",
					"when": "github:pullRequestDescriptionVisible"
				},
				{
					"command": "pr.showDiffSinceLastReview",
					"when": "false"
				},
				{
					"command": "pr.showDiffAll",
					"when": "false"
				},
				{
					"command": "review.suggestDiff",
					"when": "false"
				},
				{
					"command": "review.approve",
					"when": "false"
				},
				{
					"command": "review.comment",
					"when": "false"
				},
				{
					"command": "review.requestChanges",
					"when": "false"
				},
				{
					"command": "review.approveOnDotCom",
					"when": "false"
				},
				{
					"command": "review.requestChangesOnDotCom",
					"when": "false"
				},
				{
					"command": "review.approveDescription",
					"when": "false"
				},
				{
					"command": "review.commentDescription",
					"when": "false"
				},
				{
					"command": "review.requestChangesDescription",
					"when": "false"
				},
				{
					"command": "review.approveOnDotComDescription",
					"when": "false"
				},
				{
					"command": "review.requestChangesOnDotComDescription",
					"when": "false"
				},
				{
					"command": "review.createSuggestionsFromChanges",
					"when": "false"
				},
				{
					"command": "review.createSuggestionFromChange",
					"when": "activeEditor == workbench.editors.textDiffEditor && (resourcePath in github:unviewedFiles || resourcePath in github:viewedFiles)"
				},
				{
					"command": "pr.refreshList",
					"when": "gitHubOpenRepositoryCount != 0 && github:authenticated && github:hasGitHubRemotes"
				},
				{
					"command": "pr.setFileListLayoutAsTree",
					"when": "false"
				},
				{
					"command": "pr.setFileListLayoutAsFlat",
					"when": "false"
				},
				{
					"command": "pr.refreshChanges",
					"when": "false"
				},
				{
					"command": "pr.signin",
					"when": "gitHubOpenRepositoryCount != 0 && github:hasGitHubRemotes"
				},
				{
					"command": "pr.signinNoEnterprise",
					"when": "false"
				},
				{
					"command": "pr.signinenterprise",
					"when": "gitHubOpenRepositoryCount != 0 && github:hasGitHubRemotes"
				},
				{
					"command": "pr.signinAndRefreshList",
					"when": "false"
				},
				{
					"command": "pr.copyCommitHash",
					"when": "false"
				},
				{
					"command": "pr.createComment",
					"when": "false"
				},
				{
					"command": "pr.createSingleComment",
					"when": "false"
				},
				{
					"command": "pr.makeSuggestion",
					"when": "false"
				},
				{
					"command": "pr.startReview",
					"when": "false"
				},
				{
					"command": "pr.editComment",
					"when": "false"
				},
				{
					"command": "pr.cancelEditComment",
					"when": "false"
				},
				{
					"command": "pr.saveComment",
					"when": "false"
				},
				{
					"command": "pr.deleteComment",
					"when": "false"
				},
				{
					"command": "pr.openReview",
					"when": "false"
				},
				{
					"command": "pr.editQuery",
					"when": "false"
				},
				{
					"command": "pr.markFileAsViewed",
					"when": "false"
				},
				{
					"command": "pr.unmarkFileAsViewed",
					"when": "false"
				},
				{
					"command": "pr.checkoutByNumber",
					"when": "gitHubOpenRepositoryCount != 0 && github:initialized && github:authenticated"
				},
				{
					"command": "pr.collapseAllComments",
					"when": "false"
				},
				{
					"command": "pr.copyVscodeDevPrLink",
					"when": "github:inReviewMode && remoteName != codespaces && embedderIdentifier != github.dev"
				},
				{
					"command": "pr.goToNextDiffInPr",
					"when": "activeEditor == workbench.editors.textDiffEditor && resourcePath in github:unviewedFiles"
				},
				{
					"command": "pr.goToNextDiffInPr",
					"when": "activeEditor == workbench.editors.textDiffEditor && resourcePath in github:viewedFiles"
				},
				{
					"command": "pr.goToPreviousDiffInPr",
					"when": "activeEditor == workbench.editors.textDiffEditor && resourcePath in github:unviewedFiles"
				},
				{
					"command": "pr.goToPreviousDiffInPr",
					"when": "activeEditor == workbench.editors.textDiffEditor && resourcePath in github:viewedFiles"
				},
				{
					"command": "pr.copyCommentLink",
					"when": "false"
				},
				{
					"command": "pr.addAssigneesToNewPr",
					"when": "false"
				},
				{
					"command": "pr.addReviewersToNewPr",
					"when": "false"
				},
				{
					"command": "pr.addLabelsToNewPr",
					"when": "false"
				},
				{
					"command": "pr.addMilestoneToNewPr",
					"when": "false"
				},
				{
					"command": "pr.addProjectsToNewPr",
					"when": "false"
				},
				{
					"command": "pr.preReview",
					"when": "false"
				},
				{
					"command": "pr.addFileComment",
					"when": "false"
				},
				{
					"command": "review.diffWithPrHead",
					"when": "false"
				},
				{
					"command": "review.diffLocalWithPrHead",
					"when": "false"
				},
				{
					"command": "pr.createPrMenuCreate",
					"when": "false"
				},
				{
					"command": "pr.createPrMenuDraft",
					"when": "false"
				},
				{
					"command": "pr.createPrMenuMergeWhenReady",
					"when": "false"
				},
				{
					"command": "pr.createPrMenuMerge",
					"when": "false"
				},
				{
					"command": "pr.createPrMenuSquash",
					"when": "false"
				},
				{
					"command": "pr.createPrMenuRebase",
					"when": "false"
				},
				{
					"command": "pr.refreshComments",
					"when": "gitHubOpenRepositoryCount != 0"
				},
				{
					"command": "pr.resolveConflict",
					"when": "false"
				},
				{
					"command": "pr.acceptMerge",
					"when": "isMergeResultEditor && mergeEditorBaseUri =~ /^(githubpr|gitpr):/"
				},
				{
					"command": "issue.copyGithubPermalink",
					"when": "github:hasGitHubRemotes"
				},
				{
					"command": "issue.copyGithubHeadLink",
					"when": "github:hasGitHubRemotes"
				},
				{
					"command": "issue.copyMarkdownGithubPermalink",
					"when": "github:hasGitHubRemotes"
				},
				{
					"command": "issue.openGithubPermalink",
					"when": "github:hasGitHubRemotes"
				},
				{
					"command": "issue.openIssue",
					"when": "false"
				},
				{
					"command": "issue.copyIssueNumber",
					"when": "false"
				},
				{
					"command": "issue.copyIssueUrl",
					"when": "false"
				},
				{
					"command": "issue.refresh",
					"when": "false"
				},
				{
					"command": "issue.suggestRefresh",
					"when": "false"
				},
				{
					"command": "issue.startWorking",
					"when": "false"
				},
				{
					"command": "issue.startWorkingBranchDescriptiveTitle",
					"when": "false"
				},
				{
					"command": "issue.continueWorking",
					"when": "false"
				},
				{
					"command": "issue.startWorkingBranchPrompt",
					"when": "false"
				},
				{
					"command": "issue.stopWorking",
					"when": "false"
				},
				{
					"command": "issue.stopWorkingBranchDescriptiveTitle",
					"when": "false"
				},
				{
					"command": "issue.statusBar",
					"when": "false"
				},
				{
					"command": "issue.getCurrent",
					"when": "false"
				},
				{
					"command": "issue.editQuery",
					"when": "false"
				},
				{
					"command": "issue.createIssue",
					"when": "github:hasGitHubRemotes && github:authenticated"
				},
				{
					"command": "issue.createIssueFromFile",
					"when": "false"
				},
				{
					"command": "issue.issueCompletion",
					"when": "false"
				},
				{
					"command": "issue.userCompletion",
					"when": "false"
				},
				{
					"command": "issue.signinAndRefreshList",
					"when": "false"
				},
				{
					"command": "issue.goToLinkedCode",
					"when": "false"
				},
				{
					"command": "issue.copyGithubDevLinkWithoutRange",
					"when": "false"
				},
				{
					"command": "issue.copyGithubDevLinkFile",
					"when": "false"
				},
				{
					"command": "issue.copyGithubDevLink",
					"when": "false"
				},
				{
					"command": "issue.copyGithubPermalinkWithoutRange",
					"when": "false"
				},
				{
					"command": "issue.copyMarkdownGithubPermalinkWithoutRange",
					"when": "false"
				},
				{
					"command": "issue.copyGithubHeadLinkWithoutRange",
					"when": "false"
				},
				{
					"command": "pr.refreshActivePullRequest",
					"when": "false"
				},
				{
					"command": "pr.applySuggestion",
					"when": "false"
				},
				{
					"command": "pr.applySuggestionWithCopilot",
					"when": "false"
				},
				{
					"command": "pr.openPullsWebsite",
					"when": "github:hasGitHubRemotes"
				},
				{
					"command": "issues.openIssuesWebsite",
					"when": "github:hasGitHubRemotes"
				},
				{
					"command": "issue.chatSummarizeIssue",
					"when": "false"
				},
				{
					"command": "issue.chatSuggestFix",
					"when": "false"
				},
				{
					"command": "notifications.sortByTimestamp",
					"when": "false"
				},
				{
					"command": "notifications.sortByPriority",
					"when": "false"
				},
				{
					"command": "notifications.loadMore",
					"when": "false"
				},
				{
					"command": "notifications.refresh",
					"when": "false"
				},
				{
					"command": "notification.openOnGitHub",
					"when": "false"
				},
				{
					"command": "notification.chatSummarizeNotification",
					"when": "false"
				}
			],
			"view/title": [
				{
					"command": "pr.create",
					"when": "gitHubOpenRepositoryCount != 0 && github:initialized && view == pr:github",
					"group": "navigation@1"
				},
				{
					"command": "pr.refreshList",
					"when": "gitHubOpenRepositoryCount != 0 && github:initialized && view == pr:github",
					"group": "navigation@2"
				},
				{
					"command": "pr.openPullsWebsite",
					"when": "gitHubOpenRepositoryCount != 0 && github:initialized && view == pr:github",
					"group": "overflow@1"
				},
				{
					"command": "pr.checkoutByNumber",
					"when": "gitHubOpenRepositoryCount != 0 && github:initialized && view == pr:github",
					"group": "overflow@2"
				},
				{
					"command": "pr.configurePRViewlet",
					"when": "gitHubOpenRepositoryCount != 0 && github:initialized && view == pr:github",
					"group": "overflow@3"
				},
				{
					"command": "pr.refreshChanges",
					"when": "view == prStatus:github",
					"group": "navigation@2"
				},
				{
					"command": "pr.setFileListLayoutAsTree",
					"when": "view == prStatus:github && fileListLayout:flat",
					"group": "navigation"
				},
				{
					"command": "pr.setFileListLayoutAsFlat",
					"when": "view == prStatus:github && !fileListLayout:flat",
					"group": "navigation"
				},
				{
					"command": "issue.createIssue",
					"when": "view == issues:github && github:hasGitHubRemotes",
					"group": "navigation@1"
				},
				{
					"command": "issue.refresh",
					"when": "view == issues:github",
					"group": "navigation@2"
				},
				{
					"command": "issues.openIssuesWebsite",
					"when": "gitHubOpenRepositoryCount != 0 && github:initialized && view == issues:github",
					"group": "overflow@1"
				},
				{
					"command": "pr.configurePRViewlet",
					"when": "gitHubOpenRepositoryCount != 0 && github:initialized && view == issues:github",
					"group": "overflow@2"
				},
				{
					"command": "pr.refreshActivePullRequest",
					"when": "view == github:activePullRequest && github:hasGitHubRemotes",
					"group": "navigation@1"
				},
				{
					"command": "pr.openDescription",
					"when": "view == github:activePullRequest && github:hasGitHubRemotes",
					"group": "navigation@2"
				},
				{
					"command": "pr.openPullRequestOnGitHub",
					"when": "view == github:activePullRequest && github:hasGitHubRemotes",
					"group": "navigation@3"
				},
				{
					"command": "pr.addAssigneesToNewPr",
					"when": "view == github:createPullRequestWebview && github:createPrPermissions != READ && github:createPrPermissions",
					"group": "navigation@1"
				},
				{
					"command": "pr.addReviewersToNewPr",
					"when": "view == github:createPullRequestWebview && github:createPrPermissions != READ && github:createPrPermissions",
					"group": "navigation@2"
				},
				{
					"command": "pr.addLabelsToNewPr",
					"when": "view == github:createPullRequestWebview && github:createPrPermissions != READ && github:createPrPermissions",
					"group": "navigation@3"
				},
				{
					"command": "pr.addMilestoneToNewPr",
					"when": "view == github:createPullRequestWebview && github:createPrPermissions != READ && github:createPrPermissions",
					"group": "navigation@4"
				},
				{
					"command": "pr.addProjectsToNewPr",
					"when": "view == github:createPullRequestWebview && github:createPrPermissions != READ && github:createPrPermissions",
					"group": "navigation@5"
				},
				{
					"command": "pr.refreshComments",
					"when": "view == workbench.panel.comments",
					"group": "navigation"
				},
				{
					"command": "notifications.sortByTimestamp",
					"when": "gitHubOpenRepositoryCount != 0 && github:initialized && view == notifications:github",
					"group": "sortNotifications@1"
				},
				{
					"command": "notifications.sortByPriority",
					"when": "gitHubOpenRepositoryCount != 0 && github:initialized && view == notifications:github",
					"group": "sortNotifications@2"
				},
				{
					"command": "notifications.refresh",
					"when": "gitHubOpenRepositoryCount != 0 && github:initialized && view == notifications:github",
					"group": "navigation@1"
				}
			],
			"view/item/context": [
				{
					"command": "pr.pick",
					"when": "view == pr:github && viewItem =~ /(pullrequest(:local)?:nonactive)|(description:nonactive)/",
					"group": "1_pullrequest@1"
				},
				{
					"command": "pr.pick",
					"when": "view == pr:github && viewItem =~ /description:nonactive/",
					"group": "inline@0"
				},
				{
					"command": "pr.openChanges",
					"when": "view =~ /(pr|prStatus):github/ && viewItem =~ /description/ && config.multiDiffEditor.experimental.enabled",
					"group": "inline@1"
				},
				{
					"command": "pr.showDiffSinceLastReview",
					"group": "inline@1",
					"when": "view =~ /(pr|prStatus):github/ && viewItem =~ /description:(active|nonactive):hasChangesSinceReview:showingAllChanges/"
				},
				{
					"command": "pr.showDiffAll",
					"group": "inline@1",
					"when": "view =~ /(pr|prStatus):github/ && viewItem =~ /description:(active|nonactive):hasChangesSinceReview:showingChangesSinceReview/"
				},
				{
					"command": "notification.chatSummarizeNotification",
					"group": "inline@1",
					"when": "view == notifications:github && (viewItem == 'Issue' || viewItem == 'PullRequest')"
				},
				{
					"command": "notification.openOnGitHub",
					"group": "inline@2",
					"when": "view == notifications:github && (viewItem == 'Issue' || viewItem == 'PullRequest')"
				},
				{
					"command": "pr.openDescriptionToTheSide",
					"group": "inline@2",
					"when": "view =~ /(pr|prStatus):github/ && viewItem =~ /description/"
				},
				{
					"command": "pr.openPullRequestOnGitHub",
					"group": "inline@3",
					"when": "view == prStatus:github && viewItem =~ /description/ && github:activePRCount >= 2"
				},
				{
					"command": "pr.exit",
					"when": "view == pr:github && viewItem =~ /pullrequest(:local)?:active|description:active/",
					"group": "1_pullrequest@1"
				},
				{
					"command": "pr.pickOnVscodeDev",
					"when": "view == pr:github && viewItem =~ /pullrequest(:local)?:nonactive|description/ && (!isWeb || remoteName != codespaces && virtualWorkspace != vscode-vfs)",
					"group": "1_pullrequest@2"
				},
				{
					"command": "pr.refreshPullRequest",
					"when": "view == pr:github && viewItem =~ /pullrequest|description/",
					"group": "pullrequest@1"
				},
				{
					"command": "pr.openPullRequestOnGitHub",
					"when": "view == pr:github && viewItem =~ /pullrequest|description/",
					"group": "1_pullrequest@3"
				},
				{
					"command": "pr.deleteLocalBranch",
					"when": "view == pr:github && viewItem =~ /pullrequest:local:nonactive/",
					"group": "pullrequest@4"
				},
				{
					"command": "pr.dismissNotification",
					"when": "view == pr:github && viewItem =~ /pullrequest(.*):notification/",
					"group": "pullrequest@5"
				},
				{
					"command": "pr.copyCommitHash",
					"when": "view == prStatus:github && viewItem =~ /commit/"
				},
				{
					"command": "review.openFile",
					"group": "inline@0",
					"when": "openDiffOnClick && view == prStatus:github && viewItem =~ /filechange(?!:DELETE)/"
				},
				{
					"command": "pr.openDiffView",
					"group": "inline@0",
					"when": "!openDiffOnClick && view == prStatus:github && viewItem =~ /filechange(?!:DELETE)/"
				},
				{
					"command": "pr.openFileOnGitHub",
					"when": "view =~ /(pr|prStatus):github/ && viewItem =~ /filechange/",
					"group": "0_open@0"
				},
				{
					"command": "pr.openOriginalFile",
					"when": "view =~ /(pr|prStatus):github/ && viewItem =~ /filechange:MODIFY/",
					"group": "0_open@1"
				},
				{
					"command": "pr.openModifiedFile",
					"when": "view =~ /(pr|prStatus):github/ && viewItem =~ /filechange:MODIFY/",
					"group": "0_open@2"
				},
				{
					"command": "review.diffWithPrHead",
					"group": "1_diff@0",
					"when": "openDiffOnClick && view == prStatus:github && viewItem =~ /filechange(?!:DELETE)/"
				},
				{
					"command": "review.diffLocalWithPrHead",
					"group": "1_diff@1",
					"when": "openDiffOnClick && view == prStatus:github && viewItem =~ /filechange(?!:DELETE)/"
				},
				{
					"command": "pr.editQuery",
					"when": "view == pr:github && viewItem == query",
					"group": "inline"
				},
				{
					"command": "pr.editQuery",
					"when": "view == pr:github && viewItem == query"
				},
				{
					"command": "issue.openIssue",
					"when": "view == issues:github && viewItem =~ /^(link)?(current|continue)?issue/ && !github.copilot-chat.activated",
					"group": "inline@2"
				},
				{
					"command": "issue.chatSummarizeIssue",
					"when": "view == issues:github && viewItem =~ /^(link)?(current|continue)?issue/ && github.copilot-chat.activated",
					"group": "inline@0"
				},
				{
					"command": "issue.chatSuggestFix",
					"when": "view == issues:github && viewItem =~ /^(link)?(current|continue)?issue/ && github.copilot-chat.activated",
					"group": "inline@1"
				},
				{
					"command": "issue.openIssue",
					"when": "view == issues:github && viewItem =~ /^(link)?(current|continue)?issue/",
					"group": "issues_0@1"
				},
				{
					"command": "issue.goToLinkedCode",
					"when": "view == issues:github && viewItem =~ /^link(current|continue)?issue/",
					"group": "issues_0@0"
				},
				{
					"command": "issue.startWorking",
					"when": "view == issues:github && viewItem =~ /^(link)?issue/ && config.githubIssues.useBranchForIssues != on",
					"group": "inline@2"
				},
				{
					"command": "issue.startWorkingBranchDescriptiveTitle",
					"when": "view == issues:github && viewItem =~ /^(link)?issue/ && config.githubIssues.useBranchForIssues == on",
					"group": "inline@2"
				},
				{
					"command": "issue.startWorking",
					"when": "view == issues:github && viewItem =~ /^(link)?continueissue/ && config.githubIssues.useBranchForIssues != on",
					"group": "inline@2"
				},
				{
					"command": "issue.startWorkingBranchDescriptiveTitle",
					"when": "view == issues:github && viewItem =~ /^(link)?continueissue/ && config.githubIssues.useBranchForIssues == on",
					"group": "inline@2"
				},
				{
					"command": "issue.startWorking",
					"alt": "issue.startWorkingBranchPrompt",
					"when": "view == issues:github && viewItem =~ /^(link)?issue/",
					"group": "issues_0@2"
				},
				{
					"command": "issue.continueWorking",
					"when": "view == issues:github && viewItem =~ /^(link)?continueissue/",
					"group": "issues_0@2"
				},
				{
					"command": "pr.create",
					"when": "view == issues:github && viewItem =~ /^(link)?currentissue/",
					"group": "issues_0@2"
				},
				{
					"command": "issue.stopWorking",
					"when": "view == issues:github && viewItem =~ /^(link)?currentissue/",
					"group": "issues_0@3"
				},
				{
					"command": "issue.stopWorking",
					"when": "view == issues:github && viewItem =~ /^(link)?currentissue/ && config.githubIssues.useBranchForIssues != on",
					"group": "inline@1"
				},
				{
					"command": "issue.stopWorkingBranchDescriptiveTitle",
					"when": "view == issues:github && viewItem =~ /^(link)?currentissue/ && config.githubIssues.useBranchForIssues == on",
					"group": "inline@1"
				},
				{
					"command": "issue.chatSummarizeIssue",
					"when": "view == issues:github && viewItem =~ /^(link)?(current|continue)?issue/ && github.copilot-chat.activated",
					"group": "issues_1@0"
				},
				{
					"command": "issue.chatSuggestFix",
					"when": "view == issues:github && viewItem =~ /^(link)?(current|continue)?issue/ && github.copilot-chat.activated",
					"group": "issues_1@1"
				},
				{
					"command": "issue.copyIssueNumber",
					"when": "view == issues:github && viewItem =~ /^(link)?(current|continue)?issue/",
					"group": "issues_2@1"
				},
				{
					"command": "issue.copyIssueUrl",
					"when": "view == issues:github && viewItem =~ /^(link)?(current|continue)?issue/",
					"group": "issues_2@2"
				},
				{
					"command": "issue.editQuery",
					"when": "view == issues:github && viewItem == query",
					"group": "inline"
				},
				{
					"command": "issue.editQuery",
					"when": "view == issues:github && viewItem == query"
				}
			],
			"commentsView/commentThread/context": [
				{
					"command": "pr.diffOutdatedCommentWithHead",
					"group": "inline@0",
					"when": "commentController =~ /^github-(browse|review)/ && commentThread =~ /outdated/"
				},
				{
					"command": "pr.resolveReviewThread",
					"group": "inline@1",
					"when": "commentController =~ /^github-(browse|review)/ && commentThread =~ /canResolve/"
				},
				{
					"command": "pr.unresolveReviewThreadFromView",
					"group": "inline@1",
					"when": "commentController =~ /^github-(browse|review)/ && commentThread =~ /canUnresolve/"
				},
				{
					"command": "pr.diffOutdatedCommentWithHead",
					"group": "context@0",
					"when": "commentController =~ /^github-(browse|review)/ && commentThread =~ /outdated/"
				},
				{
					"command": "pr.resolveReviewThread",
					"group": "context@1",
					"when": "commentController =~ /^github-(browse|review)/ && commentThread =~ /canResolve/"
				},
				{
					"command": "pr.unresolveReviewThreadFromView",
					"group": "context@1",
					"when": "commentController =~ /^github-(browse|review)/ && commentThread =~ /canUnresolve/"
				}
			],
			"editor/title": [
				{
					"command": "review.openFile",
					"group": "navigation",
					"when": "resourceScheme =~ /^review$/ && isInDiffEditor"
				},
				{
					"command": "review.openLocalFile",
					"group": "navigation",
					"when": "resourceScheme =~ /^review$/ && !isInDiffEditor"
				},
				{
					"command": "issue.createIssueFromFile",
					"group": "navigation",
					"when": "resourceFilename == NewIssue.md"
				},
				{
					"command": "pr.markFileAsViewed",
					"group": "navigation",
					"when": "resourceScheme != pr && resourceScheme != review && resourceScheme != filechange && resourcePath in github:unviewedFiles"
				},
				{
					"command": "pr.unmarkFileAsViewed",
					"group": "navigation",
					"when": "resourceScheme != pr && resourceScheme != review && resourceScheme != filechange && resourcePath in github:viewedFiles"
				},
				{
					"command": "pr.openDiffViewFromEditor",
					"group": "navigation",
					"when": "!isInDiffEditor && resourceScheme != pr && resourceScheme != review && resourceScheme != filechange && resourcePath in github:unviewedFiles"
				},
				{
					"command": "pr.openDiffViewFromEditor",
					"group": "navigation",
					"when": "!isInDiffEditor && resourceScheme != pr && resourceScheme != review && resourceScheme != filechange && resourcePath in github:viewedFiles"
				},
				{
					"command": "pr.addFileComment",
					"group": "navigation",
					"when": "(resourceScheme == pr) || (resourcePath in github:viewedFiles) || (resourcePath in github:unviewedFiles)"
				}
			],
			"editor/content": [
				{
					"command": "pr.acceptMerge",
					"when": "isMergeResultEditor && mergeEditorBaseUri =~ /^(githubpr|gitpr):/"
				}
			],
			"scm/title": [
				{
					"command": "review.suggestDiff",
					"when": "scmProvider =~ /^git|^remoteHub:github/ && scmProviderRootUri in github:reposInReviewMode",
					"group": "inline"
				},
				{
					"command": "pr.create",
					"when": "scmProvider =~ /^git|^remoteHub:github/ && scmProviderRootUri in github:reposNotInReviewMode",
					"group": "navigation"
				}
			],
			"scm/resourceGroup/context": [
				{
					"command": "review.createSuggestionsFromChanges",
					"when": "scmProviderRootUri in github:reposInReviewMode && scmProvider =~ /^git|^remoteHub:github/ && scmResourceGroup == workingTree",
					"group": "inline@-2"
				}
			],
			"scm/resourceState/context": [
				{
					"command": "review.createSuggestionsFromChanges",
					"when": "scmProviderRootUri in github:reposInReviewMode && scmProvider =~ /^git|^remoteHub:github/ && scmResourceGroup == workingTree",
					"group": "1_modification@5"
				}
			],
			"comments/commentThread/context": [
				{
					"command": "pr.createComment",
					"group": "inline@1",
					"when": "(commentController =~ /^github-browse/ && prInDraft) || (commentController =~ /^github-review/ && reviewInDraftMode)"
				},
				{
					"command": "pr.createSingleComment",
					"group": "inline@1",
					"when": "config.githubPullRequests.defaultCommentType != review && ((commentController =~ /^github-browse/ && !prInDraft) || (commentController =~ /^github-review/ && !reviewInDraftMode))"
				},
				{
					"command": "pr.startReview",
					"group": "inline@1",
					"when": "config.githubPullRequests.defaultCommentType == review && ((commentController =~ /^github-browse/ && !prInDraft) || (commentController =~ /^github-review/ && !reviewInDraftMode))"
				},
				{
					"command": "pr.startReview",
					"group": "inline@2",
					"when": "config.githubPullRequests.defaultCommentType != review && ((commentController =~ /^github-browse/ && !prInDraft) || (commentController =~ /^github-review/ && !reviewInDraftMode))"
				},
				{
					"command": "pr.createSingleComment",
					"group": "inline@2",
					"when": "config.githubPullRequests.defaultCommentType == review && ((commentController =~ /^github-browse/ && !prInDraft) || commentController =~ /^github-review/ && !reviewInDraftMode)"
				}
			],
			"comments/comment/editorActions": [
				{
					"command": "pr.makeSuggestion",
					"group": "inline@3",
					"when": "commentController =~ /^github-(browse|review)/ && !github:activeCommentHasSuggestion"
				}
			],
			"comments/commentThread/additionalActions": [
				{
					"command": "pr.resolveReviewThread",
					"group": "inline@1",
					"when": "commentController =~ /^github-(browse|review)/ && commentThread =~ /canResolve/"
				},
				{
					"command": "pr.unresolveReviewThread",
					"group": "inline@1",
					"when": "commentController =~ /^github-(browse|review)/ && commentThread =~ /canUnresolve/"
				},
				{
					"command": "pr.openReview",
					"group": "inline@2",
					"when": "(commentController =~ /^github-browse/ && prInDraft) || (commentController =~ /^github-review/ && reviewInDraftMode)"
				}
			],
			"comments/commentThread/title/context": [
				{
					"command": "pr.resolveReviewThread",
					"group": "inline@3",
					"when": "commentController =~ /^github-(browse|review)/ && commentThread =~ /canResolve/"
				},
				{
					"command": "pr.unresolveReviewThread",
					"group": "inline@3",
					"when": "commentController =~ /^github-(browse|review)/ && commentThread =~ /canUnresolve/"
				}
			],
			"comments/commentThread/comment/context": [
				{
					"command": "pr.resolveReviewThread",
					"when": "commentController =~ /^github-(browse|review)/ && commentThread =~ /canResolve/"
				},
				{
					"command": "pr.unresolveReviewThread",
					"when": "commentController =~ /^github-(browse|review)/ && commentThread =~ /canUnresolve/"
				},
				{
					"command": "pr.applySuggestion",
					"when": "commentController =~ /^github-review/ && comment =~ /hasSuggestion/"
				},
				{
					"command": "pr.applySuggestionWithCopilot",
					"when": "commentController =~ /^github-review/ && !(comment =~ /hasSuggestion/)"
				}
			],
			"comments/comment/title": [
				{
					"command": "pr.copyCommentLink",
					"group": "inline@1",
					"when": "commentController =~ /^github-(browse|review)/ && comment =~ /canEdit/"
				},
				{
					"command": "pr.applySuggestion",
					"group": "inline@0",
					"when": "commentController =~ /^github-review/ && comment =~ /hasSuggestion/"
				},
				{
					"command": "pr.applySuggestionWithCopilot",
					"group": "inline@0",
					"when": "commentController =~ /^github-review/ && !(comment =~ /hasSuggestion/)"
				},
				{
					"command": "pr.editComment",
					"group": "inline@2",
					"when": "commentController =~ /^github-(browse|review)/ && comment =~ /canEdit/"
				},
				{
					"command": "pr.deleteComment",
					"group": "inline@3",
					"when": "commentController =~ /^github-(browse|review)/ && comment =~ /canDelete/"
				}
			],
			"comments/commentThread/title": [
				{
					"command": "pr.refreshComments",
					"group": "0_refresh@0",
					"when": "commentController =~ /^github-(browse|review)/"
				},
				{
					"command": "pr.collapseAllComments",
					"group": "1_collapse@0",
					"when": "commentController =~ /^github-(browse|review)/"
				}
			],
			"comments/comment/context": [
				{
					"command": "pr.saveComment",
					"group": "inline@1",
					"when": "commentController =~ /^github-(browse|review)/"
				},
				{
					"command": "pr.cancelEditComment",
					"group": "inline@2",
					"when": "commentController =~ /^github-(browse|review)/"
				}
			],
			"editor/context/copy": [
				{
					"command": "issue.copyGithubPermalink",
					"when": "github:hasGitHubRemotes",
					"group": "3_githubPullRequests@0"
				},
				{
					"command": "issue.copyMarkdownGithubPermalink",
					"when": "github:hasGitHubRemotes",
					"group": "3_githubPullRequests@1"
				},
				{
					"command": "issue.copyGithubHeadLink",
					"when": "github:hasGitHubRemotes",
					"group": "3_githubPullRequests@2"
				}
			],
			"editor/context/share": [
				{
					"command": "issue.copyGithubPermalink",
					"when": "github:hasGitHubRemotes",
					"group": "1_githubPullRequests@0"
				},
				{
					"command": "issue.copyMarkdownGithubPermalink",
					"when": "github:hasGitHubRemotes",
					"group": "1_githubPullRequests@1"
				},
				{
					"command": "issue.copyGithubHeadLink",
					"when": "github:hasGitHubRemotes",
					"group": "1_githubPullRequests@2"
				},
				{
					"command": "issue.copyGithubDevLink",
					"when": "github:hasGitHubRemotes && remoteName == codespaces && isWeb || github:hasGitHubRemotes && embedderIdentifier == github.dev",
					"group": "0_vscode@0"
				}
			],
			"editor/context": [
				{
					"command": "review.createSuggestionFromChange",
					"when": "activeEditor == workbench.editors.textDiffEditor && (resourcePath in github:unviewedFiles || resourcePath in github:viewedFiles)",
					"group": "2_git@6"
				}
			],
			"file/share": [
				{
					"command": "issue.copyGithubPermalink",
					"when": "github:hasGitHubRemotes",
					"group": "1_githubPullRequests@0"
				},
				{
					"command": "pr.copyVscodeDevPrLink",
					"when": "github:hasGitHubRemotes && github:inReviewMode && remoteName != codespaces && embedderIdentifier != github.dev",
					"group": "1_githubPullRequests@1"
				},
				{
					"command": "issue.copyMarkdownGithubPermalink",
					"when": "github:hasGitHubRemotes",
					"group": "1_githubPullRequests@2"
				},
				{
					"command": "issue.copyGithubHeadLink",
					"when": "github:hasGitHubRemotes",
					"group": "1_githubPullRequests@3"
				},
				{
					"command": "issue.copyGithubDevLinkFile",
					"when": "github:hasGitHubRemotes && remoteName == codespaces && isWeb || github:hasGitHubRemotes && embedderIdentifier == github.dev",
					"group": "0_vscode@0"
				}
			],
			"editor/lineNumber/context": [
				{
					"command": "issue.copyGithubPermalink",
					"when": "github:hasGitHubRemotes && activeEditor == workbench.editors.files.textFileEditor && config.editor.lineNumbers == on",
					"group": "1_cutcopypaste@3"
				},
				{
					"command": "issue.copyMarkdownGithubPermalink",
					"when": "github:hasGitHubRemotes && activeEditor == workbench.editors.files.textFileEditor && config.editor.lineNumbers == on",
					"group": "1_cutcopypaste@4"
				},
				{
					"command": "issue.copyGithubHeadLink",
					"when": "github:hasGitHubRemotes && activeEditor == workbench.editors.files.textFileEditor && config.editor.lineNumbers == on",
					"group": "1_cutcopypaste@5"
				},
				{
					"command": "issue.copyGithubDevLink",
					"when": "github:hasGitHubRemotes && remoteName == codespaces && isWeb || github:hasGitHubRemotes && embedderIdentifier == github.dev",
					"group": "1_cutcopypaste@0"
				}
			],
			"editor/title/context/share": [
				{
					"command": "issue.copyGithubPermalinkWithoutRange",
					"when": "github:hasGitHubRemotes",
					"group": "1_githubPullRequests@10"
				},
				{
					"command": "issue.copyMarkdownGithubPermalinkWithoutRange",
					"when": "github:hasGitHubRemotes",
					"group": "1_githubPullRequests@11"
				},
				{
					"command": "issue.copyGithubHeadLinkWithoutRange",
					"when": "github:hasGitHubRemotes",
					"group": "1_githubPullRequests@12"
				},
				{
					"command": "issue.copyGithubDevLinkWithoutRange",
					"when": "github:hasGitHubRemotes && remoteName == codespaces && isWeb || github:hasGitHubRemotes && embedderIdentifier == github.dev",
					"group": "0_vscode@0"
				}
			],
			"explorer/context/share": [
				{
					"command": "issue.copyGithubPermalinkWithoutRange",
					"when": "github:hasGitHubRemotes",
					"group": "5_githubPulLRequests@10"
				},
				{
					"command": "issue.copyMarkdownGithubPermalinkWithoutRange",
					"when": "github:hasGitHubRemotes",
					"group": "5_githubPulLRequests@11"
				},
				{
					"command": "issue.copyGithubHeadLinkWithoutRange",
					"when": "github:hasGitHubRemotes",
					"group": "5_githubPulLRequests@12"
				},
				{
					"command": "issue.copyGithubDevLinkWithoutRange",
					"when": "github:hasGitHubRemotes && remoteName == codespaces && isWeb || github:hasGitHubRemotes && embedderIdentifier == github.dev",
					"group": "0_vscode@0"
				}
			],
			"menuBar/edit/copy": [
				{
					"command": "issue.copyGithubPermalink",
					"when": "github:hasGitHubRemotes"
				},
				{
					"command": "issue.copyMarkdownGithubPermalink",
					"when": "github:hasGitHubRemotes"
				}
			],
			"remoteHub/pullRequest": [
				{
					"command": "pr.create",
					"when": "scmProvider =~ /^remoteHub:github/",
					"group": "1_modification@0"
				}
			],
			"webview/context": [
				{
					"command": "pr.createPrMenuCreate",
					"when": "webviewId == 'github:createPullRequestWebview' && github:createPrMenu",
					"group": "0_create@0"
				},
				{
					"command": "pr.createPrMenuDraft",
					"when": "webviewId == 'github:createPullRequestWebview' && github:createPrMenu && github:createPrMenuDraft",
					"group": "0_create@1"
				},
				{
					"command": "pr.createPrMenuMergeWhenReady",
					"when": "webviewId == 'github:createPullRequestWebview' && github:createPrMenu && github:createPrMenuMergeWhenReady",
					"group": "1_create@0"
				},
				{
					"command": "pr.createPrMenuMerge",
					"when": "webviewId == 'github:createPullRequestWebview' && github:createPrMenu && github:createPrMenuMerge",
					"group": "1_create@0"
				},
				{
					"command": "pr.createPrMenuSquash",
					"when": "webviewId == 'github:createPullRequestWebview' && github:createPrMenu && github:createPrMenuSquash",
					"group": "1_create@1"
				},
				{
					"command": "pr.createPrMenuRebase",
					"when": "webviewId == 'github:createPullRequestWebview' && github:createPrMenu && github:createPrMenuRebase",
					"group": "1_create@2"
				},
				{
					"command": "review.approve",
					"when": "webviewId == 'github:activePullRequest' && github:reviewCommentMenu && github:reviewCommentApprove"
				},
				{
					"command": "review.comment",
					"when": "webviewId == 'github:activePullRequest' && github:reviewCommentMenu && github:reviewCommentComment"
				},
				{
					"command": "review.requestChanges",
					"when": "webviewId == 'github:activePullRequest' && github:reviewCommentMenu && github:reviewCommentRequestChanges"
				},
				{
					"command": "review.approveOnDotCom",
					"when": "webviewId == 'github:activePullRequest' && github:reviewCommentMenu && github:reviewCommentApproveOnDotCom"
				},
				{
					"command": "review.requestChangesOnDotCom",
					"when": "webviewId == 'github:activePullRequest' && github:reviewCommentMenu && github:reviewCommentRequestChangesOnDotCom"
				},
				{
					"command": "review.approveDescription",
					"when": "webviewId == PullRequestOverview && github:reviewCommentMenu && github:reviewCommentApprove"
				},
				{
					"command": "review.commentDescription",
					"when": "webviewId == PullRequestOverview && github:reviewCommentMenu && github:reviewCommentComment"
				},
				{
					"command": "review.requestChangesDescription",
					"when": "webviewId == PullRequestOverview && github:reviewCommentMenu && github:reviewCommentRequestChanges"
				},
				{
					"command": "review.approveOnDotComDescription",
					"when": "webviewId == PullRequestOverview && github:reviewCommentMenu && github:reviewCommentApproveOnDotCom"
				},
				{
					"command": "review.requestChangesOnDotComDescription",
					"when": "webviewId == PullRequestOverview && github:reviewCommentMenu && github:reviewCommentRequestChangesOnDotCom"
				}
			]
		},
		"colors": [
			{
				"id": "issues.newIssueDecoration",
				"defaults": {
					"dark": "#ffffff48",
					"light": "#00000048",
					"highContrast": "editor.foreground",
					"highContrastLight": "editor.foreground"
				},
				"description": "The color used for the assignees and labels fields in a new issue editor."
			},
			{
				"id": "issues.open",
				"defaults": {
					"dark": "#3FB950",
					"light": "#3FB950",
					"highContrast": "editor.foreground",
					"highContrastLight": "editor.foreground"
				},
				"description": "The color used for indicating that an issue is open."
			},
			{
				"id": "issues.closed",
				"defaults": {
					"dark": "#cb2431",
					"light": "#cb2431",
					"highContrast": "editor.foreground",
					"highContrastLight": "editor.foreground"
				},
				"description": "The color used for indicating that an issue is closed."
			},
			{
				"id": "pullRequests.merged",
				"defaults": {
					"dark": "#8957e5",
					"light": "#8957e5",
					"highContrast": "editor.background",
					"highContrastLight": "editor.background"
				},
				"description": "The color used for indicating that a pull request is merged."
			},
			{
				"id": "pullRequests.draft",
				"defaults": {
					"dark": "#6e7681",
					"light": "#6e7681",
					"highContrast": "editor.background",
					"highContrastLight": "editor.background"
				},
				"description": "The color used for indicating that a pull request is a draft."
			},
			{
				"id": "pullRequests.open",
				"defaults": {
					"dark": "issues.open",
					"light": "issues.open",
					"highContrast": "editor.background",
					"highContrastLight": "editor.background"
				},
				"description": "The color used for indicating that a pull request is open."
			},
			{
				"id": "pullRequests.closed",
				"defaults": {
					"dark": "issues.closed",
					"light": "issues.closed",
					"highContrast": "editor.background",
					"highContrastLight": "editor.background"
				},
				"description": "The color used for indicating that a pull request is closed."
			},
			{
				"id": "pullRequests.notification",
				"defaults": {
					"dark": "notificationsInfoIcon.foreground",
					"light": "notificationsInfoIcon.foreground",
					"highContrast": "editor.foreground",
					"highContrastLight": "editor.foreground"
				},
				"description": "The color used for indicating a notification on a pull request"
			}
		],
		"resourceLabelFormatters": [
			{
				"scheme": "review",
				"formatting": {
					"label": "${path}",
					"separator": "/",
					"workspaceSuffix": "GitHub",
					"stripPathStartingSeparator": true
				}
			}
		],
		"languageModelTools": [
			{
				"name": "github-pull-request_fetch",
				"tags": [
					"github",
					"issues"
				],
<<<<<<< HEAD
				"toolReferenceName": "fetch",
				"displayName": "Get GitHub Issue/PR",
				"modelDescription": "Get a GitHub issue/PR, which includes the title, body, and comments.",
=======
				"toolReferenceName": "issue",
				"displayName": "%languageModelTools.github-pull-request_issue.displayName%",
				"modelDescription": "A GitHub issue, which includes the title, body, and comments.",
>>>>>>> 169163dc
				"icon": "$(info)",
				"canBeReferencedInPrompt": true,
				"parametersSchema": {
					"type": "object",
					"properties": {
						"repo": {
							"type": "object",
							"description": "The repository to get the issue/PR from.",
							"properties": {
								"owner": {
									"type": "string",
									"description": "The owner of the repository to get the issue/PR from."
								},
								"name": {
									"type": "string",
									"description": "The name of the repository to get the issue/PR from."
								}
							},
							"required": [
								"owner",
								"name"
							]
						},
						"issueNumber": {
							"type": "number",
							"description": "The number of the issue/PR to get."
						}
					},
					"required": [
						"issueNumber"
					]
				},
				"supportedContentTypes": [
					"text/plain"
				],
				"when": "config.githubPullRequests.experimental.chat"
			},
			{
				"name": "github-pull-request_suggest-fix",
				"tags": [
					"github",
					"issues"
				],
				"toolReferenceName": "suggest-fix",
				"displayName": "%languageModelTools.github-pull-request_suggest-fix.displayName%",
				"modelDescription": "Summarize and suggest a fix for a GitHub issue.",
				"icon": "$(info)",
				"canBeReferencedInPrompt": true,
				"parametersSchema": {
					"type": "object",
					"properties": {
						"repo": {
							"type": "object",
							"description": "The repository to get the issue from.",
							"properties": {
								"owner": {
									"type": "string",
									"description": "The owner of the repository to get the issue from."
								},
								"name": {
									"type": "string",
									"description": "The name of the repository to get the issue from."
								}
							},
							"required": [
								"owner",
								"name"
							]
						},
						"issueNumber": {
							"type": "number",
							"description": "The number of the issue to get."
						}
					},
					"required": [
						"issueNumber",
						"repo"
					]
				},
				"supportedContentTypes": [
					"text/plain"
				],
				"when": "config.githubPullRequests.experimental.chat"
			},
			{
				"name": "github-pull-request_formSearchQuery",
				"tags": [
					"github",
					"issues",
					"search",
					"query",
					"natural language"
				],
				"toolReferenceName": "searchSyntax",
				"displayName": "%languageModelTools.github-pull-request_formSearchQuery.displayName%",
				"modelDescription": "Converts natural language to a GitHub search query. Should ALWAYS be called before doing a search.",
				"icon": "$(search)",
				"canBeReferencedInPrompt": true,
				"parametersSchema": {
					"type": "object",
					"properties": {
						"repo": {
							"type": "object",
							"description": "The repository to get the issue from.",
							"properties": {
								"owner": {
									"type": "string",
									"description": "The owner of the repository to get the issue from."
								},
								"name": {
									"type": "string",
									"description": "The name of the repository to get the issue from."
								}
							},
							"required": [
								"owner",
								"name"
							]
						},
						"naturalLanguageString": {
							"type": "string",
							"description": "A plain text description of what the search should be."
						}
					},
					"required": [
						"naturalLanguageString"
					]
				},
				"supportedContentTypes": [
					"text/plain",
					"text/display"
				],
				"when": "config.githubPullRequests.experimental.chat"
			},
			{
				"name": "github-pull-request_doSearch",
				"tags": [
					"github",
					"issues",
					"search"
				],
				"toolReferenceName": "doSearch",
				"displayName": "%languageModelTools.github-pull-request_doSearch.displayName%",
				"modelDescription": "Execute a GitHub search given a well formed GitHub search query. Call github-pull-request_formSearchQuery first to get good search syntax and pass the exact result in as the 'query'.",
				"icon": "$(search)",
				"canBeReferencedInPrompt": true,
				"parametersSchema": {
					"type": "object",
					"properties": {
						"repo": {
							"type": "object",
							"description": "The repository to get the issue from.",
							"properties": {
								"owner": {
									"type": "string",
									"description": "The owner of the repository to get the issue from."
								},
								"name": {
									"type": "string",
									"description": "The name of the repository to get the issue from."
								}
							},
							"required": [
								"owner",
								"name"
							]
						},
						"query": {
							"type": "string",
							"description": "A well formed GitHub search query using proper GitHub search syntax."
						}
					},
					"required": [
						"query"
					]
				},
				"supportedContentTypes": [
					"text/plain",
					"text/json"
				],
				"when": "config.githubPullRequests.experimental.chat"
			},
			{
				"name": "github-pull-request_renderIssues",
				"tags": [
					"github",
					"issues",
					"render",
					"display"
				],
				"toolReferenceName": "renderIssues",
				"displayName": "%languageModelTools.github-pull-request_renderIssues.displayName%",
				"modelDescription": "Render issue items from an issue search in a markdown table.",
				"icon": "$(paintcan)",
				"canBeReferencedInPrompt": false,
				"parametersSchema": {
					"type": "object",
					"properties": {
						"arrayOfIssues": {
							"oneOf": [
								{
									"type": "array",
									"description": "An array of GitHub Issues.",
									"items": {
										"type": "object",
										"properties": {
											"title": {
												"type": "string",
												"description": "The title of the issue."
											},
											"number": {
												"type": "number",
												"description": "The number of the issue."
											},
											"body": {
												"type": "string",
												"description": "The body of the issue."
											},
											"url": {
												"type": "string",
												"description": "The URL of the issue."
											}
										}
									}
								},
								{
									"type": "string",
									"description": "A Json stringified array of GitHub Issues."
								}
							],
							"description": "An array or stringified array of GitHub Issues."
						}
					},
					"required": [
						"issues"
					]
				},
				"supportedContentTypes": [
					"text/plain",
					"text/markdown"
				],
				"when": "config.githubPullRequests.experimental.chat"
			}
		]
	},
	"scripts": {
		"postinstall": "yarn update-dts",
		"bundle": "webpack --mode production --env esbuild",
		"bundle:node": "webpack --mode production --config-name extension:node --config-name webviews",
		"bundle:web": "webpack --mode production --config-name extension:webworker --config-name webviews",
		"clean": "rm -r dist/",
		"compile": "webpack --mode development --env esbuild",
		"compile:test": "tsc -p tsconfig.test.json",
		"compile:node": "webpack --mode development --config-name extension:node --config-name webviews",
		"compile:web": "webpack --mode development --config-name extension:webworker --config-name webviews",
		"lint": "eslint --fix --cache --config .eslintrc.json --ignore-pattern src/env/browser/**/* \"{src,webviews}/**/*.{ts,tsx}\"",
		"lint:browser": "eslint --fix --cache --cache-location .eslintcache.browser --config .eslintrc.browser.json --ignore-pattern src/env/node/**/* \"{src,webviews}/**/*.{ts,tsx}\"",
		"package": "npx vsce package --yarn",
		"test": "yarn run test:preprocess && node ./out/src/test/runTests.js",
		"test:preprocess": "yarn run compile:test && yarn run test:preprocess-gql && yarn run test:preprocess-svg && yarn run test:preprocess-fixtures",
		"browsertest:preprocess": "tsc ./src/test/browser/runTests.ts --outDir ./dist/browser/test --rootDir ./src/test/browser --target es6 --module commonjs",
		"browsertest": "yarn run browsertest:preprocess && node ./dist/browser/test/runTests.js",
		"test:preprocess-gql": "node scripts/preprocess-gql --in src/github/queries.gql --out out/src/github/queries.gql && node scripts/preprocess-gql --in src/github/queriesExtra.gql --out out/src/github/queriesExtra.gql && node scripts/preprocess-gql --in src/github/queriesShared.gql --out out/src/github/queriesShared.gql && node scripts/preprocess-gql --in src/github/queriesLimited.gql --out out/src/github/queriesLimited.gql",
		"test:preprocess-svg": "node scripts/preprocess-svg --in ../resources/ --out out/resources",
		"test:preprocess-fixtures": "node scripts/preprocess-fixtures --in src --out out",
		"update-dts": "cd \"src/@types\" && npx vscode-dts main && npx vscode-dts dev",
		"watch": "webpack --watch --mode development --env esbuild",
		"watch:web": "webpack --watch --mode development --config-name extension:webworker --config-name webviews",
		"hygiene": "node ./build/hygiene.js",
		"prepare": "husky install"
	},
	"devDependencies": {
		"@types/chai": "^4.1.4",
		"@types/glob": "7.1.3",
		"@types/lru-cache": "^5.1.0",
		"@types/marked": "^0.7.2",
		"@types/mocha": "^8.2.2",
		"@types/node": "18.17.1",
		"@types/react": "^16.8.4",
		"@types/react-dom": "^16.8.2",
		"@types/sinon": "7.0.11",
		"@types/temp": "0.8.34",
		"@types/vscode": "1.89.0",
		"@types/webpack-env": "^1.16.0",
		"@typescript-eslint/eslint-plugin": "6.10.0",
		"@typescript-eslint/parser": "6.10.0",
		"@vscode/test-electron": "^2.3.8",
		"@vscode/test-web": "^0.0.29",
		"assert": "^2.0.0",
		"buffer": "^6.0.3",
		"constants-browserify": "^1.0.0",
		"crypto-browserify": "3.12.0",
		"css-loader": "5.1.3",
		"esbuild-loader": "2.10.0",
		"eslint": "7.22.0",
		"eslint-cli": "1.1.1",
		"eslint-plugin-import": "2.22.1",
		"event-stream": "^4.0.1",
		"fork-ts-checker-webpack-plugin": "6.1.1",
		"glob": "7.1.6",
		"graphql": "15.5.0",
		"graphql-tag": "2.11.0",
		"gulp-filter": "^7.0.0",
		"husky": "^8.0.1",
		"jsdom": "19.0.0",
		"jsdom-global": "3.0.2",
		"json5": "2.2.2",
		"merge-options": "3.0.4",
		"minimist": "^1.2.6",
		"mkdirp": "1.0.4",
		"mocha": "^9.0.1",
		"mocha-junit-reporter": "1.23.0",
		"mocha-multi-reporters": "1.1.7",
		"os-browserify": "^0.3.0",
		"p-all": "^1.0.0",
		"path-browserify": "1.0.1",
		"process": "^0.11.10",
		"raw-loader": "4.0.2",
		"react-testing-library": "7.0.1",
		"sinon": "9.0.0",
		"source-map-support": "0.5.19",
		"stream-browserify": "^3.0.0",
		"style-loader": "2.0.0",
		"svg-inline-loader": "^0.8.2",
		"temp": "0.9.4",
		"terser-webpack-plugin": "5.1.1",
		"timers-browserify": "^2.0.12",
		"ts-loader": "8.0.18",
		"tty": "1.0.1",
		"typescript": "4.5.5",
		"typescript-formatter": "^7.2.2",
		"vinyl-fs": "^3.0.3",
		"webpack": "5.94.0",
		"webpack-cli": "4.2.0"
	},
	"dependencies": {
		"@octokit/rest": "18.2.1",
		"@octokit/types": "6.10.1",
		"@vscode/extension-telemetry": "0.7.5",
		"@vscode/prompt-tsx": "^0.2.11-alpha",
		"apollo-boost": "^0.4.9",
		"apollo-link-context": "1.0.20",
		"cockatiel": "^3.1.1",
		"cross-fetch": "3.1.5",
		"dayjs": "1.10.4",
		"debounce": "^1.2.1",
		"events": "3.2.0",
		"fast-deep-equal": "^3.1.3",
		"lru-cache": "6.0.0",
		"marked": "^4.0.10",
		"react": "^16.12.0",
		"react-dom": "^16.12.0",
		"ssh-config": "4.1.1",
		"tunnel": "0.0.6",
		"url-search-params-polyfill": "^8.1.1",
		"uuid": "8.3.2",
		"vscode-tas-client": "^0.1.75",
		"vsls": "^0.3.967"
	},
	"license": "MIT"
}<|MERGE_RESOLUTION|>--- conflicted
+++ resolved
@@ -3088,15 +3088,9 @@
 					"github",
 					"issues"
 				],
-<<<<<<< HEAD
 				"toolReferenceName": "fetch",
-				"displayName": "Get GitHub Issue/PR",
+				"displayName": "%languageModelTools.github-pull-request_fetch.displayName%",
 				"modelDescription": "Get a GitHub issue/PR, which includes the title, body, and comments.",
-=======
-				"toolReferenceName": "issue",
-				"displayName": "%languageModelTools.github-pull-request_issue.displayName%",
-				"modelDescription": "A GitHub issue, which includes the title, body, and comments.",
->>>>>>> 169163dc
 				"icon": "$(info)",
 				"canBeReferencedInPrompt": true,
 				"parametersSchema": {
