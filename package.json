{
	"name": "vscode-pull-request-github",
	"displayName": "GitHub Pull Requests and Issues",
	"description": "Pull Request and Issue Provider for GitHub",
	"icon": "resources/icons/github_logo.png",
	"repository": {
		"type": "git",
		"url": "https://github.com/Microsoft/vscode-pull-request-github"
	},
	"bugs": {
		"url": "https://github.com/Microsoft/vscode-pull-request-github/issues"
	},
	"enabledApiProposals": [
		"tokenInformation",
		"commentsResolvedState"
	],
	"version": "0.44.0",
	"publisher": "GitHub",
	"engines": {
		"vscode": "^1.68.0"
	},
	"categories": [
		"Other"
	],
	"extensionDependencies": [
		"vscode.github-authentication"
	],
	"activationEvents": [
		"*",
		"onCommand:github.api.preloadPullRequest",
		"onFileSystem:newIssue",
		"onFileSystem:pr",
		"onFileSystem:githubpr",
		"onFileSystem:review"
	],
	"browser": "./dist/browser/extension",
	"main": "./dist/extension",
	"capabilities": {
		"untrustedWorkspaces": {
			"supported": true
		},
		"virtualWorkspaces": true
	},
	"contributes": {
		"configuration": {
			"type": "object",
			"title": "GitHub Pull Requests",
			"properties": {
				"githubPullRequests.pullRequestTitle": {
					"deprecationMessage": "The pull request title now uses the same defaults as GitHub, and can be edited before create.",
					"type": "string",
					"enum": [
						"commit",
						"branch",
						"custom",
						"ask"
					],
					"enumDescriptions": [
						"Use the latest commit message",
						"Use the branch name",
						"Specify a custom title",
						"Ask which of the above methods to use"
					],
					"default": "ask",
					"description": "The title used when creating pull requests."
				},
				"githubPullRequests.pullRequestDescription": {
					"deprecationMessage": "The pull request description now uses the same defaults as GitHub, and can be edited before create.",
					"type": "string",
					"enum": [
						"template",
						"commit",
						"custom",
						"ask"
					],
					"enumDescriptions": [
						"Use a pull request template, or use the commit description if no templates were found",
						"Use the latest commit message",
						"Specify a custom description",
						"Ask which of the above methods to use"
					],
					"default": "template",
					"description": "The description used when creating pull requests."
				},
				"githubPullRequests.logLevel": {
					"type": "string",
					"enum": [
						"info",
						"debug",
						"off"
					],
					"default": "info",
					"description": "Logging for GitHub Pull Request extension. The log is emitted to the output channel named as GitHub Pull Request."
				},
				"githubPullRequests.remotes": {
					"type": "array",
					"default": [
						"origin",
						"upstream"
					],
					"items": {
						"type": "string"
					},
					"markdownDescription": "List of remotes, by name, to fetch pull requests from."
				},
				"githubPullRequests.includeRemotes": {
					"type": "string",
					"enum": [
						"default",
						"all"
					],
					"default": "default",
					"deprecationMessage": "The setting `githubPullRequests.includeRemotes` has been deprecated. Use `githubPullRequests.remotes` to configure what remotes are shown.",
					"description": "By default we only support remotes created by users. If you want to see pull requests from remotes this extension created for pull requests, change this setting to 'all'."
				},
				"githubPullRequests.queries": {
					"type": "array",
					"items": {
						"type": "object",
						"properties": {
							"label": {
								"type": "string",
								"description": "The label to display for the query in the Pull Requests tree"
							},
							"query": {
								"type": "string",
								"description": "The query used for searching pull requests."
							}
						}
					},
					"scope": "resource",
					"markdownDescription": "Specifies what queries should be used in the GitHub Pull Requests tree. Each query object has a `label` that will be shown in the tree and a search `query` using [GitHub search syntax](https://help.github.com/en/articles/understanding-the-search-syntax). The variable `${user}` can be used to specify the logged in user within a search. By default these queries define the categories \"Waiting For My Review\", \"Assigned To Me\" and \"Created By Me\". If you want to preserve these, make sure they are still in the array when you modify the setting.",
					"default": [
						{
							"label": "Waiting For My Review",
							"query": "is:open review-requested:${user}"
						},
						{
							"label": "Assigned To Me",
							"query": "is:open assignee:${user}"
						},
						{
							"label": "Created By Me",
							"query": "is:open author:${user}"
						}
					]
				},
				"githubPullRequests.defaultMergeMethod": {
					"type": "string",
					"enum": [
						"merge",
						"squash",
						"rebase"
					],
					"default": "merge",
					"description": "The method to use when merging pull requests."
				},
				"githubPullRequests.showInSCM": {
					"type": "boolean",
					"default": false,
					"deprecationMessage": "This setting is deprecated. Views can now be dragged to any location.",
					"description": "When true, show GitHub Pull Requests within the SCM viewlet. Otherwise show a separate view container for them."
				},
				"githubPullRequests.fileListLayout": {
					"type": "string",
					"enum": [
						"flat",
						"tree"
					],
					"default": "tree",
					"description": "The layout to use when displaying changed files list."
				},
				"githubPullRequests.defaultDeletionMethod.selectLocalBranch": {
					"type": "boolean",
					"default": true,
					"description": "When true, the option to delete the local branch will be selected by default when deleting a branch from a pull request."
				},
				"githubPullRequests.defaultDeletionMethod.selectRemote": {
					"type": "boolean",
					"default": true,
					"description": "When true, the option to delete the remote will be selected by default when deleting a branch from a pull request."
				},
				"githubPullRequests.terminalLinksHandler": {
					"type": "string",
					"enum": [
						"github",
						"vscode",
						"ask"
					],
					"enumDescriptions": [
						"Create the pull request on GitHub",
						"Create the pull request in VS Code",
						"Ask which method to use"
					],
					"default": "ask",
					"description": "Default handler for terminal links."
				},
				"githubPullRequests.createOnPublishBranch": {
					"type": "string",
					"enum": [
						"never",
						"ask"
					],
					"enumDescriptions": [
						"Never create a pull request when a branch is published.",
						"Ask if you want to create a pull request when a branch is published."
					],
					"default": "ask",
					"description": "Create a pull request when a branch is published."
				},
				"githubPullRequests.commentExpandState": {
					"type": "string",
					"enum": [
						"expandUnresolved",
						"collapseAll"
					],
					"enumDescriptions": [
						"All unresolved comments will be expanded.",
						"All comments will be collapsed"
					],
					"default": "expandUnresolved",
					"description": "Controls whether comments are expanded when a document with comments is opened."
				},
				"githubPullRequests.useReviewMode": {
					"type": "object",
					"description": "Choose which pull request states will use review mode. \"Open\" pull requests will always use review mode.",
					"additionalProperties": false,
					"properties": {
						"merged": {
							"type": "boolean",
							"description": "Use review mode for merged pull requests.",
							"default": true
						},
						"closed": {
							"type": "boolean",
							"description": "Use review mode for closed pull requests. Merged pull requests are not considered \"closed\".",
							"default": false
						}
					},
					"required": [
						"merged",
						"closed"
					],
					"default": {
						"merged": true,
						"closed": false
					}
				},
				"githubPullRequests.assignCreated": {
					"type": "string",
					"description": "All pull requests created with this extension will be assigned to this user. To assign to yourself, use the '${user}' variable."
				},
				"githubPullRequests.pushBranch": {
					"type": "string",
					"enum": [
						"prompt",
						"always"
					],
					"default": "prompt",
					"enumDescriptions": [
						"Prompt to push the branch when creating a PR and the \"from\" branch is not available on the remote.",
						"Always push the branch when creating a PR and the \"from\" branch is not available on the remote."
					],
					"description": "Push the \"from\" branch when creating a PR and the \"from\" branch is not available on the remote."
				},
<<<<<<< HEAD
				"githubPullRequests.ignoredPrBranches": {
					"type": "array",
					"default": [],
					"items": {
						"type": "string",
						"description": "Branch name"
					},
					"description": "Prevents branches that are associated with a pull request from being automatically detected. This will prevent review mode from being entered on these branches."
=======
				"githubPullRequests.overrideDefaultBranch": {
					"type": "string",
					"description": "The default branch for a repository is set on github.com. With this setting, you can override that default with another branch."
>>>>>>> 5d0dba0d
				},
				"githubIssues.ignoreMilestones": {
					"type": "array",
					"default": [],
					"description": "An array of milestones titles to never show issues from."
				},
				"githubIssues.createIssueTriggers": {
					"type": "array",
					"items": {
						"type": "string",
						"description": "String that enables the 'Create issue from comment' code action. Should not contain whitespace."
					},
					"default": [
						"TODO",
						"todo",
						"BUG",
						"FIXME",
						"ISSUE",
						"HACK"
					],
					"description": "Strings that will cause the 'Create issue from comment' code action to show."
				},
				"githubIssues.createInsertFormat": {
					"type": "string",
					"enum": [
						"number",
						"url"
					],
					"default": "number",
					"description": "Controls whether an issue number (ex. #1234) or a full url (ex. https://github.com/owner/name/issues/1234) is inserted when the Create Issue code action is run."
				},
				"githubIssues.issueCompletions.enabled": {
					"type": "boolean",
					"default": true,
					"description": "Controls whether completion suggestions are shown for issues."
				},
				"githubIssues.userCompletions.enabled": {
					"type": "boolean",
					"default": true,
					"description": "Controls whether completion suggestions are shown for users."
				},
				"githubIssues.ignoreCompletionTrigger": {
					"type": "array",
					"items": {
						"type": "string",
						"description": "Language that issue completions should not trigger on '#'."
					},
					"default": [
						"coffeescript",
						"diff",
						"dockerfile",
						"dockercompose",
						"git-commit",
						"git-rebase",
						"ignore",
						"ini",
						"julia",
						"makefile",
						"perl",
						"powershell",
						"python",
						"r",
						"ruby",
						"shellscript",
						"yaml"
					],
					"description": "Languages that the '#' character should not be used to trigger issue completion suggestions."
				},
				"githubIssues.ignoreUserCompletionTrigger": {
					"type": "array",
					"items": {
						"type": "string",
						"description": "Language that user completions should not trigger on '@'."
					},
					"default": [
						"python"
					],
					"description": "Languages that the '@' character should not be used to trigger user completion suggestions."
				},
				"githubIssues.issueBranchTitle": {
					"type": "string",
					"default": "${user}/issue${issueNumber}",
					"markdownDescription": "Advanced settings for the name of the branch that is created when you start working on an issue. \n- `${user}` will be replace with the currently logged in username \n- `${issueNumber}` will be replaced with the current issue number \n- `${sanitizedIssueTitle}` will be replaced with the issue title, with all spaces and unsupported characters removed"
				},
				"githubIssues.useBranchForIssues": {
					"type": "string",
					"enum": [
						"on",
						"off",
						"prompt"
					],
					"enumDescriptions": [
						"A branch will always be checked out when you start working on an issue. If the branch doesn't exist, it will be created.",
						"A branch will not be created when you start working on an issue. If you have worked on an issue before and a branch was created for it, that same branch will be checked out.",
						"A prompt will show for setting the name of the branch that will be created and checked out."
					],
					"default": "on",
					"description": "Determines whether a branch should be checked out when working on an issue. To configure the name of the branch, set `githubIssues.issueBranchTitle`."
				},
				"githubIssues.issueCompletionFormatScm": {
					"type": "string",
					"default": "${issueTitle} ${issueNumberLabel}",
					"markdownDescription": "Sets the format of issue completions in the SCM inputbox. \n- `${user}` will be replace with the currently logged in username \n- `${issueNumber}` will be replaced with the current issue number \n- `${issueNumberLabel}` will be replaced with a label formatted as #number or owner/repository#number, depending on whether the issue is in the current repository"
				},
				"githubIssues.workingIssueFormatScm": {
					"type": "string",
					"default": "${issueTitle} \nFixes ${issueNumberLabel}",
					"markdownDescription": "Sets the format of the commit message that is set in the SCM inputbox when you **Start Working on an Issue**. Defaults to `${issueTitle} \nFixes #${issueNumber}`",
					"editPresentation": "multilineText"
				},
				"githubIssues.queries": {
					"type": "array",
					"items": {
						"type": "object",
						"properties": {
							"label": {
								"type": "string",
								"description": "The label to display for the query in the Issues tree."
							},
							"query": {
								"type": "string",
								"markdownDescription": "The search query using [GitHub search syntax](https://help.github.com/en/articles/understanding-the-search-syntax) with variables. The variable `${user}` can be used to specify the logged in user within a search. `${owner}` and `${repository}` can be used to specify the repository by using `repo:${owner}/${repository}`."
							}
						}
					},
					"scope": "resource",
					"markdownDescription": "Specifies what queries should be used in the GitHub issues tree using [GitHub search syntax](https://help.github.com/en/articles/understanding-the-search-syntax) with variables. The first query listed will be expanded in the Issues view. The \"default\" query includes issues assigned to you by Milestone. If you want to preserve these, make sure they are still in the array when you modify the setting.",
					"default": [
						{
							"label": "My Issues",
							"query": "default"
						},
						{
							"label": "Created Issues",
							"query": "author:${user} state:open repo:${owner}/${repository} sort:created-desc"
						},
						{
							"label": "Recent Issues",
							"query": "state:open repo:${owner}/${repository} sort:updated-desc"
						}
					]
				},
				"githubIssues.assignWhenWorking": {
					"type": "boolean",
					"default": true,
					"description": "Assigns the issue you're working on to you. Only applies when the issue you're working on is in a repo you currently have open."
				},
				"githubPullRequests.focusedMode": {
					"type": "boolean",
					"description": "Whether to enter focused mode when a pull request is checked out. This hides the issues and pull requests tree views.",
					"default": true
				}
			}
		},
		"viewsContainers": {
			"activitybar": [
				{
					"id": "github-pull-requests",
					"title": "GitHub",
					"icon": "$(github)"
				},
				{
					"id": "github-pull-request",
					"title": "GitHub Pull Request",
					"icon": "$(git-pull-request)"
				}
			]
		},
		"views": {
			"github-pull-requests": [
				{
					"id": "github:login",
					"name": "Login",
					"when": "ReposManagerStateContext == NeedsAuthentication",
					"icon": "$(git-pull-request)"
				},
				{
					"id": "pr:github",
					"name": "Pull Requests",
					"when": "ReposManagerStateContext != NeedsAuthentication",
					"icon": "$(git-pull-request)"
				},
				{
					"id": "issues:github",
					"name": "Issues",
					"when": "ReposManagerStateContext != NeedsAuthentication",
					"icon": "$(issues)"
				}
			],
			"github-pull-request": [
				{
					"id": "github:createPullRequest",
					"type": "webview",
					"name": "Create Pull Request",
					"when": "github:createPullRequest",
					"visibility": "visible"
				},
				{
					"id": "github:compareChanges",
					"name": "Compare Changes",
					"when": "github:createPullRequest",
					"visibility": "visible"
				},
				{
					"id": "prStatus:github",
					"name": "Changes In Pull Request",
					"when": "github:inReviewMode",
					"icon": "$(git-pull-request)",
					"visibility": "visible"
				},
				{
					"id": "github:activePullRequest",
					"type": "webview",
					"name": "Active Pull Request",
					"when": "github:inReviewMode && github:focusedReview"
				},
				{
					"id": "github:activePullRequest:welcome",
					"name": "Active Pull Request",
					"when": "!github:stateValidated && github:focusedReview"
				}
			]
		},
		"commands": [
			{
				"command": "github.api.preloadPullRequest",
				"title": "Preload Pull Request",
				"category": "GitHub Pull Requests"
			},
			{
				"command": "pr.create",
				"title": "Create Pull Request",
				"icon": "$(git-pull-request-create)",
				"category": "GitHub Pull Requests"
			},
			{
				"command": "pr.pick",
				"title": "Checkout Pull Request",
				"category": "GitHub Pull Requests",
				"icon": "$(arrow-right)"
			},
			{
				"command": "pr.exit",
				"title": "Checkout Default Branch",
				"category": "GitHub Pull Requests"
			},
			{
				"command": "pr.merge",
				"title": "Merge Pull Request",
				"category": "GitHub Pull Requests"
			},
			{
				"command": "pr.readyForReview",
				"title": "Mark Pull Request Ready For Review",
				"category": "GitHub Pull Requests"
			},
			{
				"command": "pr.close",
				"title": "Close Pull Request",
				"category": "GitHub Pull Requests"
			},
			{
				"command": "pr.openPullRequestOnGitHub",
				"title": "Open Pull Request on GitHub",
				"category": "GitHub Pull Requests",
				"icon": "$(globe)"
			},
			{
				"command": "pr.openAllDiffs",
				"title": "Open All Diffs",
				"category": "GitHub Pull Requests"
			},
			{
				"command": "pr.refreshPullRequest",
				"title": "Refresh Pull Request",
				"category": "GitHub Pull Requests"
			},
			{
				"command": "pr.openFileOnGitHub",
				"title": "Open File on GitHub",
				"category": "GitHub Pull Requests"
			},
			{
				"command": "pr.copyCommitHash",
				"title": "Copy Commit Hash",
				"category": "GitHub Pull Requests"
			},
			{
				"command": "pr.openOriginalFile",
				"title": "Open Original File",
				"category": "GitHub Pull Requests"
			},
			{
				"command": "pr.openModifiedFile",
				"title": "Open Modified File",
				"category": "GitHub Pull Requests"
			},
			{
				"command": "pr.openDiffView",
				"title": "Open Diff View",
				"category": "GitHub Pull Requests",
				"icon": "$(compare-changes)"
			},
			{
				"command": "pr.openDescription",
				"title": "View Pull Request Description",
				"category": "GitHub Pull Requests",
				"when": "github:inReviewMode",
				"icon": "$(note)"
			},
			{
				"command": "pr.openDescriptionToTheSide",
				"title": "Open Pull Request Description to the Side",
				"icon": "$(split-horizontal)"
			},
			{
				"command": "pr.refreshDescription",
				"title": "Refresh Pull Request Description",
				"category": "GitHub Pull Requests"
			},
			{
				"command": "pr.checkoutByNumber",
				"title": "Checkout Pull Request by Number",
				"category": "GitHub Pull Requests",
				"icon": "$(symbol-numeric)"
			},
			{
				"command": "review.openFile",
				"title": "Open File",
				"icon": "$(go-to-file)"
			},
			{
				"command": "review.suggestDiff",
				"title": "Suggest Edit",
				"category": "GitHub Pull Requests"
			},
			{
				"command": "pr.refreshList",
				"title": "Refresh Pull Requests List",
				"icon": "$(refresh)",
				"category": "GitHub Pull Requests"
			},
			{
				"command": "pr.setFileListLayoutAsTree",
				"title": "Toggle View Mode",
				"icon": "$(list-tree)",
				"category": "GitHub Pull Requests"
			},
			{
				"command": "pr.setFileListLayoutAsFlat",
				"title": "Toggle View Mode",
				"icon": "$(list-flat)",
				"category": "GitHub Pull Requests"
			},
			{
				"command": "pr.refreshChanges",
				"title": "Refresh",
				"icon": "$(refresh)",
				"category": "GitHub Pull Requests"
			},
			{
				"command": "pr.configurePRViewlet",
				"title": "Configure...",
				"category": "GitHub Pull Requests",
				"icon": "$(gear)"
			},
			{
				"command": "pr.deleteLocalBranch",
				"title": "Delete Local Branch",
				"category": "GitHub Pull Requests"
			},
			{
				"command": "pr.signin",
				"title": "Sign in to GitHub",
				"category": "GitHub Pull Requests"
			},
			{
				"command": "pr.deleteLocalBranchesNRemotes",
				"title": "Delete local branches and remotes",
				"category": "GitHub Pull Requests"
			},
			{
				"command": "pr.createComment",
				"title": "Add Comment",
				"category": "GitHub Pull Requests",
				"enablement": "!commentIsEmpty"
			},
			{
				"command": "pr.createSingleComment",
				"title": "Add Comment",
				"category": "GitHub Pull Requests",
				"enablement": "!commentIsEmpty"
			},
			{
				"command": "pr.startReview",
				"title": "Start Review",
				"category": "GitHub Pull Requests",
				"enablement": "!commentIsEmpty"
			},
			{
				"command": "pr.editComment",
				"title": "Edit Comment",
				"category": "GitHub Pull Requests",
				"icon": "$(edit)"
			},
			{
				"command": "pr.cancelEditComment",
				"title": "Cancel",
				"category": "GitHub Pull Requests"
			},
			{
				"command": "pr.saveComment",
				"title": "Save",
				"category": "GitHub Pull Requests",
				"enablement": "!commentIsEmpty"
			},
			{
				"command": "pr.deleteComment",
				"title": "Delete Comment",
				"category": "GitHub Pull Requests",
				"icon": "$(trash)"
			},
			{
				"command": "pr.resolveReviewThread",
				"title": "Resolve Conversation",
				"category": "GitHub Pull Requests"
			},
			{
				"command": "pr.unresolveReviewThread",
				"title": "Unresolve Conversation",
				"category": "GitHub Pull Requests"
			},
			{
				"command": "pr.signinAndRefreshList",
				"title": "Sign in and Refresh",
				"category": "GitHub Pull Requests"
			},
			{
				"command": "pr.configureRemotes",
				"title": "Configure Remotes...",
				"category": "GitHub Pull Requests"
			},
			{
				"command": "pr.refreshActivePullRequest",
				"title": "Refresh",
				"category": "GitHub Pull Requests",
				"icon": "$(refresh)"
			},
			{
				"command": "pr.markFileAsViewed",
				"title": "Mark File As Viewed",
				"category": "GitHub Pull Requests",
				"icon": "$(pass)"
			},
			{
				"command": "pr.unmarkFileAsViewed",
				"title": "Mark File As Not Viewed",
				"category": "GitHub Pull Requests",
				"icon": "$(pass-filled)"
			},
			{
				"command": "pr.openReview",
				"title": "Go to Review",
				"category": "GitHub Pull Requests"
			},
			{
				"command": "pr.expandAllComments",
				"title": "Expand All Comments",
				"category": "GitHub Pull Requests",
				"icon": "$(expand-all)"
			},
			{
				"command": "pr.collapseAllComments",
				"title": "Collapse All Comments",
				"category": "GitHub Pull Requests",
				"icon": "$(collapse-all)"
			},
			{
				"command": "pr.editQuery",
				"title": "Edit Query",
				"category": "GitHub Pull Requests",
				"icon": "$(edit)"
			},
			{
				"command": "pr.openPullsWebsite",
				"title": "Open on GitHub",
				"category": "GitHub Pull Requests",
				"icon": "$(globe)"
			},
			{
				"command": "issue.createIssueFromSelection",
				"title": "Create Issue From Selection",
				"category": "GitHub Issues"
			},
			{
				"command": "issue.createIssueFromClipboard",
				"title": "Create Issue From Clipboard",
				"category": "GitHub Issues"
			},
			{
				"command": "issue.copyGithubPermalink",
				"title": "Copy GitHub Permalink",
				"category": "GitHub Issues"
			},
			{
				"command": "issue.copyGithubHeadLink",
				"title": "Copy GitHub Head Link",
				"category": "GitHub Issues"
			},
			{
				"command": "issue.copyMarkdownGithubPermalink",
				"title": "Copy GitHub Permalink as Markdown",
				"category": "GitHub Issues"
			},
			{
				"command": "issue.openGithubPermalink",
				"title": "Open Permalink on GitHub",
				"category": "GitHub Issues"
			},
			{
				"command": "issue.openIssue",
				"title": "Open Issue on GitHub",
				"category": "GitHub Issues",
				"icon": "$(globe)"
			},
			{
				"command": "issue.copyIssueNumber",
				"title": "Copy Number",
				"category": "GitHub Issues"
			},
			{
				"command": "issue.copyIssueUrl",
				"title": "Copy Url",
				"category": "GitHub Issues"
			},
			{
				"command": "issue.refresh",
				"title": "Refresh",
				"category": "GitHub Issues",
				"icon": "$(refresh)"
			},
			{
				"command": "issue.suggestRefresh",
				"title": "Refresh Suggestions",
				"category": "GitHub Issues"
			},
			{
				"command": "issue.startWorking",
				"title": "Start Working on Issue",
				"category": "GitHub Issues",
				"icon": "$(arrow-right)"
			},
			{
				"command": "issue.startWorkingBranchDescriptiveTitle",
				"title": "Start Working on Issue and Checkout Topic Branch",
				"category": "GitHub Issues",
				"icon": "$(arrow-right)"
			},
			{
				"command": "issue.continueWorking",
				"title": "Continue Working on Issue",
				"category": "GitHub Issues",
				"icon": "$(arrow-right)"
			},
			{
				"command": "issue.startWorkingBranchPrompt",
				"title": "Start Working and Set Branch...",
				"category": "GitHub Issues"
			},
			{
				"command": "issue.stopWorking",
				"title": "Stop Working on Issue",
				"category": "GitHub Issues",
				"icon": "$(primitive-square)"
			},
			{
				"command": "issue.stopWorkingBranchDescriptiveTitle",
				"title": "Stop Working on Issue and Leave Topic Branch",
				"category": "GitHub Issues",
				"icon": "$(primitive-square)"
			},
			{
				"command": "issue.statusBar",
				"title": "Current Issue Options",
				"category": "GitHub Issues"
			},
			{
				"command": "issue.getCurrent",
				"title": "Get current issue",
				"category": "GitHub Issues"
			},
			{
				"command": "issue.editQuery",
				"title": "Edit Query",
				"category": "GitHub Issues",
				"icon": "$(edit)"
			},
			{
				"command": "issue.createIssue",
				"title": "Create an Issue",
				"category": "GitHub Issues",
				"icon": "$(plus)"
			},
			{
				"command": "issue.createIssueFromFile",
				"title": "Create Issue",
				"icon": "$(check)",
				"enablement": "!issues.creatingFromFile"
			},
			{
				"command": "issue.issueCompletion",
				"title": "Issue Completion Chosen"
			},
			{
				"command": "issue.userCompletion",
				"title": "User Completion Chosen"
			},
			{
				"command": "issue.signinAndRefreshList",
				"title": "Sign in and Refresh",
				"category": "GitHub Issues"
			},
			{
				"command": "issue.goToLinkedCode",
				"title": "Go to Linked Code",
				"category": "GitHub Issues"
			},
			{
				"command": "issues.openIssuesWebsite",
				"title": "Open on GitHub",
				"category": "GitHub Pull Requests",
				"icon": "$(globe)"
			}
		],
		"viewsWelcome": [
			{
				"view": "github:login",
				"when": "ReposManagerStateContext == NeedsAuthentication",
				"contents": "You have not yet signed in with GitHub\n[Sign in](command:pr.signin)"
			},
			{
				"view": "github:compareChanges",
				"when": "github:noUpstream",
				"contents": "The comparing branch has no upstream remote\n[Publish branch](command:git.publish)"
			},
			{
				"view": "pr:github",
				"when": "git.state != initialized && !github:initialized && workspaceFolderCount > 0",
				"contents": "Loading..."
			},
			{
				"view": "pr:github",
				"when": "!github:initialized && workspaceFolderCount == 0",
				"contents": "You have not yet opened a folder."
			},
			{
				"view": "pr:github",
				"when": "git.state == initialized && gitOpenRepositoryCount == 0",
				"contents": "No git repositories found"
			},
			{
				"view": "issues:github",
				"when": "git.state != initialized && !github:initialized && workspaceFolderCount > 0",
				"contents": "Loading..."
			},
			{
				"view": "issues:github",
				"when": "!github:initialized && workspaceFolderCount == 0",
				"contents": "You have not yet opened a folder."
			},
			{
				"view": "issues:github",
				"when": "git.state == initialized && gitOpenRepositoryCount == 0",
				"contents": "No git repositories found"
			},
			{
				"view": "github:activePullRequest:welcome",
				"when": "!github:stateValidated",
				"contents": "Loading..."
			}
		],
		"keybindings": [
			{
				"key": "ctrl+shift+space",
				"command": "issue.suggestRefresh",
				"when": "suggestWidgetVisible"
			},
			{
				"key": "ctrl+s",
				"mac": "cmd+s",
				"command": "issue.createIssueFromFile",
				"when": "resourceScheme == newIssue && config.files.autoSave != off"
			}
		],
		"menus": {
			"commandPalette": [
				{
					"command": "github.api.preloadPullRequest",
					"when": "false"
				},
				{
					"command": "pr.configureRemotes",
					"when": "gitHubOpenRepositoryCount != 0"
				},
				{
					"command": "pr.configurePRViewlet",
					"when": "gitHubOpenRepositoryCount != 0"
				},
				{
					"command": "pr.pick",
					"when": "false"
				},
				{
					"command": "pr.exit",
					"when": "false"
				},
				{
					"command": "review.openFile",
					"when": "false"
				},
				{
					"command": "pr.close",
					"when": "gitHubOpenRepositoryCount != 0 && github:inReviewMode"
				},
				{
					"command": "pr.create",
					"when": "gitHubOpenRepositoryCount != 0 && github:authenticated"
				},
				{
					"command": "pr.merge",
					"when": "gitHubOpenRepositoryCount != 0 && github:inReviewMode"
				},
				{
					"command": "pr.readyForReview",
					"when": "gitHubOpenRepositoryCount != 0 && github:inReviewMode"
				},
				{
					"command": "pr.openPullRequestOnGitHub",
					"when": "gitHubOpenRepositoryCount != 0 && github:inReviewMode"
				},
				{
					"command": "pr.openAllDiffs",
					"when": "gitHubOpenRepositoryCount != 0 && github:inReviewMode"
				},
				{
					"command": "pr.refreshDescription",
					"when": "gitHubOpenRepositoryCount != 0 && github:inReviewMode"
				},
				{
					"command": "pr.openFileOnGitHub",
					"when": "false"
				},
				{
					"command": "pr.openOriginalFile",
					"when": "false"
				},
				{
					"command": "pr.openModifiedFile",
					"when": "false"
				},
				{
					"command": "pr.refreshPullRequest",
					"when": "false"
				},
				{
					"command": "pr.deleteLocalBranch",
					"when": "false"
				},
				{
					"command": "pr.openDiffView",
					"when": "false"
				},
				{
					"command": "pr.openDescriptionToTheSide",
					"when": "false"
				},
				{
					"command": "pr.openDescription",
					"when": "gitHubOpenRepositoryCount != 0 && github:inReviewMode"
				},
				{
					"command": "pr.refreshList",
					"when": "gitHubOpenRepositoryCount != 0 && github:authenticated && github:hasGitHubRemotes"
				},
				{
					"command": "pr.setFileListLayoutAsTree",
					"when": "false"
				},
				{
					"command": "pr.setFileListLayoutAsFlat",
					"when": "false"
				},
				{
					"command": "pr.refreshChanges",
					"when": "false"
				},
				{
					"command": "pr.signin",
					"when": "gitHubOpenRepositoryCount != 0 && github:hasGitHubRemotes"
				},
				{
					"command": "pr.signinAndRefreshList",
					"when": "false"
				},
				{
					"command": "pr.copyCommitHash",
					"when": "false"
				},
				{
					"command": "pr.createComment",
					"when": "false"
				},
				{
					"command": "pr.createSingleComment",
					"when": "false"
				},
				{
					"command": "pr.startReview",
					"when": "false"
				},
				{
					"command": "pr.editComment",
					"when": "false"
				},
				{
					"command": "pr.cancelEditComment",
					"when": "false"
				},
				{
					"command": "pr.saveComment",
					"when": "false"
				},
				{
					"command": "pr.deleteComment",
					"when": "false"
				},
				{
					"command": "pr.openReview",
					"when": "false"
				},
				{
					"command": "pr.editQuery",
					"when": "false"
				},
				{
					"command": "pr.markFileAsViewed",
					"when": "false"
				},
				{
					"command": "pr.unmarkFileAsViewed",
					"when": "false"
				},
				{
					"command": "pr.checkoutByNumber",
					"when": "gitHubOpenRepositoryCount != 0 && github:initialized && github:authenticated"
				},
				{
					"command": "issue.openIssue",
					"when": "false"
				},
				{
					"command": "issue.copyIssueNumber",
					"when": "false"
				},
				{
					"command": "issue.copyIssueUrl",
					"when": "false"
				},
				{
					"command": "issue.refresh",
					"when": "false"
				},
				{
					"command": "issue.suggestRefresh",
					"when": "false"
				},
				{
					"command": "issue.startWorking",
					"when": "false"
				},
				{
					"command": "issue.startWorkingBranchDescriptiveTitle",
					"when": "false"
				},
				{
					"command": "issue.continueWorking",
					"when": "false"
				},
				{
					"command": "issue.startWorkingBranchPrompt",
					"when": "false"
				},
				{
					"command": "issue.stopWorking",
					"when": "false"
				},
				{
					"command": "issue.stopWorkingBranchDescriptiveTitle",
					"when": "false"
				},
				{
					"command": "issue.statusBar",
					"when": "false"
				},
				{
					"command": "issue.getCurrent",
					"when": "false"
				},
				{
					"command": "issue.editQuery",
					"when": "false"
				},
				{
					"command": "issue.createIssue",
					"when": "github:hasGitHubRemotes && github:authenticated"
				},
				{
					"command": "issue.createIssueFromFile",
					"when": "false"
				},
				{
					"command": "issue.issueCompletion",
					"when": "false"
				},
				{
					"command": "issue.userCompletion",
					"when": "false"
				},
				{
					"command": "issue.signinAndRefreshList",
					"when": "false"
				},
				{
					"command": "issue.goToLinkedCode",
					"when": "false"
				},
				{
					"command": "pr.refreshActivePullRequest",
					"when": "false"
				},
				{
					"command": "pr.openPullsWebsite",
					"when": "github:hasGitHubRemotes"
				},
				{
					"command": "issues.openIssuesWebsite",
					"when": "github:hasGitHubRemotes"
				}
			],
			"github.pullRequests.overflow": [
				{
					"command": "pr.openPullsWebsite",
					"when": "gitHubOpenRepositoryCount != 0 && github:initialized",
					"group": "navigation@1"
				},
				{
					"command": "pr.checkoutByNumber",
					"when": "gitHubOpenRepositoryCount != 0 && github:initialized",
					"group": "navigation@2"
				},
				{
					"command": "pr.configurePRViewlet",
					"when": "gitHubOpenRepositoryCount != 0 && github:initialized",
					"group": "navigation@3"
				}
			],
			"github.issues.overflow": [
				{
					"command": "issues.openIssuesWebsite",
					"when": "gitHubOpenRepositoryCount != 0 && github:initialized",
					"group": "navigation@1"
				},
				{
					"command": "pr.configurePRViewlet",
					"when": "gitHubOpenRepositoryCount != 0 && github:initialized",
					"group": "navigation@2"
				}
			],
			"view/title": [
				{
					"command": "pr.create",
					"when": "gitHubOpenRepositoryCount != 0 && github:initialized && view == pr:github",
					"group": "navigation@1"
				},
				{
					"command": "pr.refreshList",
					"when": "gitHubOpenRepositoryCount != 0 && github:initialized && view == pr:github",
					"group": "navigation@2"
				},
				{
					"submenu": "github.pullRequests.overflow",
					"when": "gitHubOpenRepositoryCount != 0 && github:initialized && view == pr:github",
					"group": "navigation@3"
				},
				{
					"command": "pr.refreshChanges",
					"when": "view == prStatus:github",
					"group": "navigation@2"
				},
				{
					"command": "pr.setFileListLayoutAsTree",
					"when": "view == prStatus:github && fileListLayout:flat",
					"group": "navigation"
				},
				{
					"command": "pr.setFileListLayoutAsFlat",
					"when": "view == prStatus:github && !fileListLayout:flat",
					"group": "navigation"
				},
				{
					"command": "issue.createIssue",
					"when": "view == issues:github && github:hasGitHubRemotes",
					"group": "navigation@1"
				},
				{
					"command": "issue.refresh",
					"when": "view == issues:github",
					"group": "navigation@2"
				},
				{
					"submenu": "github.issues.overflow",
					"when": "gitHubOpenRepositoryCount != 0 && github:initialized && view == issues:github",
					"group": "navigation@3"
				},
				{
					"command": "pr.refreshActivePullRequest",
					"when": "view == github:activePullRequest && github:hasGitHubRemotes",
					"group": "navigation@1"
				},
				{
					"command": "pr.openDescription",
					"when": "view == github:activePullRequest && github:hasGitHubRemotes",
					"group": "navigation@2"
				},
				{
					"command": "pr.openPullRequestOnGitHub",
					"when": "view == github:activePullRequest && github:hasGitHubRemotes",
					"group": "navigation@3"
				}
			],
			"view/item/context": [
				{
					"command": "pr.pick",
					"when": "view == pr:github && viewItem =~ /pullrequest(:local)?:nonactive|description/",
					"group": "pullrequest@1"
				},
				{
					"command": "pr.pick",
					"when": "view == pr:github && viewItem =~ /description/",
					"group": "inline"
				},
				{
					"command": "pr.exit",
					"when": "view == pr:github && viewItem =~ /pullrequest(:local)?:active|description/",
					"group": "pullrequest@1"
				},
				{
					"command": "pr.refreshPullRequest",
					"when": "view == pr:github && viewItem =~ /pullrequest|description/",
					"group": "pullrequest@2"
				},
				{
					"command": "pr.openPullRequestOnGitHub",
					"when": "view == pr:github && viewItem =~ /pullrequest|description/",
					"group": "pullrequest@3"
				},
				{
					"command": "pr.deleteLocalBranch",
					"when": "view == pr:github && viewItem =~ /pullrequest:local:nonactive/",
					"group": "pullrequest@4"
				},
				{
					"command": "pr.openFileOnGitHub",
					"when": "view =~ /(pr|prStatus):github/ && viewItem =~ /filechange/"
				},
				{
					"command": "pr.copyCommitHash",
					"when": "view == prStatus:github && viewItem =~ /commit/"
				},
				{
					"command": "pr.openDescriptionToTheSide",
					"group": "inline",
					"when": "view =~ /(pr|prStatus):github/ && viewItem =~ /description/"
				},
				{
					"command": "review.openFile",
					"group": "inline@0",
					"when": "openDiffOnClick && view == prStatus:github && viewItem =~ /filechange(?!:DELETE)/"
				},
				{
					"command": "pr.openDiffView",
					"group": "inline@0",
					"when": "!openDiffOnClick && view == prStatus:github && viewItem =~ /filechange(?!:DELETE)/"
				},
				{
					"command": "pr.markFileAsViewed",
					"when": "view =~ /(pr|prStatus):github/ && viewItem =~ /filechange(.*):unviewed/",
					"group": "inline@1"
				},
				{
					"command": "pr.unmarkFileAsViewed",
					"when": "view =~ /(pr|prStatus):github/ && viewItem =~ /filechange(.*):viewed/",
					"group": "inline@1"
				},
				{
					"command": "pr.openOriginalFile",
					"when": "view =~ /(pr|prStatus):github/ && viewItem =~ /filechange:MODIFY/"
				},
				{
					"command": "pr.openModifiedFile",
					"when": "view =~ /(pr|prStatus):github/ && viewItem =~ /filechange:MODIFY/"
				},
				{
					"command": "pr.editQuery",
					"when": "view == pr:github && viewItem == query",
					"group": "inline"
				},
				{
					"command": "pr.editQuery",
					"when": "view == pr:github && viewItem == query"
				},
				{
					"command": "issue.openIssue",
					"when": "view == issues:github && viewItem =~ /^(link)?(current|continue)?issue/",
					"group": "inline@2"
				},
				{
					"command": "issue.openIssue",
					"when": "view == issues:github && viewItem =~ /^(link)?(current|continue)?issue/",
					"group": "issues_0@1"
				},
				{
					"command": "issue.goToLinkedCode",
					"when": "view == issues:github && viewItem =~ /^link(current|continue)?issue/",
					"group": "issues_0@0"
				},
				{
					"command": "issue.startWorking",
					"when": "view == issues:github && viewItem =~ /^(link)?issue/ && config.githubIssues.useBranchForIssues != on",
					"group": "inline@1"
				},
				{
					"command": "issue.startWorkingBranchDescriptiveTitle",
					"when": "view == issues:github && viewItem =~ /^(link)?issue/ && config.githubIssues.useBranchForIssues == on",
					"group": "inline@1"
				},
				{
					"command": "issue.startWorking",
					"when": "view == issues:github && viewItem =~ /^(link)?continueissue/ && config.githubIssues.useBranchForIssues != on",
					"group": "inline@1"
				},
				{
					"command": "issue.startWorkingBranchDescriptiveTitle",
					"when": "view == issues:github && viewItem =~ /^(link)?continueissue/ && config.githubIssues.useBranchForIssues == on",
					"group": "inline@1"
				},
				{
					"command": "issue.startWorking",
					"alt": "issue.startWorkingBranchPrompt",
					"when": "view == issues:github && viewItem =~ /^(link)?issue/",
					"group": "issues_0@2"
				},
				{
					"command": "issue.continueWorking",
					"when": "view == issues:github && viewItem =~ /^(link)?continueissue/",
					"group": "issues_0@2"
				},
				{
					"command": "pr.create",
					"when": "view == issues:github && viewItem =~ /^(link)?currentissue/",
					"group": "issues_0@2"
				},
				{
					"command": "issue.stopWorking",
					"when": "view == issues:github && viewItem =~ /^(link)?currentissue/",
					"group": "issues_0@3"
				},
				{
					"command": "issue.stopWorking",
					"when": "view == issues:github && viewItem =~ /^(link)?currentissue/ && config.githubIssues.useBranchForIssues != on",
					"group": "inline@1"
				},
				{
					"command": "issue.stopWorkingBranchDescriptiveTitle",
					"when": "view == issues:github && viewItem =~ /^(link)?currentissue/ && config.githubIssues.useBranchForIssues == on",
					"group": "inline@1"
				},
				{
					"command": "issue.copyIssueNumber",
					"when": "view == issues:github && viewItem =~ /^(link)?(current|continue)?issue/",
					"group": "issues_1@1"
				},
				{
					"command": "issue.copyIssueUrl",
					"when": "view == issues:github && viewItem =~ /^(link)?(current|continue)?issue/",
					"group": "issues_1@2"
				},
				{
					"command": "issue.editQuery",
					"when": "view == issues:github && viewItem == query",
					"group": "inline"
				},
				{
					"command": "issue.editQuery",
					"when": "view == issues:github && viewItem == query"
				}
			],
			"editor/title": [
				{
					"command": "review.openFile",
					"group": "navigation",
					"when": "resourceScheme =~ /^review$/"
				},
				{
					"command": "issue.createIssueFromFile",
					"group": "navigation",
					"when": "resourceFilename == NewIssue.md"
				},
				{
					"command": "pr.markFileAsViewed",
					"group": "navigation",
					"when": "resourceScheme != pr && resourceScheme != review && resourceScheme != filechange && resourcePath in github:unviewedFiles"
				},
				{
					"command": "pr.unmarkFileAsViewed",
					"group": "navigation",
					"when": "resourceScheme != pr && resourceScheme != review && resourceScheme != filechange && resourcePath in github:viewedFiles"
				}
			],
			"scm/title": [
				{
					"command": "review.suggestDiff",
					"when": "scmProvider =~ /^git|^remoteHub:github/ && scmProviderRootUri in github:reposInReviewMode",
					"group": "inline"
				},
				{
					"command": "pr.create",
					"when": "scmProvider =~ /^git|^remoteHub:github/ && scmProviderRootUri in github:reposNotInReviewMode",
					"group": "navigation"
				}
			],
			"comments/commentThread/context": [
				{
					"command": "pr.createComment",
					"group": "inline@1",
					"when": "commentController =~ /^github-browse/ && prInDraft"
				},
				{
					"command": "pr.createComment",
					"group": "inline@1",
					"when": "commentController =~ /^github-review/ && reviewInDraftMode"
				},
				{
					"command": "pr.createSingleComment",
					"group": "inline@1",
					"when": "commentController =~ /^github-browse/ && !prInDraft"
				},
				{
					"command": "pr.createSingleComment",
					"group": "inline@1",
					"when": "commentController =~ /^github-review/ && !reviewInDraftMode"
				},
				{
					"command": "pr.startReview",
					"group": "inline@2",
					"when": "commentController =~ /^github-browse/ && !prInDraft"
				},
				{
					"command": "pr.startReview",
					"group": "inline@2",
					"when": "commentController =~ /^github-review/ && !reviewInDraftMode"
				},
				{
					"command": "pr.openReview",
					"group": "inline@3",
					"when": "commentController =~ /^github-browse/ && prInDraft"
				},
				{
					"command": "pr.openReview",
					"group": "inline@3",
					"when": "commentController =~ /^github-review/ && reviewInDraftMode"
				},
				{
					"command": "pr.resolveReviewThread",
					"group": "inline@3",
					"when": "commentController =~ /^github-(browse|review)/ && commentThread == canResolve"
				},
				{
					"command": "pr.unresolveReviewThread",
					"group": "inline@3",
					"when": "commentController =~ /^github-(browse|review)/ && commentThread == canUnresolve"
				}
			],
			"comments/comment/title": [
				{
					"command": "pr.editComment",
					"group": "inline@1",
					"when": "commentController =~ /^github-(browse|review)/ && comment =~ /canEdit/"
				},
				{
					"command": "pr.deleteComment",
					"group": "inline@2",
					"when": "commentController =~ /^github-(browse|review)/ && comment =~ /canDelete/"
				}
			],
			"comments/commentThread/title": [
				{
					"command": "pr.collapseAllComments",
					"group": "collapse@0",
					"when": "commentController =~ /^github-(browse|review)/"
				}
			],
			"comments/comment/context": [
				{
					"command": "pr.saveComment",
					"group": "inline@1",
					"when": "commentController =~ /^github-(browse|review)/"
				},
				{
					"command": "pr.cancelEditComment",
					"group": "inline@2",
					"when": "commentController =~ /^github-(browse|review)/"
				}
			],
			"editor/context/copy": [
				{
					"command": "issue.copyGithubPermalink",
					"when": "gitHubOpenRepositoryCount != 0"
				},
				{
					"command": "issue.copyMarkdownGithubPermalink",
					"when": "gitHubOpenRepositoryCount != 0"
				},
				{
					"command": "issue.copyGithubHeadLink",
					"when": "gitHubOpenRepositoryCount != 0"
				}
			],
			"editor/title/context": [
				{
					"command": "issue.copyGithubPermalink",
					"when": "gitHubOpenRepositoryCount != 0",
					"group": "1_cutcopypaste@10"
				},
				{
					"command": "issue.copyGithubHeadLink",
					"when": "gitHubOpenRepositoryCount != 0",
					"group": "1_cutcopypaste@11"
				}
			],
			"explorer/context": [
				{
					"command": "issue.copyGithubPermalink",
					"when": "gitHubOpenRepositoryCount != 0",
					"group": "5_cutcopypaste@10"
				},
				{
					"command": "issue.copyGithubHeadLink",
					"when": "gitHubOpenRepositoryCount != 0",
					"group": "5_cutcopypaste@11"
				}
			],
			"menuBar/edit/copy": [
				{
					"command": "issue.copyGithubPermalink",
					"when": "gitHubOpenRepositoryCount != 0"
				},
				{
					"command": "issue.copyMarkdownGithubPermalink",
					"when": "gitHubOpenRepositoryCount != 0"
				}
			],
			"remoteHub/pullRequest": [
				{
					"command": "pr.create",
					"when": "scmProvider =~ /^remoteHub:github/",
					"group": "1_modification@0"
				}
			]
		},
		"submenus": [
			{
				"id": "github.pullRequests.overflow",
				"label": "More actions...",
				"icon": "$(ellipsis)"
			},
			{
				"id": "github.issues.overflow",
				"label": "More actions...",
				"icon": "$(ellipsis)"
			}
		],
		"colors": [
			{
				"id": "issues.newIssueDecoration",
				"defaults": {
					"dark": "#ffffff48",
					"light": "#00000048",
					"highContrast": "editor.foreground",
					"highContrastLight": "editor.foreground"
				},
				"description": "The color used for the assignees and labels fields in a new issue editor."
			},
			{
				"id": "issues.open",
				"defaults": {
					"dark": "#22863a",
					"light": "#22863a",
					"highContrast": "editor.foreground",
					"highContrastLight": "editor.foreground"
				},
				"description": "The color used for indicating that an issue is open."
			},
			{
				"id": "issues.closed",
				"defaults": {
					"dark": "#cb2431",
					"light": "#cb2431",
					"highContrast": "editor.foreground",
					"highContrastLight": "editor.foreground"
				},
				"description": "The color used for indicating that an issue is closed."
			}
		],
		"resourceLabelFormatters": [
			{
				"scheme": "review",
				"formatting": {
					"label": "${path}",
					"separator": "/",
					"workspaceSuffix": "GitHub",
					"stripPathStartingSeparator": true
				}
			}
		]
	},
	"scripts": {
		"postinstall": "yarn update-dts",
		"bundle": "webpack --mode production --env esbuild",
		"bundle:node": "webpack --mode production --config-name extension:node --config-name webviews",
		"bundle:web": "webpack --mode production --config-name extension:webworker --config-name webviews",
		"clean": "rm -r dist/",
		"compile": "webpack --mode development --env esbuild",
		"compile:test": "tsc -p tsconfig.test.json",
		"compile:node": "webpack --mode development --config-name extension:node --config-name webviews",
		"compile:web": "webpack --mode development --config-name extension:webworker --config-name webviews",
		"lint": "eslint --fix --cache --config .eslintrc.json --ignore-pattern src/env/browser/**/* \"{src,webviews}/**/*.{ts,tsx}\"",
		"lint:browser": "eslint --fix --cache --cache-location .eslintcache.browser --config .eslintrc.browser.json --ignore-pattern src/env/node/**/* \"{src,webviews}/**/*.{ts,tsx}\"",
		"package": "npx vsce package --yarn",
		"pretty": "prettier --config .prettierrc --loglevel warn --write .",
		"test": "yarn run test:preprocess && node ./out/src/test/runTests.js",
		"test:preprocess": "yarn run compile:test && yarn run test:preprocess-gql && yarn run test:preprocess-svg",
		"browsertest:preprocess": "tsc ./src/test/browser/runTests.ts --outDir ./dist/browser/test --rootDir ./src/test/browser --target es6 --module commonjs",
		"browsertest": "yarn run browsertest:preprocess && node ./dist/browser/test/runTests.js",
		"test:preprocess-gql": "node scripts/preprocess-gql --in src/github/queries.gql --out out/src/github/queries.gql",
		"test:preprocess-svg": "node scripts/preprocess-svg --in ../resources/ --out out/resources",
		"update-dts": "cd \"src/@types\" && npx vscode-dts main && npx vscode-dts dev",
		"watch": "webpack --watch --mode development --env esbuild",
		"watch:web": "webpack --watch --mode development --config-name extension:webworker --config-name webviews"
	},
	"devDependencies": {
		"@types/chai": "^4.1.4",
		"@types/glob": "7.1.3",
		"@types/lru-cache": "^5.1.0",
		"@types/marked": "^0.7.2",
		"@types/mocha": "^8.2.2",
		"@types/node": "12.12.70",
		"@types/react": "^16.8.4",
		"@types/react-dom": "^16.8.2",
		"@types/sinon": "7.0.11",
		"@types/temp": "0.8.34",
		"@types/vscode": "1.58.0",
		"@types/webpack-env": "^1.16.0",
		"@typescript-eslint/eslint-plugin": "4.18.0",
		"@typescript-eslint/parser": "4.18.0",
		"@vscode/test-electron": "^1.6.1",
		"@vscode/test-web": "^0.0.22",
		"assert": "^2.0.0",
		"buffer": "^6.0.3",
		"constants-browserify": "^1.0.0",
		"crypto-browserify": "3.12.0",
		"css-loader": "5.1.3",
		"esbuild-loader": "2.10.0",
		"eslint": "7.22.0",
		"eslint-cli": "1.1.1",
		"eslint-config-prettier": "8.1.0",
		"eslint-plugin-import": "2.22.1",
		"fork-ts-checker-webpack-plugin": "6.1.1",
		"glob": "7.1.6",
		"graphql": "15.5.0",
		"graphql-tag": "2.11.0",
		"jsdom": "19.0.0",
		"jsdom-global": "3.0.2",
		"json5": "2.2.0",
		"merge-options": "3.0.4",
		"minimist": "^1.2.6",
		"mkdirp": "1.0.4",
		"mocha": "^9.0.1",
		"mocha-junit-reporter": "1.23.0",
		"mocha-multi-reporters": "1.1.7",
		"os-browserify": "^0.3.0",
		"path-browserify": "1.0.1",
		"prettier": "2.2.1",
		"process": "^0.11.10",
		"raw-loader": "4.0.2",
		"react-testing-library": "7.0.1",
		"sinon": "9.0.0",
		"source-map-support": "0.5.19",
		"stream-browserify": "^3.0.0",
		"style-loader": "2.0.0",
		"svg-inline-loader": "^0.8.2",
		"temp": "0.9.4",
		"terser-webpack-plugin": "5.1.1",
		"timers-browserify": "^2.0.12",
		"ts-loader": "8.0.18",
		"tty": "1.0.1",
		"typescript": "4.2.3",
		"webpack": "5.68.0",
		"webpack-cli": "4.2.0"
	},
	"dependencies": {
		"@octokit/rest": "18.2.0",
		"@octokit/types": "6.10.0",
		"apollo-boost": "^0.4.9",
		"apollo-link-context": "1.0.20",
		"cross-fetch": "3.1.5",
		"dayjs": "1.10.4",
		"events": "3.2.0",
		"fast-deep-equal": "^3.1.3",
		"lru-cache": "6.0.0",
		"marked": "^4.0.10",
		"react": "^16.12.0",
		"react-dom": "^16.12.0",
		"ssh-config": "^2.0.0-alpha.3",
		"tunnel": "0.0.6",
		"uuid": "8.3.2",
		"vscode-extension-telemetry": "0.4.5",
		"vscode-tas-client": "^0.1.17",
		"vsls": "^0.3.967"
	},
	"license": "MIT"
}<|MERGE_RESOLUTION|>--- conflicted
+++ resolved
@@ -263,7 +263,6 @@
 					],
 					"description": "Push the \"from\" branch when creating a PR and the \"from\" branch is not available on the remote."
 				},
-<<<<<<< HEAD
 				"githubPullRequests.ignoredPrBranches": {
 					"type": "array",
 					"default": [],
@@ -272,11 +271,10 @@
 						"description": "Branch name"
 					},
 					"description": "Prevents branches that are associated with a pull request from being automatically detected. This will prevent review mode from being entered on these branches."
-=======
+        },
 				"githubPullRequests.overrideDefaultBranch": {
 					"type": "string",
 					"description": "The default branch for a repository is set on github.com. With this setting, you can override that default with another branch."
->>>>>>> 5d0dba0d
 				},
 				"githubIssues.ignoreMilestones": {
 					"type": "array",
