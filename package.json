--- conflicted
+++ resolved
@@ -13,11 +13,8 @@
 	"enabledApiProposals": [
 		"tokenInformation",
 		"commentsResolvedState",
-<<<<<<< HEAD
-		"badges"
-=======
+		"badges",
 		"contribViewSize"
->>>>>>> 612eb5df
 	],
 	"version": "0.46.0",
 	"publisher": "GitHub",
