{
	"name": "vscode-pull-request-github",
	"displayName": "%displayName%",
	"description": "%description%",
	"icon": "resources/icons/github_logo.png",
	"repository": {
		"type": "git",
		"url": "https://github.com/Microsoft/vscode-pull-request-github"
	},
	"bugs": {
		"url": "https://github.com/Microsoft/vscode-pull-request-github/issues"
	},
	"enabledApiProposals": [
		"tokenInformation",
		"commentsResolvedState",
		"contribShareMenu",
		"treeItemCheckbox",
		"contribCommentPeekContext",
<<<<<<< HEAD
		"codiconDecoration"
=======
		"contribCommentThreadAdditionalMenu"
>>>>>>> 7c3437d4
	],
	"version": "0.54.0",
	"publisher": "GitHub",
	"engines": {
		"vscode": "^1.74.0"
	},
	"categories": [
		"Other"
	],
	"extensionDependencies": [
		"vscode.github-authentication"
	],
	"activationEvents": [
		"onStartupFinished",
		"onCommand:github.api.preloadPullRequest",
		"onFileSystem:newIssue",
		"onFileSystem:pr",
		"onFileSystem:githubpr",
		"onFileSystem:review"
	],
	"browser": "./dist/browser/extension",
	"l10n": "./dist/browser/extension",
	"main": "./dist/extension",
	"capabilities": {
		"untrustedWorkspaces": {
			"supported": true
		},
		"virtualWorkspaces": true
	},
	"contributes": {
		"configuration": {
			"type": "object",
			"title": "GitHub Pull Requests",
			"properties": {
				"githubPullRequests.pullRequestTitle": {
					"deprecationMessage": "The pull request title now uses the same defaults as GitHub, and can be edited before create.",
					"type": "string",
					"enum": [
						"commit",
						"branch",
						"custom",
						"ask"
					],
					"enumDescriptions": [
						"Use the latest commit message",
						"Use the branch name",
						"Specify a custom title",
						"Ask which of the above methods to use"
					],
					"default": "ask",
					"description": "The title used when creating pull requests."
				},
				"githubPullRequests.pullRequestDescription": {
					"type": "string",
					"enum": [
						"template",
						"commit"
					],
					"enumDescriptions": [
						"%githubPullRequests.pullRequestDescription.template%",
						"%githubPullRequests.pullRequestDescription.commit%"
					],
					"default": "template",
					"description": "%githubPullRequests.pullRequestDescription.description%"
				},
				"githubPullRequests.logLevel": {
					"type": "string",
					"enum": [
						"info",
						"debug",
						"off"
					],
					"default": "info",
					"description": "%githubPullRequests.logLevel.description%"
				},
				"githubPullRequests.remotes": {
					"type": "array",
					"default": [
						"origin",
						"upstream"
					],
					"items": {
						"type": "string"
					},
					"markdownDescription": "%githubPullRequests.remotes.markdownDescription%"
				},
				"githubPullRequests.includeRemotes": {
					"type": "string",
					"enum": [
						"default",
						"all"
					],
					"default": "default",
					"deprecationMessage": "The setting `githubPullRequests.includeRemotes` has been deprecated. Use `githubPullRequests.remotes` to configure what remotes are shown.",
					"description": "By default we only support remotes created by users. If you want to see pull requests from remotes this extension created for pull requests, change this setting to 'all'."
				},
				"githubPullRequests.queries": {
					"type": "array",
					"items": {
						"type": "object",
						"properties": {
							"label": {
								"type": "string",
								"description": "%githubPullRequests.queries.label.description%"
							},
							"query": {
								"type": "string",
								"description": "%githubPullRequests.queries.query.description%"
							}
						}
					},
					"scope": "resource",
					"markdownDescription": "%githubPullRequests.queries.markdownDescription%",
					"default": [
						{
							"label": "%githubPullRequests.queries.waitingForMyReview%",
							"query": "is:open review-requested:${user}"
						},
						{
							"label": "%githubPullRequests.queries.assignedToMe%",
							"query": "is:open assignee:${user}"
						},
						{
							"label": "%githubPullRequests.queries.createdByMe%",
							"query": "is:open author:${user}"
						}
					]
				},
				"githubPullRequests.defaultMergeMethod": {
					"type": "string",
					"enum": [
						"merge",
						"squash",
						"rebase"
					],
					"default": "merge",
					"description": "%githubPullRequests.defaultMergeMethod.description%"
				},
				"githubPullRequests.showInSCM": {
					"type": "boolean",
					"default": false,
					"deprecationMessage": "This setting is deprecated. Views can now be dragged to any location.",
					"description": "When true, show GitHub Pull Requests within the SCM viewlet. Otherwise show a separate view container for them."
				},
				"githubPullRequests.notifications": {
					"type": "string",
					"enum": [
						"pullRequests",
						"off"
					],
					"default": "off",
					"description": "%githubPullRequests.notifications.description%"
				},
				"githubPullRequests.fileListLayout": {
					"type": "string",
					"enum": [
						"flat",
						"tree"
					],
					"default": "tree",
					"description": "%githubPullRequests.fileListLayout.description%"
				},
				"githubPullRequests.defaultDeletionMethod.selectLocalBranch": {
					"type": "boolean",
					"default": true,
					"description": "%githubPullRequests.defaultDeletionMethod.selectLocalBranch.description%"
				},
				"githubPullRequests.defaultDeletionMethod.selectRemote": {
					"type": "boolean",
					"default": true,
					"description": "%githubPullRequests.defaultDeletionMethod.selectRemote.description%"
				},
				"githubPullRequests.terminalLinksHandler": {
					"type": "string",
					"enum": [
						"github",
						"vscode",
						"ask"
					],
					"enumDescriptions": [
						"%githubPullRequests.terminalLinksHandler.github%",
						"%githubPullRequests.terminalLinksHandler.vscode%",
						"%githubPullRequests.terminalLinksHandler.ask%"
					],
					"default": "ask",
					"description": "%githubPullRequests.terminalLinksHandler.description%"
				},
				"githubPullRequests.createOnPublishBranch": {
					"type": "string",
					"enum": [
						"never",
						"ask"
					],
					"enumDescriptions": [
						"%githubPullRequests.createOnPublishBranch.never%",
						"%githubPullRequests.createOnPublishBranch.ask%"
					],
					"default": "ask",
					"description": "%githubPullRequests.createOnPublishBranch.description%"
				},
				"githubPullRequests.commentExpandState": {
					"type": "string",
					"enum": [
						"expandUnresolved",
						"collapseAll"
					],
					"enumDescriptions": [
						"%githubPullRequests.commentExpandState.expandUnresolved%",
						"%githubPullRequests.commentExpandState.collapseAll%"
					],
					"default": "expandUnresolved",
					"description": "%githubPullRequests.commentExpandState.description%"
				},
				"githubPullRequests.useReviewMode": {
					"type": "object",
					"description": "%githubPullRequests.useReviewMode.description%",
					"additionalProperties": false,
					"properties": {
						"merged": {
							"type": "boolean",
							"description": "%githubPullRequests.useReviewMode.merged%",
							"default": true
						},
						"closed": {
							"type": "boolean",
							"description": "%githubPullRequests.useReviewMode.closed%",
							"default": false
						}
					},
					"required": [
						"merged",
						"closed"
					],
					"default": {
						"merged": true,
						"closed": false
					}
				},
				"githubPullRequests.assignCreated": {
					"type": "string",
					"description": "%githubPullRequests.assignCreated.description%"
				},
				"githubPullRequests.pushBranch": {
					"type": "string",
					"enum": [
						"prompt",
						"always"
					],
					"default": "prompt",
					"enumDescriptions": [
						"%githubPullRequests.pushBranch.prompt%",
						"%githubPullRequests.pushBranch.always%"
					],
					"description": "%githubPullRequests.pushBranch.description%"
				},
				"githubPullRequests.pullBranch": {
					"type": "string",
					"enum": [
						"prompt",
						"never",
						"always"
					],
					"default": "prompt",
					"markdownEnumDescriptions": [
						"%githubPullRequests.pullBranch.prompt%",
						"%githubPullRequests.pullBranch.never%",
						"%githubPullRequests.pullBranch.always%"
					],
					"description": "%githubPullRequests.pullBranch.description%"
				},
				"githubPullRequests.ignoredPullRequestBranches": {
					"type": "array",
					"default": [],
					"items": {
						"type": "string",
						"description": "%githubPullRequests.ignoredPullRequestBranches.items%"
					},
					"description": "%githubPullRequests.ignoredPullRequestBranches.description%"
				},
				"githubPullRequests.overrideDefaultBranch": {
					"type": "string",
					"description": "%githubPullRequests.overrideDefaultBranch.description%"
				},
				"githubPullRequests.postCreate": {
					"type": "string",
					"enum": [
						"none",
						"openOverview"
					],
					"description": "%githubPullRequests.postCreate.description%",
					"default": "openOverview",
					"enumDescriptions": [
						"%githubPullRequests.postCreate.none%",
						"%githubPullRequests.postCreate.openOverview%"
					]
				},
				"githubIssues.ignoreMilestones": {
					"type": "array",
					"default": [],
					"description": "%githubIssues.ignoreMilestones.description%"
				},
				"githubIssues.createIssueTriggers": {
					"type": "array",
					"items": {
						"type": "string",
						"description": "%githubIssues.createIssueTriggers.items%"
					},
					"default": [
						"TODO",
						"todo",
						"BUG",
						"FIXME",
						"ISSUE",
						"HACK"
					],
					"description": "%githubIssues.createIssueTriggers.description%"
				},
				"githubIssues.createInsertFormat": {
					"type": "string",
					"enum": [
						"number",
						"url"
					],
					"default": "number",
					"description": "%githubIssues.createInsertFormat.description%"
				},
				"githubIssues.issueCompletions.enabled": {
					"type": "boolean",
					"default": true,
					"description": "%githubIssues.issueCompletions.enabled.description%"
				},
				"githubIssues.userCompletions.enabled": {
					"type": "boolean",
					"default": true,
					"description": "%githubIssues.userCompletions.enabled.description%"
				},
				"githubIssues.ignoreCompletionTrigger": {
					"type": "array",
					"items": {
						"type": "string",
						"description": "%githubIssues.ignoreCompletionTrigger.items%"
					},
					"default": [
						"coffeescript",
						"diff",
						"dockerfile",
						"dockercompose",
						"ignore",
						"ini",
						"julia",
						"makefile",
						"perl",
						"powershell",
						"python",
						"r",
						"ruby",
						"shellscript",
						"yaml"
					],
					"description": "%githubIssues.ignoreCompletionTrigger.description%"
				},
				"githubIssues.ignoreUserCompletionTrigger": {
					"type": "array",
					"items": {
						"type": "string",
						"description": "%githubIssues.ignoreUserCompletionTrigger.items%"
					},
					"default": [
						"python"
					],
					"description": "%githubIssues.ignoreUserCompletionTrigger.description%"
				},
				"githubIssues.issueBranchTitle": {
					"type": "string",
					"default": "${user}/issue${issueNumber}",
					"markdownDescription": "%githubIssues.issueBranchTitle.markdownDescription%"
				},
				"githubIssues.useBranchForIssues": {
					"type": "string",
					"enum": [
						"on",
						"off",
						"prompt"
					],
					"enumDescriptions": [
						"%githubIssues.useBranchForIssues.on%",
						"%githubIssues.useBranchForIssues.off%",
						"%githubIssues.useBranchForIssues.prompt%"
					],
					"default": "on",
					"description": "%githubIssues.useBranchForIssues.description%"
				},
				"githubIssues.issueCompletionFormatScm": {
					"type": "string",
					"default": "${issueTitle} ${issueNumberLabel}",
					"markdownDescription": "%githubIssues.issueCompletionFormatScm.markdownDescription%"
				},
				"githubIssues.workingIssueFormatScm": {
					"type": "string",
					"default": "${issueTitle} \nFixes ${issueNumberLabel}",
					"markdownDescription": "%githubIssues.workingIssueFormatScm.markdownDescription%",
					"editPresentation": "multilineText"
				},
				"githubIssues.queries": {
					"type": "array",
					"items": {
						"type": "object",
						"properties": {
							"label": {
								"type": "string",
								"description": "%githubIssues.queries.label%"
							},
							"query": {
								"type": "string",
								"markdownDescription": "%githubIssues.queries.query%"
							}
						}
					},
					"scope": "resource",
					"markdownDescription": "%githubIssues.queries.markdownDescription%",
					"default": [
						{
							"label": "%githubIssues.queries.default.myIssues%",
							"query": "default"
						},
						{
							"label": "%githubIssues.queries.default.createdIssues%",
							"query": "author:${user} state:open repo:${owner}/${repository} sort:created-desc"
						},
						{
							"label": "%githubIssues.queries.default.recentIssues%",
							"query": "state:open repo:${owner}/${repository} sort:updated-desc"
						}
					]
				},
				"githubIssues.assignWhenWorking": {
					"type": "boolean",
					"default": true,
					"description": "%githubIssues.assignWhenWorking.description%"
				},
				"githubPullRequests.focusedMode": {
					"properties": {
						"oneOf": [
							{
								"type": "boolean"
							},
							{
								"type": "string"
							}
						]
					},
					"enum": [
						"firstDiff",
						"overview",
						false
					],
					"default": "firstDiff",
					"description": "%githubPullRequests.focusedMode.description%"
				}
			}
		},
		"viewsContainers": {
			"activitybar": [
				{
					"id": "github-pull-requests",
					"title": "GitHub",
					"icon": "$(github)"
				},
				{
					"id": "github-pull-request",
					"title": "%view.github.pull.request.name%",
					"icon": "$(git-pull-request)"
				}
			]
		},
		"views": {
			"github-pull-requests": [
				{
					"id": "github:login",
					"name": "%view.github.login.name%",
					"when": "ReposManagerStateContext == NeedsAuthentication",
					"icon": "$(git-pull-request)"
				},
				{
					"id": "pr:github",
					"name": "%view.pr.github.name%",
					"when": "ReposManagerStateContext != NeedsAuthentication",
					"icon": "$(git-pull-request)"
				},
				{
					"id": "issues:github",
					"name": "%view.issues.github.name%",
					"when": "ReposManagerStateContext != NeedsAuthentication",
					"icon": "$(issues)"
				}
			],
			"github-pull-request": [
				{
					"id": "github:createPullRequest",
					"type": "webview",
					"name": "%view.github.create.pull.request.name%",
					"when": "github:createPullRequest",
					"visibility": "visible",
					"initialSize": 2
				},
				{
					"id": "github:compareChanges",
					"name": "%view.github.compare.changes.name%",
					"when": "github:createPullRequest",
					"visibility": "visible",
					"initialSize": 1
				},
				{
					"id": "prStatus:github",
					"name": "%view.pr.status.github.name%",
					"when": "github:inReviewMode && !github:createPullRequest",
					"icon": "$(git-pull-request)",
					"visibility": "visible",
					"initialSize": 3
				},
				{
					"id": "github:activePullRequest",
					"type": "webview",
					"name": "%view.github.active.pull.request.name%",
					"when": "github:inReviewMode && github:focusedReview && !github:createPullRequest && github:activePRCount <= 1",
					"initialSize": 2
				},
				{
					"id": "github:activePullRequest:welcome",
					"name": "%view.github.active.pull.request.welcome.name%",
					"when": "!github:stateValidated && github:focusedReview"
				}
			]
		},
		"commands": [
			{
				"command": "github.api.preloadPullRequest",
				"title": "Preload Pull Request",
				"category": "%command.pull.request.category%"
			},
			{
				"command": "pr.create",
				"title": "%command.pr.create.title%",
				"icon": "$(git-pull-request-create)",
				"category": "%command.pull.request.category%"
			},
			{
				"command": "pr.pushAndCreate",
				"title": "%command.pr.create.title%",
				"icon": "$(git-pull-request-create)",
				"category": "%command.pull.request.category%"
			},
			{
				"command": "pr.pick",
				"title": "%command.pr.pick.title%",
				"category": "%command.pull.request.category%",
				"icon": "$(arrow-right)"
			},
			{
				"command": "pr.exit",
				"title": "%command.pr.exit.title%",
				"category": "%command.pull.request.category%"
			},
			{
				"command": "pr.dismissNotification",
				"title": "%command.pr.dismissNotification.title%",
				"category": "%command.pull.request.category%"
			},
			{
				"command": "pr.merge",
				"title": "%command.pr.merge.title%",
				"category": "%command.pull.request.category%"
			},
			{
				"command": "pr.readyForReview",
				"title": "%command.pr.readyForReview.title%",
				"category": "%command.pull.request.category%"
			},
			{
				"command": "pr.close",
				"title": "%command.pr.close.title%",
				"category": "%command.pull.request.category%"
			},
			{
				"command": "pr.openPullRequestOnGitHub",
				"title": "%command.pr.openPullRequestOnGitHub.title%",
				"category": "%command.pull.request.category%",
				"icon": "$(globe)"
			},
			{
				"command": "pr.openAllDiffs",
				"title": "%command.pr.openAllDiffs.title%",
				"category": "%command.pull.request.category%"
			},
			{
				"command": "pr.refreshPullRequest",
				"title": "%command.pr.refreshPullRequest.title%",
				"category": "%command.pull.request.category%"
			},
			{
				"command": "pr.openFileOnGitHub",
				"title": "%command.pr.openFileOnGitHub.title%",
				"category": "%command.pull.request.category%"
			},
			{
				"command": "pr.copyCommitHash",
				"title": "%command.pr.copyCommitHash.title%",
				"category": "%command.pull.request.category%"
			},
			{
				"command": "pr.openOriginalFile",
				"title": "%command.pr.openOriginalFile.title%",
				"category": "%command.pull.request.category%"
			},
			{
				"command": "pr.openModifiedFile",
				"title": "%command.pr.openModifiedFile.title%",
				"category": "%command.pull.request.category%"
			},
			{
				"command": "pr.openDiffView",
				"title": "%command.pr.openDiffView.title%",
				"category": "%command.pull.request.category%",
				"icon": "$(compare-changes)"
			},
			{
				"command": "pr.openDescription",
				"title": "%command.pr.openDescription.title%",
				"category": "%command.pull.request.category%",
				"when": "github:inReviewMode",
				"icon": "$(note)"
			},
			{
				"command": "pr.openDescriptionToTheSide",
				"title": "%command.pr.openDescriptionToTheSide.title%",
				"icon": "$(split-horizontal)"
			},
			{
				"command": "pr.refreshDescription",
				"title": "%command.pr.refreshDescription.title%",
				"category": "%command.pull.request.category%"
			},
			{
				"command": "pr.showDiffSinceLastReview",
				"title": "%command.pr.showDiffSinceLastReview.title%",
				"icon": "$(git-pull-request-new-changes)"
			},
			{
				"command": "pr.showDiffAll",
				"title": "%command.pr.showDiffAll.title%",
				"icon": "$(git-pull-request-go-to-changes)"
			},
			{
				"command": "pr.checkoutByNumber",
				"title": "%command.pr.checkoutByNumber.title%",
				"category": "%command.pull.request.category%",
				"icon": "$(symbol-numeric)"
			},
			{
				"command": "review.openFile",
				"title": "%command.review.openFile.title%",
				"icon": "$(go-to-file)"
			},
			{
				"command": "review.openLocalFile",
				"title": "%command.review.openLocalFile.title%",
				"icon": "$(go-to-file)"
			},
			{
				"command": "review.suggestDiff",
				"title": "%command.review.suggestDiff.title%",
				"category": "%command.pull.request.category%"
			},
			{
				"command": "pr.refreshList",
				"title": "%command.pr.refreshList.title%",
				"icon": "$(refresh)",
				"category": "%command.pull.request.category%"
			},
			{
				"command": "pr.setFileListLayoutAsTree",
				"title": "%command.pr.setFileListLayoutAsTree.title%",
				"icon": "$(list-tree)",
				"category": "%command.pull.request.category%"
			},
			{
				"command": "pr.setFileListLayoutAsFlat",
				"title": "%command.pr.setFileListLayoutAsFlat.title%",
				"icon": "$(list-flat)",
				"category": "%command.pull.request.category%"
			},
			{
				"command": "pr.refreshChanges",
				"title": "%command.pr.refreshChanges.title%",
				"icon": "$(refresh)",
				"category": "%command.pull.request.category%"
			},
			{
				"command": "pr.configurePRViewlet",
				"title": "%command.pr.configurePRViewlet.title%",
				"category": "%command.pull.request.category%",
				"icon": "$(gear)"
			},
			{
				"command": "pr.deleteLocalBranch",
				"title": "%command.pr.deleteLocalBranch.title%",
				"category": "%command.pull.request.category%"
			},
			{
				"command": "pr.signin",
				"title": "%command.pr.signin.title%",
				"category": "%command.pull.request.category%"
			},
			{
				"command": "pr.signinenterprise",
				"title": "%command.pr.signinenterprise.title%",
				"category": "%command.pull.request.category%"
			},
			{
				"command": "pr.deleteLocalBranchesNRemotes",
				"title": "%command.pr.deleteLocalBranchesNRemotes.title%",
				"category": "%command.pull.request.category%"
			},
			{
				"command": "pr.createComment",
				"title": "%command.pr.createComment.title%",
				"category": "%command.pull.request.category%",
				"enablement": "!commentIsEmpty"
			},
			{
				"command": "pr.createSingleComment",
				"title": "%command.pr.createSingleComment.title%",
				"category": "%command.pull.request.category%",
				"enablement": "!commentIsEmpty"
			},
			{
				"command": "pr.startReview",
				"title": "%command.pr.startReview.title%",
				"category": "%command.pull.request.category%",
				"enablement": "!commentIsEmpty"
			},
			{
				"command": "pr.editComment",
				"title": "%command.pr.editComment.title%",
				"category": "%command.pull.request.category%",
				"icon": "$(edit)"
			},
			{
				"command": "pr.cancelEditComment",
				"title": "%command.pr.cancelEditComment.title%",
				"category": "%command.pull.request.category%"
			},
			{
				"command": "pr.saveComment",
				"title": "%command.pr.saveComment.title%",
				"category": "%command.pull.request.category%",
				"enablement": "!commentIsEmpty"
			},
			{
				"command": "pr.deleteComment",
				"title": "%command.pr.deleteComment.title%",
				"category": "%command.pull.request.category%",
				"icon": "$(trash)"
			},
			{
				"command": "pr.resolveReviewThread",
				"title": "%command.pr.resolveReviewThread.title%",
				"category": "%command.pull.request.category%"
			},
			{
				"command": "pr.unresolveReviewThread",
				"title": "%command.pr.unresolveReviewThread.title%",
				"category": "%command.pull.request.category%"
			},
			{
				"command": "pr.signinAndRefreshList",
				"title": "%command.pr.signinAndRefreshList.title%",
				"category": "%command.pull.request.category%"
			},
			{
				"command": "pr.configureRemotes",
				"title": "%command.pr.configureRemotes.title%",
				"category": "%command.pull.request.category%"
			},
			{
				"command": "pr.refreshActivePullRequest",
				"title": "%command.pr.refreshActivePullRequest.title%",
				"category": "%command.pull.request.category%",
				"icon": "$(refresh)"
			},
			{
				"command": "pr.markFileAsViewed",
				"title": "%command.pr.markFileAsViewed.title%",
				"category": "%command.pull.request.category%",
				"icon": "$(pass)"
			},
			{
				"command": "pr.unmarkFileAsViewed",
				"title": "%command.pr.unmarkFileAsViewed.title%",
				"category": "%command.pull.request.category%",
				"icon": "$(pass-filled)"
			},
			{
				"command": "pr.openReview",
				"title": "%command.pr.openReview.title%",
				"category": "%command.pull.request.category%"
			},
			{
				"command": "pr.collapseAllComments",
				"title": "%command.pr.collapseAllComments.title%",
				"category": "%command.comments.category%",
				"icon": "$(collapse-all)"
			},
			{
				"command": "pr.editQuery",
				"title": "%command.pr.editQuery.title%",
				"category": "%command.pull.request.category%",
				"icon": "$(edit)"
			},
			{
				"command": "pr.openPullsWebsite",
				"title": "%command.pr.openPullsWebsite.title%",
				"category": "%command.pull.request.category%",
				"icon": "$(globe)"
			},
			{
				"command": "pr.resetViewedFiles",
				"title": "%command.pr.resetViewedFiles.title%",
				"category": "%command.pull.request.category%"
			},
			{
				"command": "issue.createIssueFromSelection",
				"title": "%command.issue.createIssueFromSelection.title%",
				"category": "%command.issues.category%"
			},
			{
				"command": "issue.createIssueFromClipboard",
				"title": "%command.issue.createIssueFromClipboard.title%",
				"category": "%command.issues.category%"
			},
			{
				"command": "pr.copyVscodeDevPrLink",
				"title": "%command.pr.copyVscodeDevPrLink.title%",
				"category": "%command.issues.category%"
			},
			{
				"command": "issue.copyGithubPermalink",
				"title": "%command.issue.copyGithubPermalink.title%",
				"category": "%command.issues.category%"
			},
			{
				"command": "issue.copyGithubHeadLink",
				"title": "%command.issue.copyGithubHeadLink.title%",
				"category": "%command.issues.category%"
			},
			{
				"command": "issue.copyMarkdownGithubPermalink",
				"title": "%command.issue.copyMarkdownGithubPermalink.title%",
				"category": "%command.issues.category%"
			},
			{
				"command": "issue.openGithubPermalink",
				"title": "%command.issue.openGithubPermalink.title%",
				"category": "%command.issues.category%"
			},
			{
				"command": "issue.openIssue",
				"title": "%command.issue.openIssue.title%",
				"category": "%command.issues.category%",
				"icon": "$(globe)"
			},
			{
				"command": "issue.copyIssueNumber",
				"title": "%command.issue.copyIssueNumber.title%",
				"category": "%command.issues.category%"
			},
			{
				"command": "issue.copyIssueUrl",
				"title": "%command.issue.copyIssueUrl.title%",
				"category": "%command.issues.category%"
			},
			{
				"command": "issue.refresh",
				"title": "%command.issue.refresh.title%",
				"category": "%command.issues.category%",
				"icon": "$(refresh)"
			},
			{
				"command": "issue.suggestRefresh",
				"title": "%command.issue.suggestRefresh.title%",
				"category": "%command.issues.category%"
			},
			{
				"command": "issue.startWorking",
				"title": "%command.issue.startWorking.title%",
				"category": "%command.issues.category%",
				"icon": "$(arrow-right)"
			},
			{
				"command": "issue.startWorkingBranchDescriptiveTitle",
				"title": "%command.issue.startWorkingBranchDescriptiveTitle.title%",
				"category": "%command.issues.category%",
				"icon": "$(arrow-right)"
			},
			{
				"command": "issue.continueWorking",
				"title": "%command.issue.continueWorking.title%",
				"category": "%command.issues.category%",
				"icon": "$(arrow-right)"
			},
			{
				"command": "issue.startWorkingBranchPrompt",
				"title": "%command.issue.startWorkingBranchPrompt.title%",
				"category": "%command.issues.category%"
			},
			{
				"command": "issue.stopWorking",
				"title": "%command.issue.stopWorking.title%",
				"category": "%command.issues.category%",
				"icon": "$(primitive-square)"
			},
			{
				"command": "issue.stopWorkingBranchDescriptiveTitle",
				"title": "%command.issue.stopWorkingBranchDescriptiveTitle.title%",
				"category": "%command.issues.category%",
				"icon": "$(primitive-square)"
			},
			{
				"command": "issue.statusBar",
				"title": "%command.issue.statusBar.title%",
				"category": "%command.issues.category%"
			},
			{
				"command": "issue.getCurrent",
				"title": "%command.issue.getCurrent.title%",
				"category": "%command.issues.category%"
			},
			{
				"command": "issue.editQuery",
				"title": "%command.issue.editQuery.title%",
				"category": "%command.issues.category%",
				"icon": "$(edit)"
			},
			{
				"command": "issue.createIssue",
				"title": "%command.issue.createIssue.title%",
				"category": "%command.issues.category%",
				"icon": "$(plus)"
			},
			{
				"command": "issue.createIssueFromFile",
				"title": "%command.issue.createIssueFromFile.title%",
				"icon": "$(check)",
				"enablement": "!issues.creatingFromFile"
			},
			{
				"command": "issue.issueCompletion",
				"title": "%command.issue.issueCompletion.title%"
			},
			{
				"command": "issue.userCompletion",
				"title": "%command.issue.userCompletion.title%"
			},
			{
				"command": "issue.signinAndRefreshList",
				"title": "%command.issue.signinAndRefreshList.title%",
				"category": "%command.issues.category%"
			},
			{
				"command": "issue.goToLinkedCode",
				"title": "%command.issue.goToLinkedCode.title%",
				"category": "%command.issues.category%"
			},
			{
				"command": "issues.openIssuesWebsite",
				"title": "%command.issues.openIssuesWebsite.title%",
				"category": "%command.pull.request.category%",
				"icon": "$(globe)"
			}
		],
		"viewsWelcome": [
			{
				"view": "github:login",
				"when": "ReposManagerStateContext == NeedsAuthentication",
				"contents": "%welcome.github.login.contents%"
			},
			{
				"view": "github:login",
				"when": "ReposManagerStateContext == NeedsAuthentication && !github:hasGitHubRemotes && gitOpenRepositoryCount",
				"contents": "%welcome.github.loginWithEnterprise.contents%"
			},
			{
				"view": "github:compareChanges",
				"when": "github:noUpstream",
				"contents": "%welcome.github.compareChanges.contents%"
			},
			{
				"view": "pr:github",
				"when": "git.state != initialized && !github:initialized && workspaceFolderCount > 0",
				"contents": "%welcome.pr.github.uninitialized.contents%"
			},
			{
				"view": "pr:github",
				"when": "!github:initialized && workspaceFolderCount == 0",
				"contents": "%welcome.pr.github.noFolder.contents%"
			},
			{
				"view": "pr:github",
				"when": "git.state == initialized && gitOpenRepositoryCount == 0",
				"contents": "%welcome.pr.github.noRepo.contents%"
			},
			{
				"view": "issues:github",
				"when": "git.state != initialized && !github:initialized && workspaceFolderCount > 0",
				"contents": "%welcome.issues.github.uninitialized.contents%"
			},
			{
				"view": "issues:github",
				"when": "!github:initialized && workspaceFolderCount == 0",
				"contents": "%welcome.issues.github.noFolder.contents%"
			},
			{
				"view": "issues:github",
				"when": "git.state == initialized && gitOpenRepositoryCount == 0",
				"contents": "%welcome.issues.github.noRepo.contents%"
			},
			{
				"view": "github:activePullRequest:welcome",
				"when": "!github:stateValidated",
				"contents": "%welcome.github.activePullRequest.contents%"
			}
		],
		"keybindings": [
			{
				"key": "ctrl+shift+space",
				"command": "issue.suggestRefresh",
				"when": "suggestWidgetVisible"
			},
			{
				"key": "ctrl+s",
				"mac": "cmd+s",
				"command": "issue.createIssueFromFile",
				"when": "resourceScheme == newIssue && config.files.autoSave != off"
			}
		],
		"menus": {
			"commandPalette": [
				{
					"command": "github.api.preloadPullRequest",
					"when": "false"
				},
				{
					"command": "pr.configureRemotes",
					"when": "gitHubOpenRepositoryCount != 0"
				},
				{
					"command": "pr.configurePRViewlet",
					"when": "gitHubOpenRepositoryCount != 0"
				},
				{
					"command": "pr.pick",
					"when": "false"
				},
				{
					"command": "pr.exit",
					"when": "github:inReviewMode"
				},
				{
					"command": "pr.dismissNotification",
					"when": "false"
				},
				{
					"command": "pr.resetViewedFiles",
					"when": "github:inReviewMode"
				},
				{
					"command": "review.openFile",
					"when": "false"
				},
				{
					"command": "review.openLocalFile",
					"when": "false"
				},
				{
					"command": "pr.close",
					"when": "gitHubOpenRepositoryCount != 0 && github:inReviewMode"
				},
				{
					"command": "pr.create",
					"when": "gitHubOpenRepositoryCount != 0 && github:authenticated"
				},
				{
					"command": "pr.pushAndCreate",
					"when": "false"
				},
				{
					"command": "pr.merge",
					"when": "gitHubOpenRepositoryCount != 0 && github:inReviewMode"
				},
				{
					"command": "pr.readyForReview",
					"when": "gitHubOpenRepositoryCount != 0 && github:inReviewMode"
				},
				{
					"command": "pr.openPullRequestOnGitHub",
					"when": "gitHubOpenRepositoryCount != 0 && github:inReviewMode"
				},
				{
					"command": "pr.openAllDiffs",
					"when": "gitHubOpenRepositoryCount != 0 && github:inReviewMode"
				},
				{
					"command": "pr.refreshDescription",
					"when": "gitHubOpenRepositoryCount != 0 && github:inReviewMode"
				},
				{
					"command": "pr.openFileOnGitHub",
					"when": "false"
				},
				{
					"command": "pr.openOriginalFile",
					"when": "false"
				},
				{
					"command": "pr.openModifiedFile",
					"when": "false"
				},
				{
					"command": "pr.refreshPullRequest",
					"when": "false"
				},
				{
					"command": "pr.deleteLocalBranch",
					"when": "false"
				},
				{
					"command": "pr.openDiffView",
					"when": "false"
				},
				{
					"command": "pr.openDescriptionToTheSide",
					"when": "false"
				},
				{
					"command": "pr.openDescription",
					"when": "gitHubOpenRepositoryCount != 0 && github:inReviewMode"
				},
				{
					"command": "pr.showDiffSinceLastReview",
					"when": "false"
				},
				{
					"command": "pr.showDiffAll",
					"when": "false"
				},
				{
					"command": "pr.refreshList",
					"when": "gitHubOpenRepositoryCount != 0 && github:authenticated && github:hasGitHubRemotes"
				},
				{
					"command": "pr.setFileListLayoutAsTree",
					"when": "false"
				},
				{
					"command": "pr.setFileListLayoutAsFlat",
					"when": "false"
				},
				{
					"command": "pr.refreshChanges",
					"when": "false"
				},
				{
					"command": "pr.signin",
					"when": "gitHubOpenRepositoryCount != 0 && github:hasGitHubRemotes"
				},
				{
					"command": "pr.signinenterprise",
					"when": "gitHubOpenRepositoryCount != 0 && github:hasGitHubRemotes"
				},
				{
					"command": "pr.signinAndRefreshList",
					"when": "false"
				},
				{
					"command": "pr.copyCommitHash",
					"when": "false"
				},
				{
					"command": "pr.createComment",
					"when": "false"
				},
				{
					"command": "pr.createSingleComment",
					"when": "false"
				},
				{
					"command": "pr.startReview",
					"when": "false"
				},
				{
					"command": "pr.editComment",
					"when": "false"
				},
				{
					"command": "pr.cancelEditComment",
					"when": "false"
				},
				{
					"command": "pr.saveComment",
					"when": "false"
				},
				{
					"command": "pr.deleteComment",
					"when": "false"
				},
				{
					"command": "pr.openReview",
					"when": "false"
				},
				{
					"command": "pr.editQuery",
					"when": "false"
				},
				{
					"command": "pr.markFileAsViewed",
					"when": "false"
				},
				{
					"command": "pr.unmarkFileAsViewed",
					"when": "false"
				},
				{
					"command": "pr.checkoutByNumber",
					"when": "gitHubOpenRepositoryCount != 0 && github:initialized && github:authenticated"
				},
				{
					"command": "pr.collapseAllComments",
					"when": "false"
				},
				{
					"command": "pr.copyVscodeDevPrLink",
					"when": "github:inReviewMode"
				},
				{
					"command": "issue.openIssue",
					"when": "false"
				},
				{
					"command": "issue.copyIssueNumber",
					"when": "false"
				},
				{
					"command": "issue.copyIssueUrl",
					"when": "false"
				},
				{
					"command": "issue.refresh",
					"when": "false"
				},
				{
					"command": "issue.suggestRefresh",
					"when": "false"
				},
				{
					"command": "issue.startWorking",
					"when": "false"
				},
				{
					"command": "issue.startWorkingBranchDescriptiveTitle",
					"when": "false"
				},
				{
					"command": "issue.continueWorking",
					"when": "false"
				},
				{
					"command": "issue.startWorkingBranchPrompt",
					"when": "false"
				},
				{
					"command": "issue.stopWorking",
					"when": "false"
				},
				{
					"command": "issue.stopWorkingBranchDescriptiveTitle",
					"when": "false"
				},
				{
					"command": "issue.statusBar",
					"when": "false"
				},
				{
					"command": "issue.getCurrent",
					"when": "false"
				},
				{
					"command": "issue.editQuery",
					"when": "false"
				},
				{
					"command": "issue.createIssue",
					"when": "github:hasGitHubRemotes && github:authenticated"
				},
				{
					"command": "issue.createIssueFromFile",
					"when": "false"
				},
				{
					"command": "issue.issueCompletion",
					"when": "false"
				},
				{
					"command": "issue.userCompletion",
					"when": "false"
				},
				{
					"command": "issue.signinAndRefreshList",
					"when": "false"
				},
				{
					"command": "issue.goToLinkedCode",
					"when": "false"
				},
				{
					"command": "pr.refreshActivePullRequest",
					"when": "false"
				},
				{
					"command": "pr.openPullsWebsite",
					"when": "github:hasGitHubRemotes"
				},
				{
					"command": "issues.openIssuesWebsite",
					"when": "github:hasGitHubRemotes"
				}
			],
			"view/title": [
				{
					"command": "pr.create",
					"when": "gitHubOpenRepositoryCount != 0 && github:initialized && view == pr:github",
					"group": "navigation@1"
				},
				{
					"command": "pr.refreshList",
					"when": "gitHubOpenRepositoryCount != 0 && github:initialized && view == pr:github",
					"group": "navigation@2"
				},
				{
					"command": "pr.openPullsWebsite",
					"when": "gitHubOpenRepositoryCount != 0 && github:initialized && view == pr:github",
					"group": "overflow@1"
				},
				{
					"command": "pr.checkoutByNumber",
					"when": "gitHubOpenRepositoryCount != 0 && github:initialized && view == pr:github",
					"group": "overflow@2"
				},
				{
					"command": "pr.configurePRViewlet",
					"when": "gitHubOpenRepositoryCount != 0 && github:initialized && view == pr:github",
					"group": "overflow@3"
				},
				{
					"command": "pr.refreshChanges",
					"when": "view == prStatus:github",
					"group": "navigation@2"
				},
				{
					"command": "pr.setFileListLayoutAsTree",
					"when": "view == prStatus:github && fileListLayout:flat",
					"group": "navigation"
				},
				{
					"command": "pr.setFileListLayoutAsFlat",
					"when": "view == prStatus:github && !fileListLayout:flat",
					"group": "navigation"
				},
				{
					"command": "issue.createIssue",
					"when": "view == issues:github && github:hasGitHubRemotes",
					"group": "navigation@1"
				},
				{
					"command": "issue.refresh",
					"when": "view == issues:github",
					"group": "navigation@2"
				},
				{
					"command": "issues.openIssuesWebsite",
					"when": "gitHubOpenRepositoryCount != 0 && github:initialized && view == issues:github",
					"group": "overflow@1"
				},
				{
					"command": "pr.configurePRViewlet",
					"when": "gitHubOpenRepositoryCount != 0 && github:initialized && view == issues:github",
					"group": "overflow@2"
				},
				{
					"command": "pr.refreshActivePullRequest",
					"when": "view == github:activePullRequest && github:hasGitHubRemotes",
					"group": "navigation@1"
				},
				{
					"command": "pr.openDescription",
					"when": "view == github:activePullRequest && github:hasGitHubRemotes",
					"group": "navigation@2"
				},
				{
					"command": "pr.openPullRequestOnGitHub",
					"when": "view == github:activePullRequest && github:hasGitHubRemotes",
					"group": "navigation@3"
				}
			],
			"view/item/context": [
				{
					"command": "pr.pick",
					"when": "view == pr:github && viewItem =~ /pullrequest(:local)?:nonactive|description/",
					"group": "pullrequest@1"
				},
				{
					"command": "pr.pick",
					"when": "view == pr:github && viewItem =~ /description/",
					"group": "inline"
				},
				{
					"command": "pr.exit",
					"when": "view == pr:github && viewItem =~ /pullrequest(:local)?:active|description/",
					"group": "pullrequest@1"
				},
				{
					"command": "pr.refreshPullRequest",
					"when": "view == pr:github && viewItem =~ /pullrequest|description/",
					"group": "pullrequest@2"
				},
				{
					"command": "pr.openPullRequestOnGitHub",
					"when": "view == pr:github && viewItem =~ /pullrequest|description/",
					"group": "pullrequest@3"
				},
				{
					"command": "pr.deleteLocalBranch",
					"when": "view == pr:github && viewItem =~ /pullrequest:local:nonactive/",
					"group": "pullrequest@4"
				},
				{
					"command": "pr.dismissNotification",
					"when": "view == pr:github && viewItem =~ /pullrequest(.*):notification/",
					"group": "pullrequest@5"
				},
				{
					"command": "pr.openFileOnGitHub",
					"when": "view =~ /(pr|prStatus):github/ && viewItem =~ /filechange/"
				},
				{
					"command": "pr.copyCommitHash",
					"when": "view == prStatus:github && viewItem =~ /commit/"
				},
				{
					"command": "pr.openDescriptionToTheSide",
					"group": "inline",
					"when": "view =~ /(pr|prStatus):github/ && viewItem =~ /description/"
				},
				{
					"command": "pr.showDiffSinceLastReview",
					"group": "inline",
					"when": "view =~ /(pr|prStatus):github/ && viewItem =~ /description:changesSinceReview:inactive/"
				},
				{
					"command": "pr.showDiffAll",
					"group": "inline",
					"when": "view =~ /(pr|prStatus):github/ && viewItem =~ /description:changesSinceReview:active/"
				},
				{
					"command": "review.openFile",
					"group": "inline@0",
					"when": "openDiffOnClick && view == prStatus:github && viewItem =~ /filechange(?!:DELETE)/"
				},
				{
					"command": "pr.openDiffView",
					"group": "inline@0",
					"when": "!openDiffOnClick && view == prStatus:github && viewItem =~ /filechange(?!:DELETE)/"
				},
				{
					"command": "pr.openOriginalFile",
					"when": "view =~ /(pr|prStatus):github/ && viewItem =~ /filechange:MODIFY/"
				},
				{
					"command": "pr.openModifiedFile",
					"when": "view =~ /(pr|prStatus):github/ && viewItem =~ /filechange:MODIFY/"
				},
				{
					"command": "pr.editQuery",
					"when": "view == pr:github && viewItem == query",
					"group": "inline"
				},
				{
					"command": "pr.editQuery",
					"when": "view == pr:github && viewItem == query"
				},
				{
					"command": "issue.openIssue",
					"when": "view == issues:github && viewItem =~ /^(link)?(current|continue)?issue/",
					"group": "inline@2"
				},
				{
					"command": "issue.openIssue",
					"when": "view == issues:github && viewItem =~ /^(link)?(current|continue)?issue/",
					"group": "issues_0@1"
				},
				{
					"command": "issue.goToLinkedCode",
					"when": "view == issues:github && viewItem =~ /^link(current|continue)?issue/",
					"group": "issues_0@0"
				},
				{
					"command": "issue.startWorking",
					"when": "view == issues:github && viewItem =~ /^(link)?issue/ && config.githubIssues.useBranchForIssues != on",
					"group": "inline@1"
				},
				{
					"command": "issue.startWorkingBranchDescriptiveTitle",
					"when": "view == issues:github && viewItem =~ /^(link)?issue/ && config.githubIssues.useBranchForIssues == on",
					"group": "inline@1"
				},
				{
					"command": "issue.startWorking",
					"when": "view == issues:github && viewItem =~ /^(link)?continueissue/ && config.githubIssues.useBranchForIssues != on",
					"group": "inline@1"
				},
				{
					"command": "issue.startWorkingBranchDescriptiveTitle",
					"when": "view == issues:github && viewItem =~ /^(link)?continueissue/ && config.githubIssues.useBranchForIssues == on",
					"group": "inline@1"
				},
				{
					"command": "issue.startWorking",
					"alt": "issue.startWorkingBranchPrompt",
					"when": "view == issues:github && viewItem =~ /^(link)?issue/",
					"group": "issues_0@2"
				},
				{
					"command": "issue.continueWorking",
					"when": "view == issues:github && viewItem =~ /^(link)?continueissue/",
					"group": "issues_0@2"
				},
				{
					"command": "pr.create",
					"when": "view == issues:github && viewItem =~ /^(link)?currentissue/",
					"group": "issues_0@2"
				},
				{
					"command": "issue.stopWorking",
					"when": "view == issues:github && viewItem =~ /^(link)?currentissue/",
					"group": "issues_0@3"
				},
				{
					"command": "issue.stopWorking",
					"when": "view == issues:github && viewItem =~ /^(link)?currentissue/ && config.githubIssues.useBranchForIssues != on",
					"group": "inline@1"
				},
				{
					"command": "issue.stopWorkingBranchDescriptiveTitle",
					"when": "view == issues:github && viewItem =~ /^(link)?currentissue/ && config.githubIssues.useBranchForIssues == on",
					"group": "inline@1"
				},
				{
					"command": "issue.copyIssueNumber",
					"when": "view == issues:github && viewItem =~ /^(link)?(current|continue)?issue/",
					"group": "issues_1@1"
				},
				{
					"command": "issue.copyIssueUrl",
					"when": "view == issues:github && viewItem =~ /^(link)?(current|continue)?issue/",
					"group": "issues_1@2"
				},
				{
					"command": "issue.editQuery",
					"when": "view == issues:github && viewItem == query",
					"group": "inline"
				},
				{
					"command": "issue.editQuery",
					"when": "view == issues:github && viewItem == query"
				}
			],
			"editor/title": [
				{
					"command": "review.openFile",
					"group": "navigation",
					"when": "resourceScheme =~ /^review$/ && isInDiffEditor"
				},
				{
					"command": "review.openLocalFile",
					"group": "navigation",
					"when": "resourceScheme =~ /^review$/ && !isInDiffEditor"
				},
				{
					"command": "issue.createIssueFromFile",
					"group": "navigation",
					"when": "resourceFilename == NewIssue.md"
				},
				{
					"command": "pr.markFileAsViewed",
					"group": "navigation",
					"when": "resourceScheme != pr && resourceScheme != review && resourceScheme != filechange && resourcePath in github:unviewedFiles"
				},
				{
					"command": "pr.unmarkFileAsViewed",
					"group": "navigation",
					"when": "resourceScheme != pr && resourceScheme != review && resourceScheme != filechange && resourcePath in github:viewedFiles"
				}
			],
			"scm/title": [
				{
					"command": "review.suggestDiff",
					"when": "scmProvider =~ /^git|^remoteHub:github/ && scmProviderRootUri in github:reposInReviewMode",
					"group": "inline"
				},
				{
					"command": "pr.create",
					"when": "scmProvider =~ /^git|^remoteHub:github/ && scmProviderRootUri in github:reposNotInReviewMode",
					"group": "navigation"
				}
			],
			"comments/commentThread/context": [
				{
					"command": "pr.createComment",
					"group": "inline@1",
					"when": "commentController =~ /^github-browse/ && prInDraft"
				},
				{
					"command": "pr.createComment",
					"group": "inline@1",
					"when": "commentController =~ /^github-review/ && reviewInDraftMode"
				},
				{
					"command": "pr.createSingleComment",
					"group": "inline@1",
					"when": "commentController =~ /^github-browse/ && !prInDraft"
				},
				{
					"command": "pr.createSingleComment",
					"group": "inline@1",
					"when": "commentController =~ /^github-review/ && !reviewInDraftMode"
				},
				{
					"command": "pr.startReview",
					"group": "inline@2",
					"when": "commentController =~ /^github-browse/ && !prInDraft"
				},
				{
					"command": "pr.startReview",
					"group": "inline@2",
					"when": "commentController =~ /^github-review/ && !reviewInDraftMode"
				},
				{
					"command": "pr.openReview",
					"group": "inline@3",
					"when": "commentController =~ /^github-browse/ && prInDraft"
				},
				{
					"command": "pr.openReview",
					"group": "inline@3",
					"when": "commentController =~ /^github-review/ && reviewInDraftMode"
				}
			],
			"comments/commentThread/additionalActions": [
				{
					"command": "pr.resolveReviewThread",
					"group": "inline@3",
					"when": "commentController =~ /^github-(browse|review)/ && commentThread == canResolve"
				},
				{
					"command": "pr.unresolveReviewThread",
					"group": "inline@3",
					"when": "commentController =~ /^github-(browse|review)/ && commentThread == canUnresolve"
				}
			],
			"comments/commentThread/title/context": [
				{
					"command": "pr.resolveReviewThread",
					"group": "inline@3",
					"when": "commentController =~ /^github-(browse|review)/ && commentThread == canResolve"
				},
				{
					"command": "pr.unresolveReviewThread",
					"group": "inline@3",
					"when": "commentController =~ /^github-(browse|review)/ && commentThread == canUnresolve"
				}
			],
			"comments/commentThread/comment/context": [
				{
					"command": "pr.resolveReviewThread",
					"group": "inline@3",
					"when": "commentController =~ /^github-(browse|review)/ && commentThread == canResolve"
				},
				{
					"command": "pr.unresolveReviewThread",
					"group": "inline@3",
					"when": "commentController =~ /^github-(browse|review)/ && commentThread == canUnresolve"
				}
			],
			"comments/comment/title": [
				{
					"command": "pr.editComment",
					"group": "inline@1",
					"when": "commentController =~ /^github-(browse|review)/ && comment =~ /canEdit/"
				},
				{
					"command": "pr.deleteComment",
					"group": "inline@2",
					"when": "commentController =~ /^github-(browse|review)/ && comment =~ /canDelete/"
				}
			],
			"comments/commentThread/title": [
				{
					"command": "pr.collapseAllComments",
					"group": "collapse@0",
					"when": "commentController =~ /^github-(browse|review)/"
				}
			],
			"comments/comment/context": [
				{
					"command": "pr.saveComment",
					"group": "inline@1",
					"when": "commentController =~ /^github-(browse|review)/"
				},
				{
					"command": "pr.cancelEditComment",
					"group": "inline@2",
					"when": "commentController =~ /^github-(browse|review)/"
				}
			],
			"editor/context/copy": [
				{
					"command": "issue.copyGithubPermalink",
					"when": "gitHubOpenRepositoryCount != 0",
					"group": "3_githubPullRequests@0"
				},
				{
					"command": "issue.copyMarkdownGithubPermalink",
					"when": "gitHubOpenRepositoryCount != 0",
					"group": "3_githubPullRequests@1"
				},
				{
					"command": "issue.copyGithubHeadLink",
					"when": "gitHubOpenRepositoryCount != 0",
					"group": "3_githubPullRequests@2"
				}
			],
			"editor/context/share": [
				{
					"command": "issue.copyGithubPermalink",
					"when": "gitHubOpenRepositoryCount != 0",
					"group": "1_githubPullRequests@0"
				},
				{
					"command": "issue.copyMarkdownGithubPermalink",
					"when": "gitHubOpenRepositoryCount != 0",
					"group": "1_githubPullRequests@1"
				},
				{
					"command": "issue.copyGithubHeadLink",
					"when": "gitHubOpenRepositoryCount != 0",
					"group": "1_githubPullRequests@2"
				}
			],
			"file/share": [
				{
					"command": "issue.copyGithubPermalink",
					"when": "gitHubOpenRepositoryCount != 0",
					"group": "1_githubPullRequests@0"
				},
				{
					"command": "pr.copyVscodeDevPrLink",
					"when": "gitHubOpenRepositoryCount != 0 && github:inReviewMode",
					"group": "1_githubPullRequests@1"
				},
				{
					"command": "issue.copyMarkdownGithubPermalink",
					"when": "gitHubOpenRepositoryCount != 0",
					"group": "1_githubPullRequests@2"
				},
				{
					"command": "issue.copyGithubHeadLink",
					"when": "gitHubOpenRepositoryCount != 0",
					"group": "1_githubPullRequests@3"
				}
			],
			"editor/title/context": [
				{
					"command": "issue.copyGithubPermalink",
					"when": "gitHubOpenRepositoryCount != 0",
					"group": "1_cutcopypaste@10"
				},
				{
					"command": "issue.copyGithubHeadLink",
					"when": "gitHubOpenRepositoryCount != 0",
					"group": "1_cutcopypaste@11"
				}
			],
			"explorer/context": [
				{
					"command": "issue.copyGithubPermalink",
					"when": "gitHubOpenRepositoryCount != 0",
					"group": "5_cutcopypaste@10"
				},
				{
					"command": "issue.copyGithubHeadLink",
					"when": "gitHubOpenRepositoryCount != 0",
					"group": "5_cutcopypaste@11"
				}
			],
			"menuBar/edit/copy": [
				{
					"command": "issue.copyGithubPermalink",
					"when": "gitHubOpenRepositoryCount != 0"
				},
				{
					"command": "issue.copyMarkdownGithubPermalink",
					"when": "gitHubOpenRepositoryCount != 0"
				}
			],
			"remoteHub/pullRequest": [
				{
					"command": "pr.create",
					"when": "scmProvider =~ /^remoteHub:github/",
					"group": "1_modification@0"
				}
			]
		},
		"colors": [
			{
				"id": "issues.newIssueDecoration",
				"defaults": {
					"dark": "#ffffff48",
					"light": "#00000048",
					"highContrast": "editor.foreground",
					"highContrastLight": "editor.foreground"
				},
				"description": "The color used for the assignees and labels fields in a new issue editor."
			},
			{
				"id": "issues.open",
				"defaults": {
					"dark": "#3FB950",
					"light": "#3FB950",
					"highContrast": "editor.foreground",
					"highContrastLight": "editor.foreground"
				},
				"description": "The color used for indicating that an issue is open."
			},
			{
				"id": "issues.closed",
				"defaults": {
					"dark": "#cb2431",
					"light": "#cb2431",
					"highContrast": "editor.foreground",
					"highContrastLight": "editor.foreground"
				},
				"description": "The color used for indicating that an issue is closed."
			},
			{
				"id": "pullRequests.notification",
				"defaults": {
					"dark": "notificationsInfoIcon.foreground",
					"light": "notificationsInfoIcon.foreground",
					"highContrast": "editor.foreground",
					"highContrastLight": "editor.foreground"
				},
				"description": "The color used for indicating a notification on a pull request"
			}
		],
		"resourceLabelFormatters": [
			{
				"scheme": "review",
				"formatting": {
					"label": "${path}",
					"separator": "/",
					"workspaceSuffix": "GitHub",
					"stripPathStartingSeparator": true
				}
			}
		]
	},
	"scripts": {
		"postinstall": "yarn update-dts",
		"bundle": "webpack --mode production --env esbuild",
		"bundle:node": "webpack --mode production --config-name extension:node --config-name webviews",
		"bundle:web": "webpack --mode production --config-name extension:webworker --config-name webviews",
		"clean": "rm -r dist/",
		"compile": "webpack --mode development --env esbuild",
		"compile:test": "tsc -p tsconfig.test.json",
		"compile:node": "webpack --mode development --config-name extension:node --config-name webviews",
		"compile:web": "webpack --mode development --config-name extension:webworker --config-name webviews",
		"lint": "eslint --fix --cache --config .eslintrc.json --ignore-pattern src/env/browser/**/* \"{src,webviews}/**/*.{ts,tsx}\"",
		"lint:browser": "eslint --fix --cache --cache-location .eslintcache.browser --config .eslintrc.browser.json --ignore-pattern src/env/node/**/* \"{src,webviews}/**/*.{ts,tsx}\"",
		"package": "npx vsce package --yarn",
		"pretty": "prettier --config .prettierrc --loglevel warn --write .",
		"test": "yarn run test:preprocess && node ./out/src/test/runTests.js",
		"test:preprocess": "yarn run compile:test && yarn run test:preprocess-gql && yarn run test:preprocess-svg",
		"browsertest:preprocess": "tsc ./src/test/browser/runTests.ts --outDir ./dist/browser/test --rootDir ./src/test/browser --target es6 --module commonjs",
		"browsertest": "yarn run browsertest:preprocess && node ./dist/browser/test/runTests.js",
		"test:preprocess-gql": "node scripts/preprocess-gql --in src/github/queries.gql --out out/src/github/queries.gql",
		"test:preprocess-svg": "node scripts/preprocess-svg --in ../resources/ --out out/resources",
		"update-dts": "cd \"src/@types\" && npx vscode-dts main && npx vscode-dts dev",
		"watch": "webpack --watch --mode development --env esbuild",
		"watch:web": "webpack --watch --mode development --config-name extension:webworker --config-name webviews",
		"hygiene": "node ./build/hygiene.js",
		"prepare": "husky install"
	},
	"devDependencies": {
		"@types/chai": "^4.1.4",
		"@types/glob": "7.1.3",
		"@types/lru-cache": "^5.1.0",
		"@types/marked": "^0.7.2",
		"@types/mocha": "^8.2.2",
		"@types/node": "12.12.70",
		"@types/react": "^16.8.4",
		"@types/react-dom": "^16.8.2",
		"@types/sinon": "7.0.11",
		"@types/temp": "0.8.34",
		"@types/vscode": "1.69.0",
		"@types/webpack-env": "^1.16.0",
		"@typescript-eslint/eslint-plugin": "4.18.0",
		"@typescript-eslint/parser": "4.18.0",
		"@vscode/test-electron": "^2.1.5",
		"@vscode/test-web": "^0.0.29",
		"assert": "^2.0.0",
		"buffer": "^6.0.3",
		"constants-browserify": "^1.0.0",
		"crypto-browserify": "3.12.0",
		"css-loader": "5.1.3",
		"esbuild-loader": "2.10.0",
		"eslint": "7.22.0",
		"eslint-cli": "1.1.1",
		"eslint-config-prettier": "8.1.0",
		"eslint-plugin-import": "2.22.1",
		"event-stream": "^4.0.1",
		"fork-ts-checker-webpack-plugin": "6.1.1",
		"glob": "7.1.6",
		"graphql": "15.5.0",
		"graphql-tag": "2.11.0",
		"gulp-filter": "^7.0.0",
		"husky": "^8.0.1",
		"jsdom": "19.0.0",
		"jsdom-global": "3.0.2",
		"json5": "2.2.0",
		"merge-options": "3.0.4",
		"minimist": "^1.2.6",
		"mkdirp": "1.0.4",
		"mocha": "^9.0.1",
		"mocha-junit-reporter": "1.23.0",
		"mocha-multi-reporters": "1.1.7",
		"os-browserify": "^0.3.0",
		"p-all": "^1.0.0",
		"path-browserify": "1.0.1",
		"prettier": "2.2.1",
		"process": "^0.11.10",
		"raw-loader": "4.0.2",
		"react-testing-library": "7.0.1",
		"sinon": "9.0.0",
		"source-map-support": "0.5.19",
		"stream-browserify": "^3.0.0",
		"style-loader": "2.0.0",
		"svg-inline-loader": "^0.8.2",
		"temp": "0.9.4",
		"terser-webpack-plugin": "5.1.1",
		"timers-browserify": "^2.0.12",
		"ts-loader": "8.0.18",
		"tty": "1.0.1",
		"typescript": "4.2.3",
		"typescript-formatter": "^7.2.2",
		"vinyl-fs": "^3.0.3",
		"webpack": "5.68.0",
		"webpack-cli": "4.2.0"
	},
	"dependencies": {
		"@octokit/rest": "18.2.0",
		"@octokit/types": "6.10.0",
		"@vscode/extension-telemetry": "0.6.2",
		"apollo-boost": "^0.4.9",
		"apollo-link-context": "1.0.20",
		"cross-fetch": "3.1.5",
		"dayjs": "1.10.4",
		"events": "3.2.0",
		"fast-deep-equal": "^3.1.3",
		"lru-cache": "6.0.0",
		"marked": "^4.0.10",
		"react": "^16.12.0",
		"react-dom": "^16.12.0",
		"ssh-config": "^2.0.0-alpha.3",
		"tunnel": "0.0.6",
		"url-search-params-polyfill": "^8.1.1",
		"uuid": "8.3.2",
		"vscode-tas-client": "^0.1.17",
		"vsls": "^0.3.967"
	},
	"license": "MIT"
}<|MERGE_RESOLUTION|>--- conflicted
+++ resolved
@@ -16,11 +16,8 @@
 		"contribShareMenu",
 		"treeItemCheckbox",
 		"contribCommentPeekContext",
-<<<<<<< HEAD
+		"contribCommentThreadAdditionalMenu",
 		"codiconDecoration"
-=======
-		"contribCommentThreadAdditionalMenu"
->>>>>>> 7c3437d4
 	],
 	"version": "0.54.0",
 	"publisher": "GitHub",
