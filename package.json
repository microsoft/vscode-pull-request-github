{
	"name": "vscode-pull-request-github",
	"displayName": "%displayName%",
	"description": "%description%",
	"icon": "resources/icons/github_logo.png",
	"repository": {
		"type": "git",
		"url": "https://github.com/Microsoft/vscode-pull-request-github"
	},
	"bugs": {
		"url": "https://github.com/Microsoft/vscode-pull-request-github/issues"
	},
	"enabledApiProposals": [
		"activeComment",
		"chatParticipantAdditions",
		"chatParticipantPrivate",
		"chatSessionsProvider@3",
		"codiconDecoration",
		"codeActionRanges",
		"commentingRangeHint",
		"commentReactor",
		"commentReveal",
		"commentThreadApplicability",
		"contribAccessibilityHelpContent",
		"contribCommentEditorActionsMenu",
		"contribCommentPeekContext",
		"contribCommentThreadAdditionalMenu",
		"contribCommentsViewThreadMenus",
		"contribEditorContentMenu",
		"contribShareMenu",
		"diffCommand",
		"languageModelToolResultAudience",
		"quickDiffProvider",
		"remoteCodingAgents",
		"shareProvider",
		"tokenInformation",
		"treeViewMarkdownMessage"
	],
	"version": "0.120.0",
	"publisher": "GitHub",
	"engines": {
		"vscode": "^1.106.0"
	},
	"categories": [
		"Other",
		"AI",
		"Chat"
	],
	"extensionDependencies": [
		"vscode.github-authentication"
	],
	"activationEvents": [
		"onStartupFinished",
		"onFileSystem:newIssue",
		"onFileSystem:pr",
		"onFileSystem:githubpr",
		"onFileSystem:githubcommit",
		"onFileSystem:review",
		"onWebviewPanel:IssueOverview",
		"onWebviewPanel:PullRequestOverview"
	],
	"browser": "./dist/browser/extension",
	"l10n": "./dist/browser/extension",
	"main": "./dist/extension",
	"capabilities": {
		"untrustedWorkspaces": {
			"supported": true
		},
		"virtualWorkspaces": true
	},
	"contributes": {
		"chatSessions": [
			{
				"type": "copilot-swe-agent",
				"name": "copilot",
				"displayName": "GitHub Copilot coding agent",
				"description": "Delegate tasks to the GitHub Copilot coding agent. The agent works asynchronously to implement changes, iterates via chat, and can create or update pull requests as needed.",
				"when": "config.chat.agentSessionsViewLocation && config.chat.agentSessionsViewLocation != 'disabled' && config.github.copilot.chat.advanced.copilotCodingAgentV0.enabled",
				"capabilities": {
					"supportsFileAttachments": true
				}
			}
		],
		"remoteCodingAgents": [
			{
				"id": "githubCodingAgent",
				"command": "githubpr.remoteAgent",
				"displayName": "GitHub Copilot coding agent",
				"description": "Copilot coding agent is a remote, autonomous software development agent. Developers delegate tasks to the agent, which iterates on pull requests based on feedback and reviews.",
				"followUpRegex": "open-pull-request-webview.*((%7B.*?%7D)|(\\{.*?\\}))",
				"when": "config.githubPullRequests.codingAgent.enabled && config.githubPullRequests.codingAgent.uiIntegration && copilotCodingAgentAssignable && config.github.copilot.chat.advanced.copilotCodingAgentV0.enabled"
			}
		],
		"chatParticipants": [
			{
				"id": "githubpr",
				"name": "githubpr",
				"fullName": "GitHub Pull Requests",
				"description": "Chat participant for GitHub Pull Requests extension",
				"when": "config.githubPullRequests.experimental.chat",
				"isSticky": true
			}
		],
		"configuration": {
			"type": "object",
			"title": "GitHub Pull Requests",
			"properties": {
				"githubPullRequests.pullRequestTitle": {
					"deprecationMessage": "The pull request title now uses the same defaults as GitHub, and can be edited before create.",
					"type": "string",
					"enum": [
						"commit",
						"branch",
						"custom",
						"ask"
					],
					"enumDescriptions": [
						"Use the latest commit message",
						"Use the branch name",
						"Specify a custom title",
						"Ask which of the above methods to use"
					],
					"default": "ask",
					"description": "The title used when creating pull requests."
				},
				"githubPullRequests.pullRequestDescription": {
					"type": "string",
					"enum": [
						"template",
						"commit",
						"none",
						"Copilot"
					],
					"enumDescriptions": [
						"%githubPullRequests.pullRequestDescription.template%",
						"%githubPullRequests.pullRequestDescription.commit%",
						"%githubPullRequests.pullRequestDescription.none%",
						"%githubPullRequests.pullRequestDescription.copilot%"
					],
					"default": "template",
					"description": "%githubPullRequests.pullRequestDescription.description%"
				},
				"githubPullRequests.defaultCreateOption": {
					"type": "string",
					"enum": [
						"lastUsed",
						"create",
						"createDraft",
						"createAutoMerge"
					],
					"markdownEnumDescriptions": [
						"%githubPullRequests.defaultCreateOption.lastUsed%",
						"%githubPullRequests.defaultCreateOption.create%",
						"%githubPullRequests.defaultCreateOption.createDraft%",
						"%githubPullRequests.defaultCreateOption.createAutoMerge%"
					],
					"default": "lastUsed",
					"description": "%githubPullRequests.defaultCreateOption.description%"
				},
				"githubPullRequests.createDraft": {
					"type": "boolean",
					"default": false,
					"deprecationMessage": "Use the setting 'githubPullRequests.defaultCreateOption' instead.",
					"description": "%githubPullRequests.createDraft%"
				},
				"githubPullRequests.logLevel": {
					"type": "string",
					"enum": [
						"info",
						"debug",
						"off"
					],
					"default": "info",
					"description": "%githubPullRequests.logLevel.description%",
					"markdownDeprecationMessage": "%githubPullRequests.logLevel.markdownDeprecationMessage%"
				},
				"githubPullRequests.branchListTimeout": {
					"type": "number",
					"default": 5000,
					"minimum": 1000,
					"markdownDescription": "%githubPullRequests.branchListTimeout.description%"
				},
				"githubPullRequests.remotes": {
					"type": "array",
					"default": [
						"origin",
						"upstream"
					],
					"items": {
						"type": "string"
					},
					"markdownDescription": "%githubPullRequests.remotes.markdownDescription%"
				},
				"githubPullRequests.includeRemotes": {
					"type": "string",
					"enum": [
						"default",
						"all"
					],
					"default": "default",
					"deprecationMessage": "The setting `githubPullRequests.includeRemotes` has been deprecated. Use `githubPullRequests.remotes` to configure what remotes are shown.",
					"description": "By default we only support remotes created by users. If you want to see pull requests from remotes this extension created for pull requests, change this setting to 'all'."
				},
				"githubPullRequests.queries": {
					"type": "array",
					"items": {
						"type": "object",
						"properties": {
							"label": {
								"type": "string",
								"description": "%githubPullRequests.queries.label.description%"
							},
							"query": {
								"type": "string",
								"description": "%githubPullRequests.queries.query.description%"
							}
						},
						"default": {
							"label": "%githubPullRequests.queries.assignedToMe%",
							"query": "repo:${owner}/${repository} is:open assignee:${user}"
						}
					},
					"scope": "resource",
					"markdownDescription": "%githubPullRequests.queries.markdownDescription%",
					"default": [
						{
							"label": "%githubPullRequests.queries.copilotOnMyBehalf%",
							"query": "repo:${owner}/${repository} is:open author:copilot involves:${user}"
						},
						{
							"label": "Local Pull Request Branches",
							"query": "default"
						},
						{
							"label": "%githubPullRequests.queries.waitingForMyReview%",
							"query": "repo:${owner}/${repository} is:open review-requested:${user}"
						},
						{
							"label": "%githubPullRequests.queries.createdByMe%",
							"query": "repo:${owner}/${repository} is:open author:${user}"
						},
						{
							"label": "All Open",
							"query": "default"
						}
					]
				},
				"githubPullRequests.labelCreated": {
					"type": "array",
					"items": {
						"type": "string",
						"description": "%githubPullRequests.labelCreated.label.description%"
					},
					"default": [],
					"description": "%githubPullRequests.labelCreated.description%"
				},
				"githubPullRequests.defaultMergeMethod": {
					"type": "string",
					"enum": [
						"merge",
						"squash",
						"rebase"
					],
					"default": "merge",
					"description": "%githubPullRequests.defaultMergeMethod.description%"
				},
				"githubPullRequests.showInSCM": {
					"type": "boolean",
					"default": false,
					"deprecationMessage": "This setting is deprecated. Views can now be dragged to any location.",
					"description": "When true, show GitHub Pull Requests within the SCM viewlet. Otherwise show a separate view container for them."
				},
				"githubPullRequests.notifications": {
					"type": "string",
					"enum": [
						"pullRequests",
						"off"
					],
					"default": "off",
					"description": "%githubPullRequests.notifications.description%"
				},
				"githubPullRequests.fileListLayout": {
					"type": "string",
					"enum": [
						"flat",
						"tree"
					],
					"default": "tree",
					"description": "%githubPullRequests.fileListLayout.description%"
				},
				"githubPullRequests.hideViewedFiles": {
					"type": "boolean",
					"default": false,
					"description": "%githubPullRequests.hideViewedFiles.description%"
				},
				"githubPullRequests.defaultDeletionMethod.selectLocalBranch": {
					"type": "boolean",
					"default": true,
					"description": "%githubPullRequests.defaultDeletionMethod.selectLocalBranch.description%"
				},
				"githubPullRequests.defaultDeletionMethod.selectRemote": {
					"type": "boolean",
					"default": true,
					"description": "%githubPullRequests.defaultDeletionMethod.selectRemote.description%"
				},
				"githubPullRequests.terminalLinksHandler": {
					"type": "string",
					"enum": [
						"github",
						"vscode",
						"ask"
					],
					"enumDescriptions": [
						"%githubPullRequests.terminalLinksHandler.github%",
						"%githubPullRequests.terminalLinksHandler.vscode%",
						"%githubPullRequests.terminalLinksHandler.ask%"
					],
					"default": "ask",
					"description": "%githubPullRequests.terminalLinksHandler.description%"
				},
				"githubPullRequests.createOnPublishBranch": {
					"type": "string",
					"enum": [
						"never",
						"ask"
					],
					"enumDescriptions": [
						"%githubPullRequests.createOnPublishBranch.never%",
						"%githubPullRequests.createOnPublishBranch.ask%"
					],
					"default": "ask",
					"description": "%githubPullRequests.createOnPublishBranch.description%"
				},
				"githubPullRequests.commentExpandState": {
					"type": "string",
					"enum": [
						"expandUnresolved",
						"collapseAll"
					],
					"enumDescriptions": [
						"%githubPullRequests.commentExpandState.expandUnresolved%",
						"%githubPullRequests.commentExpandState.collapseAll%"
					],
					"default": "expandUnresolved",
					"description": "%githubPullRequests.commentExpandState.description%"
				},
				"githubPullRequests.useReviewMode": {
					"description": "%githubPullRequests.useReviewMode.description%",
					"oneOf": [
						{
							"type": "object",
							"additionalProperties": false,
							"properties": {
								"merged": {
									"type": "boolean",
									"description": "%githubPullRequests.useReviewMode.merged%",
									"default": false
								},
								"closed": {
									"type": "boolean",
									"description": "%githubPullRequests.useReviewMode.closed%",
									"default": false
								}
							},
							"required": [
								"merged",
								"closed"
							]
						},
						{
							"type": "string",
							"enum": [
								"auto"
							]
						}
					],
					"default": "auto"
				},
				"githubPullRequests.assignCreated": {
					"type": "string",
					"description": "%githubPullRequests.assignCreated.description%"
				},
				"githubPullRequests.pushBranch": {
					"type": "string",
					"enum": [
						"prompt",
						"always"
					],
					"default": "prompt",
					"enumDescriptions": [
						"%githubPullRequests.pushBranch.prompt%",
						"%githubPullRequests.pushBranch.always%"
					],
					"description": "%githubPullRequests.pushBranch.description%"
				},
				"githubPullRequests.pullBranch": {
					"type": "string",
					"enum": [
						"prompt",
						"never",
						"always"
					],
					"default": "prompt",
					"markdownEnumDescriptions": [
						"%githubPullRequests.pullBranch.prompt%",
						"%githubPullRequests.pullBranch.never%",
						"%githubPullRequests.pullBranch.always%"
					],
					"description": "%githubPullRequests.pullBranch.description%"
				},
				"githubPullRequests.allowFetch": {
					"type": "boolean",
					"default": true,
					"description": "%githubPullRequests.allowFetch.description%"
				},
				"githubPullRequests.ignoredPullRequestBranches": {
					"type": "array",
					"default": [],
					"items": {
						"type": "string",
						"description": "%githubPullRequests.ignoredPullRequestBranches.items%"
					},
					"description": "%githubPullRequests.ignoredPullRequestBranches.description%"
				},
				"githubPullRequests.ignoreSubmodules": {
					"type": "boolean",
					"default": false,
					"description": "%githubPullRequests.ignoreSubmodules.description%"
				},
				"githubPullRequests.neverIgnoreDefaultBranch": {
					"type": "boolean",
					"description": "%githubPullRequests.neverIgnoreDefaultBranch.description%"
				},
				"githubPullRequests.overrideDefaultBranch": {
					"type": "string",
					"description": "%githubPullRequests.overrideDefaultBranch.description%"
				},
				"githubPullRequests.postCreate": {
					"type": "string",
					"enum": [
						"none",
						"openOverview",
						"checkoutDefaultBranch",
						"checkoutDefaultBranchAndShow",
						"checkoutDefaultBranchAndCopy"
					],
					"description": "%githubPullRequests.postCreate.description%",
					"default": "openOverview",
					"enumDescriptions": [
						"%githubPullRequests.postCreate.none%",
						"%githubPullRequests.postCreate.openOverview%",
						"%githubPullRequests.postCreate.checkoutDefaultBranch%",
						"%githubPullRequests.postCreate.checkoutDefaultBranchAndShow%",
						"%githubPullRequests.postCreate.checkoutDefaultBranchAndCopy%"
					]
				},
				"githubPullRequests.postDone": {
					"type": "string",
					"enum": [
						"checkoutDefaultBranch",
						"checkoutDefaultBranchAndPull"
					],
					"description": "%githubPullRequests.postDone.description%",
					"default": "checkoutDefaultBranch",
					"enumDescriptions": [
						"%githubPullRequests.postDone.checkoutDefaultBranch%",
						"%githubPullRequests.postDone.checkoutDefaultBranchAndPull%"
					]
				},
				"githubPullRequests.defaultCommentType": {
					"type": "string",
					"enum": [
						"single",
						"review"
					],
					"default": "review",
					"description": "%githubPullRequests.defaultCommentType.description%",
					"enumDescriptions": [
						"%githubPullRequests.defaultCommentType.single%",
						"%githubPullRequests.defaultCommentType.review%"
					]
				},
				"githubPullRequests.quickDiff": {
					"type": "boolean",
					"description": "Enables quick diff in the editor gutter for checked-out pull requests. Requires a reload to take effect",
					"default": false
				},
				"githubPullRequests.setAutoMerge": {
					"type": "boolean",
					"description": "%githubPullRequests.setAutoMerge.description%",
					"deprecationMessage": "Use the setting 'githubPullRequests.defaultCreateOption' instead.",
					"default": false
				},
				"githubPullRequests.pullPullRequestBranchBeforeCheckout": {
					"type": "string",
					"description": "%githubPullRequests.pullPullRequestBranchBeforeCheckout.description%",
					"enum": [
						"never",
						"pull",
						"pullAndMergeBase",
						"pullAndUpdateBase"
					],
					"default": "pull",
					"enumDescriptions": [
						"%githubPullRequests.pullPullRequestBranchBeforeCheckout.never%",
						"%githubPullRequests.pullPullRequestBranchBeforeCheckout.pull%",
						"%githubPullRequests.pullPullRequestBranchBeforeCheckout.pullAndMergeBase%",
						"%githubPullRequests.pullPullRequestBranchBeforeCheckout.pullAndUpdateBase%"
					]
				},
				"githubPullRequests.upstreamRemote": {
					"type": "string",
					"enum": [
						"add",
						"never"
					],
					"markdownDescription": "%githubPullRequests.upstreamRemote.description%",
					"markdownEnumDescriptions": [
						"%githubPullRequests.upstreamRemote.add%",
						"%githubPullRequests.upstreamRemote.never%"
					],
					"default": "add"
				},
				"githubPullRequests.createDefaultBaseBranch": {
					"type": "string",
					"enum": [
						"repositoryDefault",
						"createdFromBranch",
						"auto"
					],
					"markdownEnumDescriptions": [
						"%githubPullRequests.createDefaultBaseBranch.repositoryDefault%",
						"%githubPullRequests.createDefaultBaseBranch.createdFromBranch%",
						"%githubPullRequests.createDefaultBaseBranch.auto%"
					],
					"default": "auto",
					"markdownDescription": "%githubPullRequests.createDefaultBaseBranch.description%"
				},
				"githubPullRequests.experimental.chat": {
					"type": "boolean",
					"markdownDescription": "%githubPullRequests.experimental.chat.description%",
					"default": true
				},
				"githubPullRequests.codingAgent.enabled": {
					"type": "boolean",
					"default": true,
					"markdownDescription": "%githubPullRequests.codingAgent.description%",
					"tags": [
						"experimental"
					]
				},
				"githubPullRequests.codingAgent.autoCommitAndPush": {
					"type": "boolean",
					"default": true,
					"markdownDescription": "%githubPullRequests.codingAgent.autoCommitAndPush.description%",
					"tags": [
						"experimental"
					]
				},
				"githubPullRequests.codingAgent.promptForConfirmation": {
					"type": "boolean",
					"default": true,
					"markdownDescription": "%githubPullRequests.codingAgent.promptForConfirmation.description%",
					"tags": [
						"experimental"
					]
				},
				"githubPullRequests.codingAgent.uiIntegration": {
					"type": "boolean",
					"default": true,
					"markdownDescription": "%githubPullRequests.codingAgent.uiIntegration.description%",
					"tags": [
						"experimental",
						"onExP"
					]
				},
				"githubPullRequests.experimental.notificationsMarkPullRequests": {
					"type": "string",
					"markdownDescription": "%githubPullRequests.experimental.notificationsMarkPullRequests.description%",
					"enum": [
						"markAsDone",
						"markAsRead",
						"none"
					],
					"default": "none"
				},
				"githubPullRequests.experimental.useQuickChat": {
					"type": "boolean",
					"markdownDescription": "%githubPullRequests.experimental.useQuickChat.description%",
					"default": false
				},
				"githubPullRequests.webviewRefreshInterval": {
					"type": "number",
					"markdownDescription": "%githubPullRequests.webviewRefreshInterval.description%",
					"default": 60
				},
				"githubIssues.ignoreMilestones": {
					"type": "array",
					"default": [],
					"description": "%githubIssues.ignoreMilestones.description%"
				},
				"githubIssues.createIssueTriggers": {
					"type": "array",
					"items": {
						"type": "string",
						"description": "%githubIssues.createIssueTriggers.items%"
					},
					"default": [
						"TODO",
						"todo",
						"FIXME",
						"ISSUE",
						"HACK"
					],
					"description": "%githubIssues.createIssueTriggers.description%"
				},
				"githubPullRequests.codingAgent.codeLens": {
					"type": "boolean",
					"default": true,
					"description": "%githubPullRequests.codingAgent.codeLens.description%"
				},
				"githubIssues.createInsertFormat": {
					"type": "string",
					"enum": [
						"number",
						"url"
					],
					"default": "number",
					"description": "%githubIssues.createInsertFormat.description%"
				},
				"githubIssues.issueCompletions.enabled": {
					"type": "boolean",
					"default": true,
					"description": "%githubIssues.issueCompletions.enabled.description%"
				},
				"githubIssues.userCompletions.enabled": {
					"type": "boolean",
					"default": true,
					"description": "%githubIssues.userCompletions.enabled.description%"
				},
				"githubIssues.ignoreCompletionTrigger": {
					"type": "array",
					"items": {
						"type": "string",
						"description": "%githubIssues.ignoreCompletionTrigger.items%"
					},
					"default": [
						"coffeescript",
						"crystal",
						"diff",
						"dockerfile",
						"dockercompose",
						"ignore",
						"ini",
						"julia",
						"makefile",
						"perl",
						"powershell",
						"python",
						"r",
						"ruby",
						"shellscript",
						"yaml"
					],
					"description": "%githubIssues.ignoreCompletionTrigger.description%"
				},
				"githubIssues.ignoreUserCompletionTrigger": {
					"type": "array",
					"items": {
						"type": "string",
						"description": "%githubIssues.ignoreUserCompletionTrigger.items%"
					},
					"default": [],
					"description": "%githubIssues.ignoreUserCompletionTrigger.description%"
				},
				"githubIssues.issueBranchTitle": {
					"type": "string",
					"default": "${user}/issue${issueNumber}",
					"markdownDescription": "%githubIssues.issueBranchTitle.markdownDescription%"
				},
				"githubIssues.useBranchForIssues": {
					"type": "string",
					"enum": [
						"on",
						"off",
						"prompt"
					],
					"enumDescriptions": [
						"%githubIssues.useBranchForIssues.on%",
						"%githubIssues.useBranchForIssues.off%",
						"%githubIssues.useBranchForIssues.prompt%"
					],
					"default": "on",
					"markdownDescription": "%githubIssues.useBranchForIssues.markdownDescription%"
				},
				"githubIssues.issueCompletionFormatScm": {
					"type": "string",
					"default": "${issueTitle}\nFixes ${issueNumberLabel}",
					"markdownDescription": "%githubIssues.issueCompletionFormatScm.markdownDescription%"
				},
				"githubIssues.workingIssueFormatScm": {
					"type": "string",
					"default": "${issueTitle} \nFixes ${issueNumberLabel}",
					"markdownDescription": "%githubIssues.workingIssueFormatScm.markdownDescription%",
					"editPresentation": "multilineText"
				},
				"githubIssues.queries": {
					"type": "array",
					"items": {
						"type": "object",
						"properties": {
							"label": {
								"type": "string",
								"description": "%githubIssues.queries.label%"
							},
							"query": {
								"type": "string",
								"markdownDescription": "%githubIssues.queries.query%"
							},
							"groupBy": {
								"type": "array",
								"markdownDescription": "%githubIssues.queries.groupBy%",
								"items": {
									"type": "string",
									"enum": [
										"repository",
										"milestone"
									],
									"enumDescriptions": [
										"%githubIssues.queries.groupBy.milestone%",
										"%githubIssues.queries.groupBy.repository%"
									]
								}
							}
						}
					},
					"scope": "resource",
					"markdownDescription": "%githubIssues.queries.markdownDescription%",
					"default": [
						{
							"label": "%githubIssues.queries.default.myIssues%",
							"query": "is:open assignee:${user} repo:${owner}/${repository}",
							"groupBy": [
								"milestone"
							]
						},
						{
							"label": "%githubIssues.queries.default.createdIssues%",
							"query": "author:${user} state:open repo:${owner}/${repository} sort:created-desc"
						},
						{
							"label": "%githubIssues.queries.default.recentIssues%",
							"query": "state:open repo:${owner}/${repository} sort:updated-desc"
						}
					]
				},
				"githubIssues.assignWhenWorking": {
					"type": "boolean",
					"default": true,
					"description": "%githubIssues.assignWhenWorking.description%"
				},
				"githubIssues.issueAvatarDisplay": {
					"type": "string",
					"enum": [
						"author",
						"assignee"
					],
					"enumDescriptions": [
						"%githubIssues.issueAvatarDisplay.author%",
						"%githubIssues.issueAvatarDisplay.assignee%"
					],
					"default": "author",
					"description": "%githubIssues.issueAvatarDisplay.description%"
				},
				"githubPullRequests.focusedMode": {
					"properties": {
						"oneOf": [
							{
								"type": "boolean"
							},
							{
								"type": "string"
							}
						]
					},
					"enum": [
						"firstDiff",
						"overview",
						"multiDiff",
						false
					],
					"enumDescriptions": [
						"%githubPullRequests.focusedMode.firstDiff%",
						"%githubPullRequests.focusedMode.overview%",
						"%githubPullRequests.focusedMode.multiDiff%",
						"%githubPullRequests.focusedMode.false%"
					],
					"default": "multiDiff",
					"description": "%githubPullRequests.focusedMode.description%"
				},
				"githubPullRequests.showPullRequestNumberInTree": {
					"type": "boolean",
					"default": false,
					"description": "%githubPullRequests.showPullRequestNumberInTree.description%"
				},
				"githubIssues.alwaysPromptForNewIssueRepo": {
					"type": "boolean",
					"default": false,
					"description": "%githubIssues.alwaysPromptForNewIssueRepo.description%"
				}
			}
		},
		"viewsContainers": {
			"activitybar": [
				{
					"id": "github-pull-requests",
					"title": "%view.github.pull.requests.name%",
					"icon": "$(github)"
				},
				{
					"id": "github-pull-request",
					"title": "%view.github.pull.request.name%",
					"icon": "$(git-pull-request)"
				}
			]
		},
		"views": {
			"github-pull-requests": [
				{
					"id": "github:login",
					"name": "%view.github.login.name%",
					"when": "ReposManagerStateContext == NeedsAuthentication",
					"icon": "$(git-pull-request)"
				},
				{
					"id": "pr:github",
					"name": "%view.pr.github.name%",
					"when": "ReposManagerStateContext != NeedsAuthentication && !github:resolvingConflicts",
					"icon": "$(github-inverted)",
					"accessibilityHelpContent": "%view.pr.github.accessibilityHelpContent%"
				},
				{
					"id": "issues:github",
					"name": "%view.issues.github.name%",
					"when": "ReposManagerStateContext != NeedsAuthentication && !github:resolvingConflicts",
					"icon": "$(issues)",
					"accessibilityHelpContent": "%view.pr.github.accessibilityHelpContent%"
				},
				{
					"id": "notifications:github",
					"name": "%view.notifications.github.name%",
					"when": "ReposManagerStateContext != NeedsAuthentication && !github:resolvingConflicts && (remoteName != codespaces || !isWeb)",
					"icon": "$(bell)",
					"accessibilityHelpContent": "%view.pr.github.accessibilityHelpContent%",
					"visibility": "collapsed"
				},
				{
					"id": "github:conflictResolution",
					"name": "%view.github.conflictResolution.name%",
					"when": "github:resolvingConflicts",
					"icon": "$(git-merge)"
				}
			],
			"github-pull-request": [
				{
					"id": "github:createPullRequestWebview",
					"type": "webview",
					"name": "%view.github.create.pull.request.name%",
					"when": "github:createPullRequest || github:revertPullRequest",
					"icon": "$(git-pull-request-create)",
					"visibility": "visible",
					"initialSize": 2
				},
				{
					"id": "github:compareChangesFiles",
					"name": "%view.github.compare.changes.name%",
					"when": "github:createPullRequest",
					"icon": "$(git-compare)",
					"visibility": "visible",
					"initialSize": 1
				},
				{
					"id": "github:compareChangesCommits",
					"name": "%view.github.compare.changesCommits.name%",
					"when": "github:createPullRequest",
					"icon": "$(git-compare)",
					"visibility": "visible",
					"initialSize": 1
				},
				{
					"id": "prStatus:github",
					"name": "%view.pr.status.github.name%",
					"when": "github:inReviewMode && !github:createPullRequest && !github:revertPullRequest",
					"icon": "$(diff-multiple)",
					"visibility": "visible",
					"initialSize": 3
				},
				{
					"id": "github:activePullRequest",
					"type": "webview",
					"name": "%view.github.active.pull.request.name%",
					"when": "github:inReviewMode && github:focusedReview && !github:createPullRequest && !github:revertPullRequest && github:activePRCount <= 1",
					"icon": "$(code-review)",
					"initialSize": 2
				},
				{
					"id": "github:activePullRequest:welcome",
					"name": "%view.github.active.pull.request.welcome.name%",
					"when": "!github:stateValidated && github:focusedReview",
					"icon": "$(git-pull-request)"
				}
			]
		},
		"commands": [
			{
				"command": "githubpr.remoteAgent",
				"title": "%command.githubpr.remoteAgent.title%",
				"enablement": "config.githubPullRequests.codingAgent.enabled"
			},
			{
				"command": "github.api.preloadPullRequest",
				"title": "Preload Pull Request",
				"category": "%command.pull.request.category%"
			},
			{
				"command": "pr.create",
				"title": "%command.pr.create.title%",
				"icon": "$(git-pull-request-create)",
				"category": "%command.pull.request.category%"
			},
			{
				"command": "pr.pushAndCreate",
				"title": "%command.pr.create.title%",
				"icon": "$(git-pull-request-create)",
				"category": "%command.pull.request.category%"
			},
			{
				"command": "pr.pick",
				"title": "%command.pr.pick.title%",
				"category": "%command.pull.request.category%",
				"enablement": "viewItem =~ /hasHeadRef/",
				"icon": "$(arrow-right)"
			},
			{
				"command": "pr.openChanges",
				"title": "%command.pr.openChanges.title%",
				"category": "%command.pull.request.category%",
				"icon": "$(diff-multiple)"
			},
			{
				"command": "pr.pickOnVscodeDev",
				"title": "%command.pr.pickOnVscodeDev.title%",
				"category": "%command.pull.request.category%",
				"icon": "$(globe)"
			},
			{
				"command": "pr.exit",
				"title": "%command.pr.exit.title%",
				"category": "%command.pull.request.category%"
			},
			{
				"command": "pr.dismissNotification",
				"title": "%command.pr.dismissNotification.title%",
				"category": "%command.pull.request.category%"
			},
			{
				"command": "pr.markAllCopilotNotificationsAsRead",
				"title": "%command.pr.markAllCopilotNotificationsAsRead.title%",
				"category": "%command.pull.request.category%",
				"enablement": "viewItem == copilot-query-with-notifications"
			},
			{
				"command": "pr.merge",
				"title": "%command.pr.merge.title%",
				"category": "%command.pull.request.category%"
			},
			{
				"command": "pr.readyForReview",
				"title": "%command.pr.readyForReview.title%",
				"category": "%command.pull.request.category%"
			},
			{
				"command": "pr.openPullRequestOnGitHub",
				"title": "%command.pr.openPullRequestOnGitHub.title%",
				"category": "%command.pull.request.category%",
				"icon": "$(globe)"
			},
			{
				"command": "pr.openAllDiffs",
				"title": "%command.pr.openAllDiffs.title%",
				"category": "%command.pull.request.category%"
			},
			{
				"command": "pr.refreshPullRequest",
				"title": "%command.pr.refreshPullRequest.title%",
				"category": "%command.pull.request.category%"
			},
			{
				"command": "pr.openFileOnGitHub",
				"title": "%command.pr.openFileOnGitHub.title%",
				"category": "%command.pull.request.category%"
			},
			{
				"command": "pr.copyCommitHash",
				"title": "%command.pr.copyCommitHash.title%",
				"category": "%command.pull.request.category%"
			},
			{
				"command": "pr.openOriginalFile",
				"title": "%command.pr.openOriginalFile.title%",
				"category": "%command.pull.request.category%"
			},
			{
				"command": "pr.openModifiedFile",
				"title": "%command.pr.openModifiedFile.title%",
				"category": "%command.pull.request.category%"
			},
			{
				"command": "pr.openDiffView",
				"title": "%command.pr.openDiffView.title%",
				"category": "%command.pull.request.category%",
				"icon": "$(compare-changes)"
			},
			{
				"command": "pr.openDiffViewFromEditor",
				"title": "%command.pr.openDiffViewFromEditor.title%",
				"category": "%command.pull.request.category%",
				"icon": "$(git-pull-request)"
			},
			{
				"command": "pr.openDescription",
				"title": "%command.pr.openDescription.title%",
				"category": "%command.pull.request.category%",
				"when": "github:inReviewMode",
				"icon": "$(note)"
			},
			{
				"command": "pr.openDescriptionToTheSide",
				"title": "%command.pr.openDescriptionToTheSide.title%",
				"icon": "$(split-horizontal)"
			},
			{
				"command": "pr.refreshDescription",
				"title": "%command.pr.refreshDescription.title%",
				"category": "%command.pull.request.category%"
			},
			{
				"command": "pr.focusDescriptionInput",
				"title": "%command.pr.focusDescriptionInput.title%",
				"category": "%command.pull.request.category%"
			},
			{
				"command": "pr.showDiffSinceLastReview",
				"title": "%command.pr.showDiffSinceLastReview.title%",
				"icon": "$(git-pull-request-new-changes)"
			},
			{
				"command": "pr.showDiffAll",
				"title": "%command.pr.showDiffAll.title%",
				"icon": "$(git-pull-request-go-to-changes)"
			},
			{
				"command": "pr.checkoutByNumber",
				"title": "%command.pr.checkoutByNumber.title%",
				"category": "%command.pull.request.category%",
				"icon": "$(symbol-numeric)"
			},
			{
				"command": "review.openFile",
				"title": "%command.review.openFile.title%",
				"icon": "$(go-to-file)"
			},
			{
				"command": "review.openLocalFile",
				"title": "%command.review.openLocalFile.title%",
				"icon": "$(go-to-file)"
			},
			{
				"command": "pr.refreshList",
				"title": "%command.pr.refreshList.title%",
				"icon": "$(refresh)",
				"category": "%command.pull.request.category%"
			},
			{
				"command": "pr.setFileListLayoutAsTree",
				"title": "%command.pr.setFileListLayoutAsTree.title%",
				"icon": "$(list-tree)",
				"category": "%command.pull.request.category%"
			},
			{
				"command": "pr.setFileListLayoutAsFlat",
				"title": "%command.pr.setFileListLayoutAsFlat.title%",
				"icon": "$(list-flat)",
				"category": "%command.pull.request.category%"
			},
			{
				"command": "pr.toggleHideViewedFiles",
				"title": "%command.pr.toggleHideViewedFiles.title%",
				"icon": "$(filter)",
				"category": "%command.pull.request.category%"
			},
			{
				"command": "pr.refreshChanges",
				"title": "%command.pr.refreshChanges.title%",
				"icon": "$(refresh)",
				"category": "%command.pull.request.category%"
			},
			{
				"command": "pr.configurePRViewlet",
				"title": "%command.pr.configurePRViewlet.title%",
				"category": "%command.pull.request.category%",
				"icon": "$(gear)"
			},
			{
				"command": "pr.deleteLocalBranch",
				"title": "%command.pr.deleteLocalBranch.title%",
				"category": "%command.pull.request.category%"
			},
			{
				"command": "pr.signin",
				"title": "%command.pr.signin.title%",
				"category": "%command.pull.request.category%"
			},
			{
				"command": "pr.signinNoEnterprise",
				"title": "%command.pr.signin.title%",
				"category": "%command.pull.request.category%"
			},
			{
				"command": "pr.signinenterprise",
				"title": "%command.pr.signinenterprise.title%",
				"category": "%command.pull.request.category%"
			},
			{
				"command": "pr.deleteLocalBranchesNRemotes",
				"title": "%command.pr.deleteLocalBranchesNRemotes.title%",
				"category": "%command.pull.request.category%"
			},
			{
				"command": "pr.createComment",
				"title": "%command.pr.createComment.title%",
				"category": "%command.pull.request.category%",
				"enablement": "!commentIsEmpty"
			},
			{
				"command": "pr.createSingleComment",
				"title": "%command.pr.createSingleComment.title%",
				"category": "%command.pull.request.category%",
				"enablement": "!commentIsEmpty"
			},
			{
				"command": "pr.makeSuggestion",
				"title": "%command.pr.makeSuggestion.title%",
				"category": "%command.pull.request.category%"
			},
			{
				"command": "pr.startReview",
				"title": "%command.pr.startReview.title%",
				"category": "%command.pull.request.category%",
				"enablement": "!commentIsEmpty"
			},
			{
				"command": "pr.editComment",
				"title": "%command.pr.editComment.title%",
				"category": "%command.pull.request.category%",
				"icon": "$(edit)",
				"enablement": "!(comment =~ /temporary/)"
			},
			{
				"command": "pr.cancelEditComment",
				"title": "%command.pr.cancelEditComment.title%",
				"category": "%command.pull.request.category%"
			},
			{
				"command": "pr.saveComment",
				"title": "%command.pr.saveComment.title%",
				"category": "%command.pull.request.category%",
				"enablement": "!commentIsEmpty"
			},
			{
				"command": "pr.deleteComment",
				"title": "%command.pr.deleteComment.title%",
				"category": "%command.pull.request.category%",
				"icon": "$(trash)",
				"enablement": "!(comment =~ /temporary/)"
			},
			{
				"command": "pr.resolveReviewThread",
				"title": "%command.pr.resolveReviewThread.title%",
				"category": "%command.pull.request.category%",
				"icon": "$(check)"
			},
			{
				"command": "pr.unresolveReviewThread",
				"title": "%command.pr.unresolveReviewThread.title%",
				"category": "%command.pull.request.category%"
			},
			{
				"command": "pr.unresolveReviewThreadFromView",
				"title": "%command.pr.unresolveReviewThread.title%",
				"category": "%command.pull.request.category%",
				"icon": "$(sync)"
			},
			{
				"command": "pr.diffOutdatedCommentWithHead",
				"title": "%command.pr.diffOutdatedCommentWithHead.title%",
				"category": "%command.pull.request.category%",
				"icon": "$(git-compare)"
			},
			{
				"command": "pr.signinAndRefreshList",
				"title": "%command.pr.signinAndRefreshList.title%",
				"category": "%command.pull.request.category%"
			},
			{
				"command": "pr.configureRemotes",
				"title": "%command.pr.configureRemotes.title%",
				"category": "%command.pull.request.category%"
			},
			{
				"command": "pr.refreshActivePullRequest",
				"title": "%command.pr.refreshActivePullRequest.title%",
				"category": "%command.pull.request.category%",
				"icon": "$(refresh)"
			},
			{
				"command": "pr.markFileAsViewed",
				"title": "%command.pr.markFileAsViewed.title%",
				"category": "%command.pull.request.category%",
				"icon": "$(pass)"
			},
			{
				"command": "pr.unmarkFileAsViewed",
				"title": "%command.pr.unmarkFileAsViewed.title%",
				"category": "%command.pull.request.category%",
				"icon": "$(pass-filled)"
			},
			{
				"command": "pr.openReview",
				"title": "%command.pr.openReview.title%",
				"category": "%command.pull.request.category%"
			},
			{
				"command": "pr.collapseAllComments",
				"title": "%command.pr.collapseAllComments.title%",
				"category": "%command.comments.category%",
				"icon": "$(collapse-all)"
			},
			{
				"command": "pr.editQuery",
				"title": "%command.pr.editQuery.title%",
				"category": "%command.pull.request.category%",
				"icon": "$(edit)"
			},
			{
				"command": "pr.openPullsWebsite",
				"title": "%command.pr.openPullsWebsite.title%",
				"category": "%command.pull.request.category%",
				"icon": "$(globe)"
			},
			{
				"command": "pr.resetViewedFiles",
				"title": "%command.pr.resetViewedFiles.title%",
				"category": "%command.pull.request.category%"
			},
			{
				"command": "pr.goToNextDiffInPr",
				"title": "%command.pr.goToNextDiffInPr.title%",
				"category": "%command.pull.request.category%"
			},
			{
				"command": "pr.goToPreviousDiffInPr",
				"title": "%command.pr.goToPreviousDiffInPr.title%",
				"category": "%command.pull.request.category%"
			},
			{
				"command": "pr.copyCommentLink",
				"title": "%command.pr.copyCommentLink.title%",
				"category": "%command.pull.request.category%",
				"icon": "$(copy)",
				"enablement": "!(comment =~ /temporary/)"
			},
			{
				"command": "pr.applySuggestion",
				"title": "%command.pr.applySuggestion.title%",
				"category": "%command.pull.request.category%",
				"icon": "$(replace)"
			},
			{
				"command": "pr.applySuggestionWithCopilot",
				"title": "%command.pr.applySuggestionWithCopilot.title%",
				"category": "%command.pull.request.category%",
				"icon": "$(sparkle)"
			},
			{
				"command": "pr.addAssigneesToNewPr",
				"title": "%command.pr.addAssigneesToNewPr.title%",
				"category": "%command.pull.request.category%",
				"icon": "$(account)"
			},
			{
				"command": "pr.addReviewersToNewPr",
				"title": "%command.pr.addReviewersToNewPr.title%",
				"category": "%command.pull.request.category%",
				"icon": "$(feedback)"
			},
			{
				"command": "pr.addLabelsToNewPr",
				"title": "%command.pr.addLabelsToNewPr.title%",
				"category": "%command.pull.request.category%",
				"icon": "$(tag)"
			},
			{
				"command": "pr.addMilestoneToNewPr",
				"title": "%command.pr.addMilestoneToNewPr.title%",
				"category": "%command.pull.request.category%",
				"icon": "$(milestone)"
			},
			{
				"command": "pr.addProjectsToNewPr",
				"title": "%command.pr.addProjectsToNewPr.title%",
				"category": "%command.pull.request.category%",
				"icon": "$(github-project)"
			},
			{
				"command": "pr.preReview",
				"title": "%command.pr.preReview.title%",
				"category": "%command.pull.request.category%",
				"enablement": "!pr:preReviewing && !pr:creating",
				"icon": "$(comment)"
			},
			{
				"command": "pr.addFileComment",
				"title": "%command.pr.addFileComment.title%",
				"category": "%command.pull.request.category%",
				"icon": "$(comment)"
			},
			{
				"command": "pr.checkoutFromReadonlyFile",
				"title": "%command.pr.pick.title%",
				"category": "%command.pull.request.category%"
			},
			{
				"command": "pr.resolveConflict",
				"title": "%command.pr.resolveConflict.title%",
				"category": "%command.pull.request.category%"
			},
			{
				"command": "pr.acceptMerge",
				"title": "%command.pr.acceptMerge.title%",
				"category": "%command.pull.request.category%"
			},
			{
				"command": "pr.closeRelatedEditors",
				"title": "%command.pr.closeRelatedEditors.title%",
				"category": "%command.pull.request.category%"
			},
			{
				"command": "pr.toggleEditorCommentingOn",
				"title": "%command.pr.toggleEditorCommentingOn.title%",
				"category": "%command.pull.request.category%",
				"icon": "$(eye-closed)"
			},
			{
				"command": "pr.toggleEditorCommentingOff",
				"title": "%command.pr.toggleEditorCommentingOff.title%",
				"category": "%command.pull.request.category%",
				"icon": "$(eye)"
			},
			{
				"command": "pr.checkoutFromDescription",
				"title": "%command.pr.checkoutFromDescription.title%",
				"category": "%command.pull.request.category%",
				"icon": "$(git-compare)"
			},
			{
				"command": "pr.applyChangesFromDescription",
				"title": "%command.pr.applyChangesFromDescription.title%",
				"category": "%command.pull.request.category%",
				"icon": "$(git-stash-apply)"
			},
			{
				"command": "pr.checkoutOnVscodeDevFromDescription",
				"title": "%command.pr.checkoutOnVscodeDevFromDescription.title%",
				"category": "%command.pull.request.category%"
			},
			{
				"command": "pr.openSessionLogFromDescription",
				"title": "%command.pr.openSessionLogFromDescription.title%",
				"category": "%command.pull.request.category%"
			},
			{
				"command": "review.diffWithPrHead",
				"title": "%command.review.diffWithPrHead.title%",
				"category": "%command.pull.request.category%"
			},
			{
				"command": "review.diffLocalWithPrHead",
				"title": "%command.review.diffLocalWithPrHead.title%",
				"category": "%command.pull.request.category%"
			},
			{
				"command": "review.approve",
				"title": "%command.review.approve.title%",
				"category": "%command.pull.request.category%"
			},
			{
				"command": "review.comment",
				"title": "%command.review.comment.title%",
				"category": "%command.pull.request.category%",
				"enablement": "github:reviewCommentCommentEnabled"
			},
			{
				"command": "review.requestChanges",
				"title": "%command.review.requestChanges.title%",
				"category": "%command.pull.request.category%",
				"enablement": "github:reviewRequestChangesEnabled"
			},
			{
				"command": "review.approveOnDotCom",
				"title": "%command.review.approveOnDotCom.title%",
				"category": "%command.pull.request.category%"
			},
			{
				"command": "review.requestChangesOnDotCom",
				"title": "%command.review.requestChangesOnDotCom.title%",
				"category": "%command.pull.request.category%"
			},
			{
				"command": "review.approveDescription",
				"title": "%command.review.approve.title%",
				"category": "%command.pull.request.category%"
			},
			{
				"command": "review.commentDescription",
				"title": "%command.review.comment.title%",
				"category": "%command.pull.request.category%",
				"enablement": "github:reviewCommentCommentEnabled"
			},
			{
				"command": "review.requestChangesDescription",
				"title": "%command.review.requestChanges.title%",
				"category": "%command.pull.request.category%",
				"enablement": "github:reviewRequestChangesEnabled"
			},
			{
				"command": "review.approveOnDotComDescription",
				"title": "%command.review.approveOnDotCom.title%",
				"category": "%command.pull.request.category%"
			},
			{
				"command": "review.requestChangesOnDotComDescription",
				"title": "%command.review.requestChangesOnDotCom.title%",
				"category": "%command.pull.request.category%"
			},
			{
				"command": "review.createSuggestionsFromChanges",
				"title": "%command.review.createSuggestionsFromChanges.title%",
				"icon": "$(comment)",
				"category": "%command.pull.request.category%"
			},
			{
				"command": "review.createSuggestionFromChange",
				"title": "%command.review.createSuggestionFromChange.title%",
				"icon": "$(comment)",
				"category": "%command.pull.request.category%"
			},
			{
				"command": "review.copyPrLink",
				"title": "%command.review.copyPrLink.title%",
				"category": "%command.pull.request.category%"
			},
			{
				"command": "pr.createPrMenuCreate",
				"title": "%command.pr.createPrMenuCreate.title%",
				"category": "%command.pull.request.category%"
			},
			{
				"command": "pr.createPrMenuDraft",
				"title": "%command.pr.createPrMenuDraft.title%",
				"category": "%command.pull.request.category%"
			},
			{
				"command": "pr.createPrMenuMergeWhenReady",
				"title": "%command.pr.createPrMenuMergeWhenReady.title%",
				"category": "%command.pull.request.category%"
			},
			{
				"command": "pr.createPrMenuMerge",
				"title": "%command.pr.createPrMenuMerge.title%",
				"category": "%command.pull.request.category%"
			},
			{
				"command": "pr.createPrMenuSquash",
				"title": "%command.pr.createPrMenuSquash.title%",
				"category": "%command.pull.request.category%"
			},
			{
				"command": "pr.createPrMenuRebase",
				"title": "%command.pr.createPrMenuRebase.title%",
				"category": "%command.pull.request.category%"
			},
			{
				"command": "issue.openDescription",
				"title": "%command.issue.openDescription.title%",
				"category": "%command.issues.category%"
			},
			{
				"command": "issue.createIssueFromSelection",
				"title": "%command.issue.createIssueFromSelection.title%",
				"category": "%command.issues.category%"
			},
			{
				"command": "issue.createIssueFromClipboard",
				"title": "%command.issue.createIssueFromClipboard.title%",
				"category": "%command.issues.category%"
			},
			{
				"command": "pr.copyVscodeDevPrLink",
				"title": "%command.pr.copyVscodeDevPrLink.title%",
				"category": "%command.issues.category%"
			},
			{
				"command": "pr.copyPrLink",
				"title": "%command.pr.copyPrLink.title%",
				"category": "%command.issues.category%"
			},
			{
				"command": "pr.refreshComments",
				"title": "%command.pr.refreshComments.title%",
				"category": "%command.pull.request.category%",
				"icon": "$(refresh)"
			},
			{
				"command": "issue.copyGithubDevLinkWithoutRange",
				"title": "%command.issue.copyGithubDevLink.title%",
				"category": "%command.issues.category%",
				"enablement": "!isInEmbeddedEditor"
			},
			{
				"command": "issue.copyGithubDevLinkFile",
				"title": "%command.issue.copyGithubDevLink.title%",
				"category": "%command.issues.category%",
				"enablement": "!isInEmbeddedEditor"
			},
			{
				"command": "issue.copyGithubDevLink",
				"title": "%command.issue.copyGithubDevLink.title%",
				"category": "%command.issues.category%",
				"enablement": "!isInEmbeddedEditor"
			},
			{
				"command": "issue.copyGithubPermalink",
				"title": "%command.issue.copyGithubPermalink.title%",
				"category": "%command.issues.category%",
				"enablement": "!isInEmbeddedEditor"
			},
			{
				"command": "issue.copyGithubHeadLink",
				"title": "%command.issue.copyGithubHeadLink.title%",
				"category": "%command.issues.category%",
				"enablement": "!isInEmbeddedEditor"
			},
			{
				"command": "issue.copyGithubPermalinkWithoutRange",
				"title": "%command.issue.copyGithubPermalink.title%",
				"category": "%command.issues.category%",
				"enablement": "!isInEmbeddedEditor"
			},
			{
				"command": "issue.copyGithubHeadLinkWithoutRange",
				"title": "%command.issue.copyGithubHeadLink.title%",
				"category": "%command.issues.category%",
				"enablement": "!isInEmbeddedEditor"
			},
			{
				"command": "issue.copyMarkdownGithubPermalink",
				"title": "%command.issue.copyMarkdownGithubPermalink.title%",
				"category": "%command.issues.category%",
				"enablement": "!isInEmbeddedEditor"
			},
			{
				"command": "issue.copyMarkdownGithubPermalinkWithoutRange",
				"title": "%command.issue.copyMarkdownGithubPermalink.title%",
				"category": "%command.issues.category%",
				"enablement": "!isInEmbeddedEditor"
			},
			{
				"command": "issue.openGithubPermalink",
				"title": "%command.issue.openGithubPermalink.title%",
				"category": "%command.issues.category%"
			},
			{
				"command": "issue.openIssue",
				"title": "%command.issue.openIssue.title%",
				"category": "%command.issues.category%",
				"icon": "$(globe)"
			},
			{
				"command": "issue.copyIssueNumber",
				"title": "%command.issue.copyIssueNumber.title%",
				"category": "%command.issues.category%"
			},
			{
				"command": "issue.copyIssueUrl",
				"title": "%command.issue.copyIssueUrl.title%",
				"category": "%command.issues.category%"
			},
			{
				"command": "issue.refresh",
				"title": "%command.issue.refresh.title%",
				"category": "%command.issues.category%",
				"icon": "$(refresh)"
			},
			{
				"command": "issue.suggestRefresh",
				"title": "%command.issue.suggestRefresh.title%",
				"category": "%command.issues.category%"
			},
			{
				"command": "issue.startWorking",
				"title": "%command.issue.startWorking.title%",
				"category": "%command.issues.category%",
				"icon": "$(arrow-right)"
			},
			{
				"command": "issue.startWorkingBranchDescriptiveTitle",
				"title": "%command.issue.startWorkingBranchDescriptiveTitle.title%",
				"category": "%command.issues.category%",
				"icon": "$(arrow-right)"
			},
			{
				"command": "issue.continueWorking",
				"title": "%command.issue.continueWorking.title%",
				"category": "%command.issues.category%",
				"icon": "$(arrow-right)"
			},
			{
				"command": "issue.startWorkingBranchPrompt",
				"title": "%command.issue.startWorkingBranchPrompt.title%",
				"category": "%command.issues.category%"
			},
			{
				"command": "issue.stopWorking",
				"title": "%command.issue.stopWorking.title%",
				"category": "%command.issues.category%",
				"icon": "$(primitive-square)"
			},
			{
				"command": "issue.stopWorkingBranchDescriptiveTitle",
				"title": "%command.issue.stopWorkingBranchDescriptiveTitle.title%",
				"category": "%command.issues.category%",
				"icon": "$(primitive-square)"
			},
			{
				"command": "issue.statusBar",
				"title": "%command.issue.statusBar.title%",
				"category": "%command.issues.category%"
			},
			{
				"command": "issue.getCurrent",
				"title": "%command.issue.getCurrent.title%",
				"category": "%command.issues.category%"
			},
			{
				"command": "issue.editQuery",
				"title": "%command.issue.editQuery.title%",
				"category": "%command.issues.category%",
				"icon": "$(edit)"
			},
			{
				"command": "issue.createIssue",
				"title": "%command.issue.createIssue.title%",
				"category": "%command.issues.category%",
				"icon": "$(plus)"
			},
			{
				"command": "issue.createIssueFromFile",
				"title": "%command.issue.createIssueFromFile.title%",
				"icon": "$(check)",
				"enablement": "!issues.creatingFromFile"
			},
			{
				"command": "issue.issueCompletion",
				"title": "%command.issue.issueCompletion.title%"
			},
			{
				"command": "issue.userCompletion",
				"title": "%command.issue.userCompletion.title%"
			},
			{
				"command": "issue.signinAndRefreshList",
				"title": "%command.issue.signinAndRefreshList.title%",
				"category": "%command.issues.category%"
			},
			{
				"command": "issue.goToLinkedCode",
				"title": "%command.issue.goToLinkedCode.title%",
				"category": "%command.issues.category%"
			},
			{
				"command": "issues.openIssuesWebsite",
				"title": "%command.issues.openIssuesWebsite.title%",
				"category": "%command.issues.category%",
				"icon": "$(globe)"
			},
			{
				"command": "issue.chatSummarizeIssue",
				"title": "%command.issue.chatSummarizeIssue.title%",
				"category": "%command.issues.category%",
				"icon": "$(copilot)"
			},
			{
				"command": "issue.chatSuggestFix",
				"title": "%command.issue.chatSuggestFix.title%",
				"category": "%command.issues.category%",
				"icon": "$(sparkle)"
			},
			{
				"command": "issue.assignToCodingAgent",
				"title": "%command.issue.assignToCodingAgent.title%",
				"category": "%command.issues.category%",
				"icon": "$(send-to-remote-agent)",
				"enablement": "config.githubPullRequests.codingAgent.enabled"
			},
			{
				"command": "issues.configureIssuesViewlet",
				"title": "%command.issues.configureIssuesViewlet.title%",
				"category": "%command.issues.category%",
				"icon": "$(gear)"
			},
			{
				"command": "notifications.refresh",
				"title": "%command.notifications.refresh.title%",
				"category": "%command.notifications.category%",
				"icon": "$(refresh)"
			},
			{
				"command": "notifications.loadMore",
				"title": "%command.notifications.loadMore.title%",
				"category": "%command.notifications.category%"
			},
			{
				"command": "notifications.sortByTimestamp",
				"title": "%command.notifications.sortByTimestamp.title%",
				"category": "%command.notifications.category%"
			},
			{
				"command": "notifications.sortByPriority",
				"title": "%command.notifications.sortByPriority.title%",
				"category": "%command.notifications.category%"
			},
			{
				"command": "notification.openOnGitHub",
				"title": "%command.notifications.openOnGitHub.title%",
				"category": "%command.notifications.category%",
				"icon": "$(globe)"
			},
			{
				"command": "notification.chatSummarizeNotification",
				"title": "%command.notification.chatSummarizeNotification.title%",
				"category": "%command.notifications.category%",
				"icon": "$(copilot)"
			},
			{
				"command": "notification.markAsRead",
				"title": "%command.notifications.markAsRead.title%",
				"category": "%command.notifications.category%",
				"icon": "$(mail-read)"
			},
			{
				"command": "notification.markAsDone",
				"title": "%command.notifications.markAsDone.title%",
				"category": "%command.notifications.category%",
				"icon": "$(check-all)"
			},
			{
				"command": "notifications.markPullRequestsAsRead",
				"title": "%command.notifications.markPullRequestsAsRead.title%",
				"category": "%command.notifications.category%",
				"icon": "$(git-pull-request-done)"
			},
			{
				"command": "notifications.markPullRequestsAsDone",
				"title": "%command.notifications.markPullRequestsAsDone.title%",
				"category": "%command.notifications.category%",
				"icon": "$(git-pull-request-done)"
			},
			{
				"command": "notifications.configureNotificationsViewlet",
				"title": "%command.notifications.configureNotificationsViewlet.title%",
				"category": "%command.notifications.category%",
				"icon": "$(gear)"
			},
			{
				"command": "codingAgent.openSessionLog",
				"title": "%command.codingAgent.openSessionLog.title%",
				"category": "%command.pull.request.category%"
			},
			{
				"command": "pr.refreshChatSessions",
				"title": "%command.pr.refreshChatSessions.title%",
				"icon": "$(refresh)",
				"category": "%command.pull.request.category%"
			},
			{
				"command": "pr.preferredCodingAgentGitHubRemote",
				"title": "%command.pr.preferredCodingAgentGitHubRemote.title%",
				"icon": "$(gear)",
				"enablement": "github:hasMultipleGitHubRemotes",
				"category": "%command.pull.request.category%"
			},
			{
				"command": "pr.resetCodingAgentPreferences",
				"title": "%command.pr.resetCodingAgentPreferences.title%",
				"category": "%command.pull.request.category%"
			},
			{
				"command": "pr.checkoutChatSessionPullRequest",
				"title": "%command.pr.checkoutChatSessionPullRequest.title%",
				"category": "%command.pull.request.category%"
			},
			{
				"command": "pr.closeChatSessionPullRequest",
				"title": "%command.pr.closeChatSessionPullRequest.title%",
				"category": "%command.pull.request.category%"
			},
			{
				"command": "pr.cancelCodingAgent",
				"title": "%command.pr.cancelCodingAgent.title%",
				"category": "%command.pull.request.category%"
			}
		],
		"viewsWelcome": [
			{
				"view": "github:login",
				"when": "ReposManagerStateContext == NeedsAuthentication && github:hasGitHubRemotes",
				"contents": "%welcome.github.login.contents%"
			},
			{
				"view": "pr:github",
				"when": "gitNotInstalled && config.git.enabled != false",
				"contents": "%welcome.github.noGit.contents%"
			},
			{
				"view": "pr:github",
				"when": "gitNotInstalled && config.git.enabled == false",
				"contents": "%welcome.github.noGitDisabled.contents%"
			},
			{
				"view": "github:login",
				"when": "ReposManagerStateContext == NeedsAuthentication && !github:hasGitHubRemotes && gitOpenRepositoryCount",
				"contents": "%welcome.github.loginNoEnterprise.contents%"
			},
			{
				"view": "github:login",
				"when": "(ReposManagerStateContext == NeedsAuthentication) && ((!github:hasGitHubRemotes && gitOpenRepositoryCount) || config.github-enterprise.uri)",
				"contents": "%welcome.github.loginWithEnterprise.contents%"
			},
			{
				"view": "pr:github",
				"when": "git.state != initialized && !github:initialized && workspaceFolderCount > 0",
				"contents": "%welcome.pr.github.uninitialized.contents%"
			},
			{
				"view": "pr:github",
				"when": "workspaceFolderCount > 0 && github:loadingPrsTree",
				"contents": "%welcome.pr.github.uninitialized.contents%"
			},
			{
				"view": "pr:github",
				"when": "workspaceFolderCount == 0",
				"contents": "%welcome.pr.github.noFolder.contents%"
			},
			{
				"view": "pr:github",
				"when": "git.state == initialized && gitOpenRepositoryCount == 0 && workspaceFolderCount > 0 && git.parentRepositoryCount == 0",
				"contents": "%welcome.pr.github.noRepo.contents%"
			},
			{
				"view": "pr:github",
				"when": "git.state == initialized && gitOpenRepositoryCount == 0 && workspaceFolderCount > 0 && git.parentRepositoryCount == 1",
				"contents": "%welcome.pr.github.parentRepo.contents%"
			},
			{
				"view": "pr:github",
				"when": "git.state == initialized && gitOpenRepositoryCount == 0 && workspaceFolderCount > 0 && git.parentRepositoryCount > 1",
				"contents": "%welcome.pr.github.parentRepo.contents%"
			},
			{
				"view": "issues:github",
				"when": "git.state != initialized && !github:initialized && workspaceFolderCount > 0",
				"contents": "%welcome.issues.github.uninitialized.contents%"
			},
			{
				"view": "issues:github",
				"when": "workspaceFolderCount > 0 && github:loadingPrsTree",
				"contents": "%welcome.issues.github.uninitialized.contents%"
			},
			{
				"view": "issues:github",
				"when": "workspaceFolderCount == 0",
				"contents": "%welcome.issues.github.noFolder.contents%"
			},
			{
				"view": "issues:github",
				"when": "git.state == initialized && gitOpenRepositoryCount == 0 && workspaceFolderCount > 0 && git.parentRepositoryCount == 0",
				"contents": "%welcome.issues.github.noRepo.contents%"
			},
			{
				"view": "issues:github",
				"when": "git.state == initialized && gitOpenRepositoryCount == 0 && workspaceFolderCount > 0 && git.parentRepositoryCount == 1",
				"contents": "%welcome.pr.github.parentRepo.contents%"
			},
			{
				"view": "issues:github",
				"when": "git.state == initialized && gitOpenRepositoryCount == 0 && workspaceFolderCount > 0 && git.parentRepositoryCount > 1",
				"contents": "%welcome.pr.github.parentRepo.contents%"
			},
			{
				"view": "github:activePullRequest:welcome",
				"when": "!github:stateValidated",
				"contents": "%welcome.github.activePullRequest.contents%"
			},
			{
				"view": "notifications:github",
				"when": "!github:notificationCount && workspaceFolderCount > 0",
				"contents": "%welcome.github.notificationsLoading.contents%"
			},
			{
				"view": "notifications:github",
				"when": "workspaceFolderCount == 0",
				"contents": "%welcome.issues.github.noFolder.contents%"
			},
			{
				"view": "notifications:github",
				"when": "ReposManagerStateContext == RepositoriesLoaded && github:notificationCount == -1",
				"contents": "%welcome.github.notifications.contents%"
			},
			{
				"view": "workbench.view.chat.sessions.copilot-swe-agent",
				"when": "workspaceFolderCount == 0",
				"contents": "%welcome.pr.github.noFolder.contents%"
			},
			{
				"view": "workbench.view.chat.sessions.copilot-swe-agent",
				"when": "git.state == initialized && gitOpenRepositoryCount == 0 && workspaceFolderCount > 0 && git.parentRepositoryCount == 0",
				"contents": "%welcome.pr.github.noRepo.contents%"
			},
			{
				"view": "workbench.view.chat.sessions.copilot-swe-agent",
				"when": "git.state == initialized && workspaceFolderCount > 0 && (git.parentRepositoryCount > 0 || gitOpenRepositoryCount > 0) && !github:hasGitHubRemotes",
				"contents": "%welcome.chat.sessions.copilot-swe-agent.noGitHub.contents%"
			},
			{
				"view": "workbench.view.chat.sessions.copilot-swe-agent",
				"when": "ReposManagerStateContext == NeedsAuthentication && github:hasGitHubRemotes",
				"contents": "%welcome.chat.sessions.copilot-swe-agent.login.contents%"
			},
			{
				"view": "workbench.view.chat.sessions.copilot-swe-agent",
				"when": "ReposManagerStateContext != NeedsAuthentication && github:hasGitHubRemotes",
				"contents": "%welcome.chat.sessions.copilot-swe-agent.startSession.contents%"
			}
		],
		"keybindings": [
			{
				"key": "ctrl+shift+space",
				"command": "issue.suggestRefresh",
				"when": "suggestWidgetVisible"
			},
			{
				"key": "ctrl+s",
				"mac": "cmd+s",
				"command": "issue.createIssueFromFile",
				"when": "resourceScheme == newIssue && config.files.autoSave != off"
			},
			{
				"key": "ctrl+enter",
				"mac": "cmd+enter",
				"command": "issue.createIssueFromFile",
				"when": "resourceScheme == newIssue"
			},
			{
				"key": "ctrl+k m",
				"mac": "cmd+k m",
				"command": "pr.makeSuggestion",
				"when": "commentEditorFocused"
			}
		],
		"menus": {
			"commandPalette": [
				{
					"command": "github.api.preloadPullRequest",
					"when": "false"
				},
				{
					"command": "githubpr.remoteAgent",
					"when": "false"
				},
				{
					"command": "pr.configureRemotes",
					"when": "gitHubOpenRepositoryCount != 0"
				},
				{
					"command": "pr.configurePRViewlet",
					"when": "gitHubOpenRepositoryCount != 0"
				},
				{
					"command": "pr.pick",
					"when": "false"
				},
				{
					"command": "pr.checkoutFromReadonlyFile",
					"when": "false"
				},
				{
					"command": "pr.openChanges",
					"when": "false"
				},
				{
					"command": "pr.pickOnVscodeDev",
					"when": "false"
				},
				{
					"command": "pr.exit",
					"when": "github:inReviewMode"
				},
				{
					"command": "pr.dismissNotification",
					"when": "false"
				},
				{
					"command": "pr.markAllCopilotNotificationsAsRead",
					"when": "false"
				},
				{
					"command": "pr.resetViewedFiles",
					"when": "github:inReviewMode"
				},
				{
					"command": "review.openFile",
					"when": "false"
				},
				{
					"command": "review.openLocalFile",
					"when": "false"
				},
				{
					"command": "pr.create",
					"when": "gitHubOpenRepositoryCount != 0 && github:authenticated"
				},
				{
					"command": "pr.pushAndCreate",
					"when": "false"
				},
				{
					"command": "pr.merge",
					"when": "gitHubOpenRepositoryCount != 0 && github:inReviewMode"
				},
				{
					"command": "pr.readyForReview",
					"when": "gitHubOpenRepositoryCount != 0 && github:inReviewMode"
				},
				{
					"command": "pr.openPullRequestOnGitHub",
					"when": "gitHubOpenRepositoryCount != 0 && github:inReviewMode"
				},
				{
					"command": "pr.openAllDiffs",
					"when": "gitHubOpenRepositoryCount != 0 && github:inReviewMode"
				},
				{
					"command": "pr.refreshDescription",
					"when": "gitHubOpenRepositoryCount != 0 && github:inReviewMode"
				},
				{
					"command": "pr.openFileOnGitHub",
					"when": "false"
				},
				{
					"command": "pr.openOriginalFile",
					"when": "false"
				},
				{
					"command": "pr.openModifiedFile",
					"when": "false"
				},
				{
					"command": "pr.refreshPullRequest",
					"when": "false"
				},
				{
					"command": "pr.deleteLocalBranch",
					"when": "false"
				},
				{
					"command": "pr.openDiffView",
					"when": "false"
				},
				{
					"command": "pr.openDiffViewFromEditor",
					"when": "false"
				},
				{
					"command": "pr.openDescriptionToTheSide",
					"when": "false"
				},
				{
					"command": "pr.openDescription",
					"when": "gitHubOpenRepositoryCount != 0 && github:inReviewMode"
				},
				{
					"command": "pr.focusDescriptionInput",
					"when": "github:pullRequestDescriptionVisible"
				},
				{
					"command": "pr.showDiffSinceLastReview",
					"when": "false"
				},
				{
					"command": "pr.showDiffAll",
					"when": "false"
				},
				{
					"command": "pr.closeRelatedEditors",
					"when": "gitHubOpenRepositoryCount != 0"
				},
				{
					"command": "pr.toggleEditorCommentingOn",
					"when": "false"
				},
				{
					"command": "pr.toggleEditorCommentingOff",
					"when": "false"
				},
				{
					"command": "pr.checkoutFromDescription",
					"when": "false"
				},
				{
					"command": "pr.applyChangesFromDescription",
					"when": "false"
				},
				{
					"command": "pr.checkoutChatSessionPullRequest",
					"when": "false"
				},
				{
					"command": "pr.checkoutOnVscodeDevFromDescription",
					"when": "false"
				},
				{
					"command": "pr.openSessionLogFromDescription",
					"when": "false"
				},
				{
					"command": "review.approve",
					"when": "false"
				},
				{
					"command": "review.comment",
					"when": "false"
				},
				{
					"command": "review.requestChanges",
					"when": "false"
				},
				{
					"command": "review.approveOnDotCom",
					"when": "false"
				},
				{
					"command": "review.requestChangesOnDotCom",
					"when": "false"
				},
				{
					"command": "review.approveDescription",
					"when": "false"
				},
				{
					"command": "review.commentDescription",
					"when": "false"
				},
				{
					"command": "review.requestChangesDescription",
					"when": "false"
				},
				{
					"command": "review.approveOnDotComDescription",
					"when": "false"
				},
				{
					"command": "review.requestChangesOnDotComDescription",
					"when": "false"
				},
				{
					"command": "review.createSuggestionsFromChanges",
					"when": "false"
				},
				{
					"command": "review.createSuggestionFromChange",
					"when": "activeEditor == workbench.editors.textDiffEditor && (resourcePath in github:unviewedFiles || resourcePath in github:viewedFiles)"
				},
				{
					"command": "pr.refreshList",
					"when": "gitHubOpenRepositoryCount != 0 && github:authenticated && github:hasGitHubRemotes"
				},
				{
					"command": "pr.setFileListLayoutAsTree",
					"when": "false"
				},
				{
					"command": "pr.setFileListLayoutAsFlat",
					"when": "false"
				},
				{
					"command": "pr.toggleHideViewedFiles",
					"when": "false"
				},
				{
					"command": "pr.refreshChanges",
					"when": "false"
				},
				{
					"command": "pr.signin",
					"when": "gitHubOpenRepositoryCount != 0 && github:hasGitHubRemotes"
				},
				{
					"command": "pr.signinNoEnterprise",
					"when": "false"
				},
				{
					"command": "pr.signinenterprise",
					"when": "gitHubOpenRepositoryCount != 0 && github:hasGitHubRemotes"
				},
				{
					"command": "pr.signinAndRefreshList",
					"when": "false"
				},
				{
					"command": "pr.copyCommitHash",
					"when": "false"
				},
				{
					"command": "pr.createComment",
					"when": "false"
				},
				{
					"command": "pr.createSingleComment",
					"when": "false"
				},
				{
					"command": "pr.makeSuggestion",
					"when": "false"
				},
				{
					"command": "pr.startReview",
					"when": "false"
				},
				{
					"command": "pr.editComment",
					"when": "false"
				},
				{
					"command": "pr.cancelEditComment",
					"when": "false"
				},
				{
					"command": "pr.saveComment",
					"when": "false"
				},
				{
					"command": "pr.deleteComment",
					"when": "false"
				},
				{
					"command": "pr.unresolveReviewThread",
					"when": "false"
				},
				{
					"command": "pr.unresolveReviewThreadFromView",
					"when": "false"
				},
				{
					"command": "pr.resolveReviewThread",
					"when": "false"
				},
				{
					"command": "pr.openReview",
					"when": "false"
				},
				{
					"command": "pr.editQuery",
					"when": "false"
				},
				{
					"command": "pr.markFileAsViewed",
					"when": "false"
				},
				{
					"command": "pr.unmarkFileAsViewed",
					"when": "false"
				},
				{
					"command": "pr.checkoutByNumber",
					"when": "gitHubOpenRepositoryCount != 0 && github:initialized && github:authenticated"
				},
				{
					"command": "pr.collapseAllComments",
					"when": "false"
				},
				{
					"command": "pr.copyVscodeDevPrLink",
					"when": "github:inReviewMode && remoteName != codespaces && embedderIdentifier != github.dev"
				},
				{
					"command": "pr.copyPrLink",
					"when": "false"
				},
				{
					"command": "pr.goToNextDiffInPr",
					"when": "activeEditor == workbench.editors.textDiffEditor && resourcePath in github:unviewedFiles"
				},
				{
					"command": "pr.goToNextDiffInPr",
					"when": "activeEditor == workbench.editors.textDiffEditor && resourcePath in github:viewedFiles"
				},
				{
					"command": "pr.goToPreviousDiffInPr",
					"when": "activeEditor == workbench.editors.textDiffEditor && resourcePath in github:unviewedFiles"
				},
				{
					"command": "pr.goToPreviousDiffInPr",
					"when": "activeEditor == workbench.editors.textDiffEditor && resourcePath in github:viewedFiles"
				},
				{
					"command": "pr.copyCommentLink",
					"when": "false"
				},
				{
					"command": "pr.addAssigneesToNewPr",
					"when": "false"
				},
				{
					"command": "pr.addReviewersToNewPr",
					"when": "false"
				},
				{
					"command": "pr.addLabelsToNewPr",
					"when": "false"
				},
				{
					"command": "pr.addMilestoneToNewPr",
					"when": "false"
				},
				{
					"command": "pr.addProjectsToNewPr",
					"when": "false"
				},
				{
					"command": "pr.preReview",
					"when": "false"
				},
				{
					"command": "pr.addFileComment",
					"when": "false"
				},
				{
					"command": "review.diffWithPrHead",
					"when": "false"
				},
				{
					"command": "review.diffLocalWithPrHead",
					"when": "false"
				},
				{
					"command": "pr.createPrMenuCreate",
					"when": "false"
				},
				{
					"command": "pr.createPrMenuDraft",
					"when": "false"
				},
				{
					"command": "pr.createPrMenuMergeWhenReady",
					"when": "false"
				},
				{
					"command": "pr.createPrMenuMerge",
					"when": "false"
				},
				{
					"command": "pr.createPrMenuSquash",
					"when": "false"
				},
				{
					"command": "pr.createPrMenuRebase",
					"when": "false"
				},
				{
					"command": "pr.refreshComments",
					"when": "gitHubOpenRepositoryCount != 0"
				},
				{
					"command": "pr.resolveConflict",
					"when": "false"
				},
				{
					"command": "pr.acceptMerge",
					"when": "isMergeResultEditor && mergeEditorBaseUri =~ /^(githubpr|gitpr):/"
				},
				{
					"command": "issue.openDescription",
					"when": "false"
				},
				{
					"command": "issue.copyGithubPermalink",
					"when": "github:hasGitHubRemotes"
				},
				{
					"command": "issue.copyGithubHeadLink",
					"when": "github:hasGitHubRemotes"
				},
				{
					"command": "issue.copyMarkdownGithubPermalink",
					"when": "github:hasGitHubRemotes"
				},
				{
					"command": "issue.openGithubPermalink",
					"when": "github:hasGitHubRemotes"
				},
				{
					"command": "issue.openIssue",
					"when": "false"
				},
				{
					"command": "issue.assignToCodingAgent",
					"when": "false"
				},
				{
					"command": "issue.copyIssueNumber",
					"when": "false"
				},
				{
					"command": "issue.copyIssueUrl",
					"when": "false"
				},
				{
					"command": "issue.refresh",
					"when": "false"
				},
				{
					"command": "issue.suggestRefresh",
					"when": "false"
				},
				{
					"command": "issue.startWorking",
					"when": "false"
				},
				{
					"command": "issue.startWorkingBranchDescriptiveTitle",
					"when": "false"
				},
				{
					"command": "issue.continueWorking",
					"when": "false"
				},
				{
					"command": "issue.startWorkingBranchPrompt",
					"when": "false"
				},
				{
					"command": "issue.stopWorking",
					"when": "false"
				},
				{
					"command": "issue.stopWorkingBranchDescriptiveTitle",
					"when": "false"
				},
				{
					"command": "issue.statusBar",
					"when": "false"
				},
				{
					"command": "issue.getCurrent",
					"when": "false"
				},
				{
					"command": "issue.editQuery",
					"when": "false"
				},
				{
					"command": "issue.createIssue",
					"when": "github:hasGitHubRemotes && github:authenticated"
				},
				{
					"command": "issue.createIssueFromFile",
					"when": "false"
				},
				{
					"command": "issue.issueCompletion",
					"when": "false"
				},
				{
					"command": "issue.userCompletion",
					"when": "false"
				},
				{
					"command": "issue.signinAndRefreshList",
					"when": "false"
				},
				{
					"command": "issue.goToLinkedCode",
					"when": "false"
				},
				{
					"command": "issue.copyGithubDevLinkWithoutRange",
					"when": "false"
				},
				{
					"command": "issue.copyGithubDevLinkFile",
					"when": "false"
				},
				{
					"command": "issue.copyGithubDevLink",
					"when": "false"
				},
				{
					"command": "issue.copyGithubPermalinkWithoutRange",
					"when": "false"
				},
				{
					"command": "issue.copyMarkdownGithubPermalinkWithoutRange",
					"when": "false"
				},
				{
					"command": "issue.copyGithubHeadLinkWithoutRange",
					"when": "false"
				},
				{
					"command": "issues.configureIssuesViewlet",
					"when": "false"
				},
				{
					"command": "pr.refreshActivePullRequest",
					"when": "false"
				},
				{
					"command": "pr.applySuggestion",
					"when": "false"
				},
				{
					"command": "pr.applySuggestionWithCopilot",
					"when": "false"
				},
				{
					"command": "pr.openPullsWebsite",
					"when": "github:hasGitHubRemotes"
				},
				{
					"command": "issues.openIssuesWebsite",
					"when": "github:hasGitHubRemotes"
				},
				{
					"command": "issue.chatSummarizeIssue",
					"when": "false"
				},
				{
					"command": "issue.chatSuggestFix",
					"when": "false"
				},
				{
					"command": "notifications.sortByTimestamp",
					"when": "false"
				},
				{
					"command": "notifications.sortByPriority",
					"when": "false"
				},
				{
					"command": "notifications.loadMore",
					"when": "false"
				},
				{
					"command": "notifications.refresh",
					"when": "false"
				},
				{
					"command": "notification.openOnGitHub",
					"when": "false"
				},
				{
					"command": "notification.markAsRead",
					"when": "false"
				},
				{
					"command": "notification.markAsDone",
					"when": "false"
				},
				{
					"command": "notification.chatSummarizeNotification",
					"when": "false"
				},
				{
					"command": "notifications.markPullRequestsAsRead",
					"when": "false"
				},
				{
					"command": "notifications.markPullRequestsAsDone",
					"when": "false"
				},
				{
					"command": "notifications.configureNotificationsViewlet",
					"when": "false"
				},
				{
					"command": "review.copyPrLink",
					"when": "github:inReviewMode"
				},
				{
					"command": "pr.preferredCodingAgentGitHubRemote",
					"when": "false"
				}
			],
			"view/title": [
				{
					"command": "pr.create",
					"when": "gitHubOpenRepositoryCount != 0 && github:initialized && view == pr:github",
					"group": "navigation@1"
				},
				{
					"command": "pr.refreshList",
					"when": "gitHubOpenRepositoryCount != 0 && github:initialized && view == pr:github",
					"group": "navigation@2"
				},
				{
					"command": "pr.openPullsWebsite",
					"when": "gitHubOpenRepositoryCount != 0 && github:initialized && view == pr:github",
					"group": "overflow@1"
				},
				{
					"command": "pr.checkoutByNumber",
					"when": "gitHubOpenRepositoryCount != 0 && github:initialized && view == pr:github",
					"group": "overflow@2"
				},
				{
					"command": "pr.configurePRViewlet",
					"when": "gitHubOpenRepositoryCount != 0 && github:initialized && view == pr:github",
					"group": "overflow@3"
				},
				{
					"command": "pr.refreshChanges",
					"when": "view == prStatus:github",
					"group": "navigation@2"
				},
				{
					"command": "pr.setFileListLayoutAsTree",
					"when": "view == prStatus:github && fileListLayout:flat",
					"group": "navigation1"
				},
				{
					"command": "pr.setFileListLayoutAsFlat",
					"when": "view == prStatus:github && !fileListLayout:flat",
					"group": "navigation1"
				},
				{
					"command": "pr.toggleHideViewedFiles",
					"when": "view == prStatus:github",
					"group": "navigation1"
				},
				{
					"command": "pr.toggleEditorCommentingOn",
					"when": "view == prStatus:github && !commentingEnabled",
					"group": "navigation@0"
				},
				{
					"command": "pr.toggleEditorCommentingOff",
					"when": "view == prStatus:github && commentingEnabled",
					"group": "navigation@0"
				},
				{
					"command": "issue.createIssue",
					"when": "view == issues:github && github:hasGitHubRemotes",
					"group": "navigation@1"
				},
				{
					"command": "issue.refresh",
					"when": "view == issues:github",
					"group": "navigation@2"
				},
				{
					"command": "issues.openIssuesWebsite",
					"when": "gitHubOpenRepositoryCount != 0 && github:initialized && view == issues:github",
					"group": "overflow@1"
				},
				{
					"command": "issues.configureIssuesViewlet",
					"when": "gitHubOpenRepositoryCount != 0 && github:initialized && view == issues:github",
					"group": "overflow@2"
				},
				{
					"command": "pr.refreshActivePullRequest",
					"when": "view == github:activePullRequest && github:hasGitHubRemotes",
					"group": "navigation@1"
				},
				{
					"command": "pr.openDescription",
					"when": "view == github:activePullRequest && github:hasGitHubRemotes",
					"group": "navigation@2"
				},
				{
					"command": "pr.openPullRequestOnGitHub",
					"when": "view == github:activePullRequest && github:hasGitHubRemotes",
					"group": "navigation@3"
				},
				{
					"command": "pr.addAssigneesToNewPr",
					"when": "view == github:createPullRequestWebview && github:createPrPermissions != READ && github:createPrPermissions",
					"group": "navigation@1"
				},
				{
					"command": "pr.addReviewersToNewPr",
					"when": "view == github:createPullRequestWebview && github:createPrPermissions != READ && github:createPrPermissions",
					"group": "navigation@2"
				},
				{
					"command": "pr.addLabelsToNewPr",
					"when": "view == github:createPullRequestWebview && github:createPrPermissions != READ && github:createPrPermissions",
					"group": "navigation@3"
				},
				{
					"command": "pr.addMilestoneToNewPr",
					"when": "view == github:createPullRequestWebview && github:createPrPermissions != READ && github:createPrPermissions",
					"group": "navigation@4"
				},
				{
					"command": "pr.addProjectsToNewPr",
					"when": "view == github:createPullRequestWebview && github:createPrPermissions != READ && github:createPrPermissions",
					"group": "navigation@5"
				},
				{
					"command": "pr.refreshComments",
					"when": "view == workbench.panel.comments",
					"group": "navigation"
				},
				{
					"command": "notifications.sortByTimestamp",
					"when": "gitHubOpenRepositoryCount != 0 && github:initialized && view == notifications:github",
					"group": "sortNotifications@1"
				},
				{
					"command": "notifications.sortByPriority",
					"when": "gitHubOpenRepositoryCount != 0 && github:initialized && view == notifications:github",
					"group": "sortNotifications@2"
				},
				{
					"command": "notifications.configureNotificationsViewlet",
					"when": "view == notifications:github",
					"group": "sortNotifications@3"
				},
				{
					"command": "notifications.markPullRequestsAsRead",
					"when": "gitHubOpenRepositoryCount != 0 && github:initialized && view == notifications:github && config.githubPullRequests.experimental.notificationsMarkPullRequests == markAsRead",
					"group": "navigation@0"
				},
				{
					"command": "notifications.markPullRequestsAsDone",
					"when": "gitHubOpenRepositoryCount != 0 && github:initialized && view == notifications:github && config.githubPullRequests.experimental.notificationsMarkPullRequests == markAsDone",
					"group": "navigation@0"
				},
				{
					"command": "notifications.refresh",
					"when": "gitHubOpenRepositoryCount != 0 && github:initialized && view == notifications:github",
					"group": "navigation@1"
				},
				{
					"command": "pr.refreshChatSessions",
					"when": "view == workbench.view.chat.sessions.copilot-swe-agent",
					"group": "navigation@1"
				},
				{
					"command": "pr.preferredCodingAgentGitHubRemote",
					"when": "github:hasMultipleGitHubRemotes && view == workbench.view.chat.sessions.copilot-swe-agent",
					"group": "overflow@1"
				}
			],
			"view/item/context": [
				{
					"command": "pr.pick",
					"when": "view == pr:github && viewItem =~ /(pullrequest(:local)?:nonactive)/",
					"group": "1_pullrequest@1"
				},
				{
					"command": "pr.exit",
					"when": "view == pr:github && viewItem =~ /pullrequest(:local)?:active/",
					"group": "1_pullrequest@1"
				},
				{
					"command": "pr.pickOnVscodeDev",
					"when": "view == pr:github && viewItem =~ /pullrequest(:local)?:nonactive/ && (!isWeb || remoteName != codespaces && virtualWorkspace != vscode-vfs)",
					"group": "1_pullrequest@2"
				},
				{
					"command": "pr.openChanges",
					"when": "view =~ /(pr|prStatus):github/ && viewItem =~ /(pullrequest|description)/ && config.multiDiffEditor.experimental.enabled",
					"group": "2_pullrequest@1"
				},
				{
					"command": "pr.openDescriptionToTheSide",
					"group": "2_pullrequest@2",
					"when": "view =~ /(pr|prStatus):github/ && viewItem =~ /(pullrequest|description)/"
				},
				{
					"command": "pr.openPullRequestOnGitHub",
					"when": "view == pr:github && viewItem =~ /pullrequest/",
					"group": "2_pullrequest@3"
				},
				{
					"command": "pr.refreshPullRequest",
					"when": "view == pr:github && viewItem =~ /pullrequest/",
					"group": "3_pullrequest@1"
				},
				{
					"command": "pr.deleteLocalBranch",
					"when": "view == pr:github && viewItem =~ /pullrequest:local:nonactive/",
					"group": "4_pullrequest@4"
				},
				{
					"command": "pr.dismissNotification",
					"when": "view == pr:github && viewItem =~ /pullrequest(.*):notification/",
					"group": "4_pullrequest@5"
				},
				{
					"command": "pr.markAllCopilotNotificationsAsRead",
					"when": "view == pr:github && viewItem =~ /copilot-query/",
					"group": "0_category@1"
				},
				{
					"command": "issue.chatSummarizeIssue",
					"when": "view == pr:github && viewItem =~ /pullrequest/ && github.copilot-chat.activated && config.githubPullRequests.experimental.chat",
					"group": "5_pullrequest@2"
				},
				{
					"command": "pr.pick",
					"when": "view == pr:github && viewItem =~ /(pullrequest(:local)?:nonactive)/",
					"group": "inline@1"
				},
				{
					"command": "pr.openChanges",
					"when": "view =~ /(pr|prStatus):github/ && viewItem =~ /(pullrequest|description)/ && config.multiDiffEditor.experimental.enabled",
					"group": "inline@0"
				},
				{
					"command": "pr.showDiffSinceLastReview",
					"group": "inline@1",
					"when": "view =~ /(pr|prStatus):github/ && viewItem =~ /(pullrequest|description):(active|nonactive):hasChangesSinceReview:showingAllChanges/"
				},
				{
					"command": "pr.showDiffAll",
					"group": "inline@1",
					"when": "view =~ /(pr|prStatus):github/ && viewItem =~ /(pullrequest|description):(active|nonactive):hasChangesSinceReview:showingChangesSinceReview/"
				},
				{
					"command": "notification.chatSummarizeNotification",
					"group": "issues_0@0",
					"when": "view == notifications:github && (viewItem == 'Issue' || viewItem == 'PullRequest') && config.githubPullRequests.experimental.notificationsView && config.githubPullRequests.experimental.chat"
				},
				{
					"command": "notification.openOnGitHub",
					"group": "issues_0@1",
					"when": "view == notifications:github && (viewItem == 'Issue' || viewItem == 'PullRequest') && config.githubPullRequests.experimental.notificationsView"
				},
				{
					"command": "notification.markAsRead",
					"group": "inline@3",
					"when": "view == notifications:github && (viewItem == 'Issue' || viewItem == 'PullRequest') && config.githubPullRequests.experimental.notificationsView"
				},
				{
					"command": "notification.markAsRead",
					"group": "issues_0@2",
					"when": "view == notifications:github && (viewItem == 'Issue' || viewItem == 'PullRequest') && config.githubPullRequests.experimental.notificationsView"
				},
				{
					"command": "notification.markAsDone",
					"group": "inline@4",
					"when": "view == notifications:github && (viewItem == 'Issue' || viewItem == 'PullRequest') && config.githubPullRequests.experimental.notificationsView"
				},
				{
					"command": "notification.markAsDone",
					"group": "issues_0@3",
					"when": "view == notifications:github && (viewItem == 'Issue' || viewItem == 'PullRequest') && config.githubPullRequests.experimental.notificationsView"
				},
				{
					"command": "pr.openPullRequestOnGitHub",
					"group": "inline@3",
					"when": "view == prStatus:github && viewItem =~ /description/ && github:activePRCount >= 2"
				},
				{
					"command": "pr.copyCommitHash",
					"when": "view == prStatus:github && viewItem =~ /commit/"
				},
				{
					"command": "review.openFile",
					"group": "inline@0",
					"when": "openDiffOnClick && showInlineOpenFileAction && view == prStatus:github && viewItem =~ /filechange(?!:DELETE)/"
				},
				{
					"command": "pr.openDiffView",
					"group": "inline@0",
					"when": "!openDiffOnClick && showInlineOpenFileAction && view == prStatus:github && viewItem =~ /filechange(?!:DELETE)/"
				},
				{
					"command": "pr.openFileOnGitHub",
					"when": "view =~ /(pr|prStatus):github/ && viewItem =~ /filechange/",
					"group": "0_open@0"
				},
				{
					"command": "pr.openOriginalFile",
					"when": "view =~ /(pr|prStatus):github/ && viewItem =~ /filechange:MODIFY/",
					"group": "0_open@1"
				},
				{
					"command": "pr.openModifiedFile",
					"when": "view =~ /(pr|prStatus):github/ && viewItem =~ /filechange:MODIFY/",
					"group": "0_open@2"
				},
				{
					"command": "review.diffWithPrHead",
					"group": "1_diff@0",
					"when": "openDiffOnClick && view == prStatus:github && viewItem =~ /filechange(?!:DELETE)/"
				},
				{
					"command": "review.diffLocalWithPrHead",
					"group": "1_diff@1",
					"when": "openDiffOnClick && view == prStatus:github && viewItem =~ /filechange(?!:DELETE)/"
				},
				{
					"command": "pr.editQuery",
					"when": "view == pr:github && viewItem == query",
					"group": "inline"
				},
				{
					"command": "pr.editQuery",
					"when": "view == pr:github && viewItem == query"
				},
				{
					"command": "issue.openIssue",
					"when": "view == issues:github && viewItem =~ /^(link)?(current|continue)?issue/",
					"group": "issues_0@1"
				},
				{
					"command": "issue.goToLinkedCode",
					"when": "view == issues:github && viewItem =~ /^link(current|continue)?issue/",
					"group": "issues_0@0"
				},
				{
					"command": "issue.startWorking",
					"when": "view == issues:github && viewItem =~ /^(link)?issue/ && config.githubIssues.useBranchForIssues != on",
					"group": "inline@2"
				},
				{
					"command": "issue.startWorkingBranchDescriptiveTitle",
					"when": "view == issues:github && viewItem =~ /^(link)?issue/ && config.githubIssues.useBranchForIssues == on",
					"group": "inline@2"
				},
				{
					"command": "issue.startWorking",
					"when": "view == issues:github && viewItem =~ /^(link)?continueissue/ && config.githubIssues.useBranchForIssues != on",
					"group": "inline@2"
				},
				{
					"command": "issue.startWorkingBranchDescriptiveTitle",
					"when": "view == issues:github && viewItem =~ /^(link)?continueissue/ && config.githubIssues.useBranchForIssues == on",
					"group": "inline@2"
				},
				{
					"command": "issue.startWorking",
					"alt": "issue.startWorkingBranchPrompt",
					"when": "view == issues:github && viewItem =~ /^(link)?issue/",
					"group": "issues_0@2"
				},
				{
					"command": "issue.continueWorking",
					"when": "view == issues:github && viewItem =~ /^(link)?continueissue/",
					"group": "issues_0@2"
				},
				{
					"command": "pr.create",
					"when": "view == issues:github && viewItem =~ /^(link)?currentissue/",
					"group": "issues_0@2"
				},
				{
					"command": "issue.stopWorking",
					"when": "view == issues:github && viewItem =~ /^(link)?currentissue/",
					"group": "issues_0@3"
				},
				{
					"command": "issue.stopWorking",
					"when": "view == issues:github && viewItem =~ /^(link)?currentissue/ && config.githubIssues.useBranchForIssues != on",
					"group": "inline@1"
				},
				{
					"command": "issue.stopWorkingBranchDescriptiveTitle",
					"when": "view == issues:github && viewItem =~ /^(link)?currentissue/ && config.githubIssues.useBranchForIssues == on",
					"group": "inline@1"
				},
				{
					"command": "issue.chatSummarizeIssue",
					"when": "view == issues:github && viewItem =~ /^(link)?(current|continue)?issue/ && github.copilot-chat.activated && config.githubPullRequests.experimental.chat",
					"group": "issues_1@0"
				},
				{
					"command": "issue.chatSuggestFix",
					"when": "view == issues:github && viewItem =~ /^(link)?(current|continue)?issue/ && github.copilot-chat.activated && config.githubPullRequests.experimental.chat",
					"group": "issues_1@1"
				},
				{
					"command": "issue.assignToCodingAgent",
					"when": "view == issues:github && viewItem =~ /^(link)?(current|continue)?issue/ && config.githubPullRequests.codingAgent.enabled",
					"group": "issues_1@2"
				},
				{
					"command": "issue.copyIssueNumber",
					"when": "view == issues:github && viewItem =~ /^(link)?(current|continue)?issue/",
					"group": "issues_2@1"
				},
				{
					"command": "issue.copyIssueUrl",
					"when": "view == issues:github && viewItem =~ /^(link)?(current|continue)?issue/",
					"group": "issues_2@2"
				},
				{
					"command": "issue.editQuery",
					"when": "view == issues:github && viewItem == query",
					"group": "inline"
				},
				{
					"command": "issue.editQuery",
					"when": "view == issues:github && viewItem == query"
				}
			],
			"commentsView/commentThread/context": [
				{
					"command": "pr.diffOutdatedCommentWithHead",
					"group": "inline@0",
					"when": "commentController =~ /^github-(browse|review)/ && commentThread =~ /outdated/"
				},
				{
					"command": "pr.resolveReviewThread",
					"group": "inline@1",
					"when": "commentController =~ /^github-(browse|review)/ && commentThread =~ /canResolve/"
				},
				{
					"command": "pr.unresolveReviewThreadFromView",
					"group": "inline@1",
					"when": "commentController =~ /^github-(browse|review)/ && commentThread =~ /canUnresolve/"
				},
				{
					"command": "pr.diffOutdatedCommentWithHead",
					"group": "context@0",
					"when": "commentController =~ /^github-(browse|review)/ && commentThread =~ /outdated/"
				},
				{
					"command": "pr.resolveReviewThread",
					"group": "context@1",
					"when": "commentController =~ /^github-(browse|review)/ && commentThread =~ /canResolve/"
				},
				{
					"command": "pr.unresolveReviewThreadFromView",
					"group": "context@1",
					"when": "commentController =~ /^github-(browse|review)/ && commentThread =~ /canUnresolve/"
				}
			],
			"editor/title": [
				{
					"command": "review.openFile",
					"group": "navigation",
					"when": "resourceScheme =~ /^review$/ && isInDiffEditor"
				},
				{
					"command": "review.openLocalFile",
					"group": "navigation",
					"when": "resourceScheme =~ /^review$/ && !isInDiffEditor"
				},
				{
					"command": "issue.createIssueFromFile",
					"group": "navigation",
					"when": "resourceFilename == NewIssue.md"
				},
				{
					"command": "pr.markFileAsViewed",
					"group": "navigation",
					"when": "resourceScheme != pr && resourceScheme != review && resourceScheme != filechange && resourcePath in github:unviewedFiles"
				},
				{
					"command": "pr.unmarkFileAsViewed",
					"group": "navigation",
					"when": "resourceScheme != pr && resourceScheme != review && resourceScheme != filechange && resourcePath in github:viewedFiles"
				},
				{
					"command": "pr.openDiffViewFromEditor",
					"group": "navigation",
					"when": "!isInDiffEditor && resourceScheme != pr && resourceScheme != review && resourceScheme != filechange && resourcePath in github:unviewedFiles"
				},
				{
					"command": "pr.openDiffViewFromEditor",
					"group": "navigation",
					"when": "!isInDiffEditor && resourceScheme != pr && resourceScheme != review && resourceScheme != filechange && resourcePath in github:viewedFiles"
				},
				{
					"command": "pr.addFileComment",
					"group": "navigation",
					"when": "(resourceScheme == pr) || (resourcePath in github:viewedFiles) || (resourcePath in github:unviewedFiles)"
				}
			],
			"editor/content": [
				{
					"command": "pr.acceptMerge",
					"when": "isMergeResultEditor && mergeEditorBaseUri =~ /^(githubpr|gitpr):/"
				}
			],
			"scm/title": [
				{
					"command": "pr.create",
					"when": "scmProvider =~ /^git|^remoteHub:github/ && scmProviderRootUri in github:reposNotInReviewMode",
					"group": "navigation"
				}
			],
			"scm/resourceGroup/context": [
				{
					"command": "review.createSuggestionsFromChanges",
					"when": "scmProviderRootUri in github:reposInReviewMode && scmProvider =~ /^git|^remoteHub:github/ && scmResourceGroup == workingTree",
					"group": "inline@-2"
				}
			],
			"scm/resourceState/context": [
				{
					"command": "review.createSuggestionsFromChanges",
					"when": "scmProviderRootUri in github:reposInReviewMode && scmProvider =~ /^git|^remoteHub:github/ && scmResourceGroup == workingTree",
					"group": "1_modification@5"
				}
			],
			"comments/commentThread/context": [
				{
					"command": "pr.createComment",
					"group": "inline@1",
					"when": "(commentController =~ /^github-browse/ && prInDraft) || (commentController =~ /^github-review/ && reviewInDraftMode)"
				},
				{
					"command": "pr.createSingleComment",
					"group": "inline@1",
					"when": "config.githubPullRequests.defaultCommentType != review && ((commentController =~ /^github-browse/ && !prInDraft) || (commentController =~ /^github-review/ && !reviewInDraftMode))"
				},
				{
					"command": "pr.startReview",
					"group": "inline@1",
					"when": "config.githubPullRequests.defaultCommentType == review && ((commentController =~ /^github-browse/ && !prInDraft) || (commentController =~ /^github-review/ && !reviewInDraftMode))"
				},
				{
					"command": "pr.startReview",
					"group": "inline@2",
					"when": "config.githubPullRequests.defaultCommentType != review && ((commentController =~ /^github-browse/ && !prInDraft) || (commentController =~ /^github-review/ && !reviewInDraftMode))"
				},
				{
					"command": "pr.createSingleComment",
					"group": "inline@2",
					"when": "config.githubPullRequests.defaultCommentType == review && ((commentController =~ /^github-browse/ && !prInDraft) || commentController =~ /^github-review/ && !reviewInDraftMode)"
				}
			],
			"comments/comment/editorActions": [
				{
					"command": "pr.makeSuggestion",
					"group": "inline@3",
					"when": "commentController =~ /^github-(browse|review)/ && !github:activeCommentHasSuggestion"
				}
			],
			"comments/commentThread/additionalActions": [
				{
					"command": "pr.resolveReviewThread",
					"group": "inline@1",
					"when": "commentController =~ /^github-(browse|review)/ && commentThread =~ /canResolve/"
				},
				{
					"command": "pr.unresolveReviewThread",
					"group": "inline@1",
					"when": "commentController =~ /^github-(browse|review)/ && commentThread =~ /canUnresolve/"
				},
				{
					"command": "pr.openReview",
					"group": "inline@2",
					"when": "(commentController =~ /^github-browse/ && prInDraft) || (commentController =~ /^github-review/ && reviewInDraftMode)"
				}
			],
			"comments/commentThread/title/context": [
				{
					"command": "pr.resolveReviewThread",
					"group": "inline@3",
					"when": "commentController =~ /^github-(browse|review)/ && commentThread =~ /canResolve/"
				},
				{
					"command": "pr.unresolveReviewThread",
					"group": "inline@3",
					"when": "commentController =~ /^github-(browse|review)/ && commentThread =~ /canUnresolve/"
				}
			],
			"comments/commentThread/comment/context": [
				{
					"command": "pr.resolveReviewThread",
					"when": "commentController =~ /^github-(browse|review)/ && commentThread =~ /canResolve/"
				},
				{
					"command": "pr.unresolveReviewThread",
					"when": "commentController =~ /^github-(browse|review)/ && commentThread =~ /canUnresolve/"
				},
				{
					"command": "pr.applySuggestion",
					"when": "commentController =~ /^github-review/ && comment =~ /hasSuggestion/"
				},
				{
					"command": "pr.applySuggestionWithCopilot",
					"when": "commentController =~ /^github-review/ && !(comment =~ /hasSuggestion/)"
				}
			],
			"comments/comment/title": [
				{
					"command": "pr.applySuggestion",
					"group": "inline@0",
					"when": "commentController =~ /^github-review/ && comment =~ /hasSuggestion/"
				},
				{
					"command": "pr.applySuggestionWithCopilot",
					"group": "overflow@0",
					"when": "commentController =~ /^github-review/ && !(comment =~ /hasSuggestion/)"
				},
				{
					"command": "pr.editComment",
					"group": "overflow@1",
					"when": "commentController =~ /^github-(browse|review)/ && comment =~ /canEdit/"
				},
				{
					"command": "pr.deleteComment",
					"group": "overflow@2",
					"when": "commentController =~ /^github-(browse|review)/ && comment =~ /canDelete/"
				},
				{
					"command": "pr.copyCommentLink",
					"group": "overflow@3",
					"when": "commentController =~ /^github-(browse|review)/ && comment =~ /canEdit/"
				}
			],
			"comments/commentThread/title": [
				{
					"command": "pr.refreshComments",
					"group": "0_refresh@0",
					"when": "commentController =~ /^github-(browse|review)/"
				},
				{
					"command": "pr.collapseAllComments",
					"group": "1_collapse@0",
					"when": "commentController =~ /^github-(browse|review)/"
				}
			],
			"comments/comment/context": [
				{
					"command": "pr.saveComment",
					"group": "inline@1",
					"when": "commentController =~ /^github-(browse|review)/"
				},
				{
					"command": "pr.cancelEditComment",
					"group": "inline@2",
					"when": "commentController =~ /^github-(browse|review)/"
				}
			],
			"editor/context/copy": [
				{
					"command": "issue.copyGithubPermalink",
					"when": "github:hasGitHubRemotes",
					"group": "3_githubPullRequests@0"
				},
				{
					"command": "issue.copyMarkdownGithubPermalink",
					"when": "github:hasGitHubRemotes",
					"group": "3_githubPullRequests@1"
				},
				{
					"command": "issue.copyGithubHeadLink",
					"when": "github:hasGitHubRemotes",
					"group": "3_githubPullRequests@2"
				}
			],
			"editor/context/share": [
				{
					"command": "issue.copyGithubPermalink",
					"when": "github:hasGitHubRemotes",
					"group": "1_githubPullRequests@0"
				},
				{
					"command": "issue.copyMarkdownGithubPermalink",
					"when": "github:hasGitHubRemotes",
					"group": "1_githubPullRequests@1"
				},
				{
					"command": "issue.copyGithubHeadLink",
					"when": "github:hasGitHubRemotes",
					"group": "1_githubPullRequests@2"
				},
				{
					"command": "issue.copyGithubDevLink",
					"when": "github:hasGitHubRemotes && remoteName == codespaces && isWeb || github:hasGitHubRemotes && embedderIdentifier == github.dev",
					"group": "0_vscode@0"
				}
			],
			"editor/context": [
				{
					"command": "review.createSuggestionFromChange",
					"when": "activeEditor == workbench.editors.textDiffEditor && (resourcePath in github:unviewedFiles || resourcePath in github:viewedFiles)",
					"group": "2_git@6"
				}
			],
			"file/share": [
				{
					"command": "issue.copyGithubPermalink",
					"when": "github:hasGitHubRemotes",
					"group": "1_githubPullRequests@0"
				},
				{
					"command": "pr.copyVscodeDevPrLink",
					"when": "github:hasGitHubRemotes && github:inReviewMode && remoteName != codespaces && embedderIdentifier != github.dev",
					"group": "1_githubPullRequests@1"
				},
				{
					"command": "issue.copyMarkdownGithubPermalink",
					"when": "github:hasGitHubRemotes",
					"group": "1_githubPullRequests@2"
				},
				{
					"command": "issue.copyGithubHeadLink",
					"when": "github:hasGitHubRemotes",
					"group": "1_githubPullRequests@3"
				},
				{
					"command": "issue.copyGithubDevLinkFile",
					"when": "github:hasGitHubRemotes && remoteName == codespaces && isWeb || github:hasGitHubRemotes && embedderIdentifier == github.dev",
					"group": "0_vscode@0"
				}
			],
			"editor/lineNumber/context": [
				{
					"command": "issue.copyGithubPermalink",
					"when": "github:hasGitHubRemotes && activeEditor == workbench.editors.files.textFileEditor && config.editor.lineNumbers == on",
					"group": "1_cutcopypaste@3"
				},
				{
					"command": "issue.copyMarkdownGithubPermalink",
					"when": "github:hasGitHubRemotes && activeEditor == workbench.editors.files.textFileEditor && config.editor.lineNumbers == on",
					"group": "1_cutcopypaste@4"
				},
				{
					"command": "issue.copyGithubHeadLink",
					"when": "github:hasGitHubRemotes && activeEditor == workbench.editors.files.textFileEditor && config.editor.lineNumbers == on",
					"group": "1_cutcopypaste@5"
				},
				{
					"command": "issue.copyGithubDevLink",
					"when": "github:hasGitHubRemotes && remoteName == codespaces && isWeb || github:hasGitHubRemotes && embedderIdentifier == github.dev",
					"group": "1_cutcopypaste@0"
				}
			],
			"editor/title/context": [
				{
					"command": "pr.closeRelatedEditors",
					"when": "resourceScheme == 'pr' || resourceScheme == 'review' || resourcePath in github:unviewedFiles || resourcePath in github:viewedFiles",
					"group": "1_close@60"
				}
			],
			"editor/title/context/share": [
				{
					"command": "issue.copyGithubPermalinkWithoutRange",
					"when": "github:hasGitHubRemotes",
					"group": "1_githubPullRequests@10"
				},
				{
					"command": "issue.copyMarkdownGithubPermalinkWithoutRange",
					"when": "github:hasGitHubRemotes",
					"group": "1_githubPullRequests@11"
				},
				{
					"command": "issue.copyGithubHeadLinkWithoutRange",
					"when": "github:hasGitHubRemotes",
					"group": "1_githubPullRequests@12"
				},
				{
					"command": "issue.copyGithubDevLinkWithoutRange",
					"when": "github:hasGitHubRemotes && remoteName == codespaces && isWeb || github:hasGitHubRemotes && embedderIdentifier == github.dev",
					"group": "0_vscode@0"
				}
			],
			"explorer/context/share": [
				{
					"command": "issue.copyGithubPermalinkWithoutRange",
					"when": "github:hasGitHubRemotes",
					"group": "5_githubPulLRequests@10"
				},
				{
					"command": "issue.copyMarkdownGithubPermalinkWithoutRange",
					"when": "github:hasGitHubRemotes",
					"group": "5_githubPulLRequests@11"
				},
				{
					"command": "issue.copyGithubHeadLinkWithoutRange",
					"when": "github:hasGitHubRemotes",
					"group": "5_githubPulLRequests@12"
				},
				{
					"command": "issue.copyGithubDevLinkWithoutRange",
					"when": "github:hasGitHubRemotes && remoteName == codespaces && isWeb || github:hasGitHubRemotes && embedderIdentifier == github.dev",
					"group": "0_vscode@0"
				}
			],
			"menuBar/edit/copy": [
				{
					"command": "issue.copyGithubPermalink",
					"when": "github:hasGitHubRemotes"
				},
				{
					"command": "issue.copyMarkdownGithubPermalink",
					"when": "github:hasGitHubRemotes"
				}
			],
			"remoteHub/pullRequest": [
				{
					"command": "pr.create",
					"when": "scmProvider =~ /^remoteHub:github/",
					"group": "1_modification@0"
				}
			],
			"webview/context": [
				{
					"command": "pr.createPrMenuCreate",
					"when": "webviewId == 'github:createPullRequestWebview' && github:createPrMenu",
					"group": "0_create@0"
				},
				{
					"command": "pr.createPrMenuDraft",
					"when": "webviewId == 'github:createPullRequestWebview' && github:createPrMenu && github:createPrMenuDraft",
					"group": "0_create@1"
				},
				{
					"command": "pr.createPrMenuMergeWhenReady",
					"when": "webviewId == 'github:createPullRequestWebview' && github:createPrMenu && github:createPrMenuMergeWhenReady",
					"group": "1_create@0"
				},
				{
					"command": "pr.createPrMenuMerge",
					"when": "webviewId == 'github:createPullRequestWebview' && github:createPrMenu && github:createPrMenuMerge",
					"group": "1_create@0"
				},
				{
					"command": "pr.createPrMenuSquash",
					"when": "webviewId == 'github:createPullRequestWebview' && github:createPrMenu && github:createPrMenuSquash",
					"group": "1_create@1"
				},
				{
					"command": "pr.createPrMenuRebase",
					"when": "webviewId == 'github:createPullRequestWebview' && github:createPrMenu && github:createPrMenuRebase",
					"group": "1_create@2"
				},
				{
					"command": "review.approve",
					"when": "webviewId == 'github:activePullRequest' && github:reviewCommentMenu && github:reviewCommentApprove"
				},
				{
					"command": "review.comment",
					"when": "webviewId == 'github:activePullRequest' && github:reviewCommentMenu && github:reviewCommentComment"
				},
				{
					"command": "review.requestChanges",
					"when": "webviewId == 'github:activePullRequest' && github:reviewCommentMenu && github:reviewCommentRequestChanges"
				},
				{
					"command": "review.approveOnDotCom",
					"when": "webviewId == 'github:activePullRequest' && github:reviewCommentMenu && github:reviewCommentApproveOnDotCom"
				},
				{
					"command": "review.requestChangesOnDotCom",
					"when": "webviewId == 'github:activePullRequest' && github:reviewCommentMenu && github:reviewCommentRequestChangesOnDotCom"
				},
				{
					"command": "review.approveDescription",
					"when": "webviewId == PullRequestOverview && github:reviewCommentMenu && github:reviewCommentApprove"
				},
				{
					"command": "review.commentDescription",
					"when": "webviewId == PullRequestOverview && github:reviewCommentMenu && github:reviewCommentComment"
				},
				{
					"command": "review.requestChangesDescription",
					"when": "webviewId == PullRequestOverview && github:reviewCommentMenu && github:reviewCommentRequestChanges"
				},
				{
					"command": "review.approveOnDotComDescription",
					"when": "webviewId == PullRequestOverview && github:reviewCommentMenu && github:reviewCommentApproveOnDotCom"
				},
				{
					"command": "review.requestChangesOnDotComDescription",
					"when": "webviewId == PullRequestOverview && github:reviewCommentMenu && github:reviewCommentRequestChangesOnDotCom"
				},
				{
					"command": "pr.copyPrLink",
					"when": "webviewId == PullRequestOverview && github:copyMenu"
				},
				{
					"command": "pr.copyVscodeDevPrLink",
					"when": "webviewId == PullRequestOverview && github:copyMenu"
				},
				{
					"command": "pr.openChanges",
					"group": "checkout@0",
					"when": "webviewId == PullRequestOverview && github:checkoutMenu"
				},
				{
					"command": "pr.checkoutOnVscodeDevFromDescription",
					"group": "checkout@1",
					"when": "webviewId == PullRequestOverview && github:checkoutMenu"
				}
			],
			"chat/chatSessions": [
				{
					"command": "pr.openChanges",
					"when": "resourceScheme == copilot-swe-agent || resourceScheme == copilot-cloud-agent",
					"group": "inline"
				},
				{
					"command": "pr.checkoutChatSessionPullRequest",
					"when": "resourceScheme == copilot-swe-agent || resourceScheme == copilot-cloud-agent",
					"group": "context"
				},
				{
					"command": "pr.closeChatSessionPullRequest",
					"when": "resourceScheme == copilot-swe-agent",
					"group": "context"
				},
				{
					"command": "pr.cancelCodingAgent",
					"when": "resourceScheme == copilot-swe-agent",
					"group": "context"
				}
			],
			"chat/multiDiff/context": [
				{
					"command": "pr.checkoutFromDescription"
				},
				{
<<<<<<< HEAD
					"command": "pr.applyChangesFromDescription",
					"when": "resourceScheme == copilot-swe-agent || resourceScheme == 'copilot-cloud-agent'"
				},
				{
					"command": "pr.openChanges"
=======
					"command": "pr.applyChangesFromDescription"
>>>>>>> e4fa3030
				}
			]
		},
		"colors": [
			{
				"id": "issues.newIssueDecoration",
				"defaults": {
					"dark": "#ffffff48",
					"light": "#00000048",
					"highContrast": "editor.foreground",
					"highContrastLight": "editor.foreground"
				},
				"description": "The color used for the assignees and labels fields in a new issue editor."
			},
			{
				"id": "issues.open",
				"defaults": {
					"dark": "#3FB950",
					"light": "#3FB950",
					"highContrast": "editor.foreground",
					"highContrastLight": "editor.foreground"
				},
				"description": "The color used for indicating that an issue is open."
			},
			{
				"id": "issues.closed",
				"defaults": {
					"dark": "pullRequests.merged",
					"light": "pullRequests.merged",
					"highContrast": "editor.foreground",
					"highContrastLight": "editor.foreground"
				},
				"description": "The color used for indicating that an issue is closed."
			},
			{
				"id": "pullRequests.merged",
				"defaults": {
					"dark": "#8957e5",
					"light": "#8957e5",
					"highContrast": "editor.background",
					"highContrastLight": "editor.background"
				},
				"description": "The color used for indicating that a pull request is merged."
			},
			{
				"id": "pullRequests.draft",
				"defaults": {
					"dark": "#6e7681",
					"light": "#6e7681",
					"highContrast": "editor.background",
					"highContrastLight": "editor.background"
				},
				"description": "The color used for indicating that a pull request is a draft."
			},
			{
				"id": "pullRequests.open",
				"defaults": {
					"dark": "issues.open",
					"light": "issues.open",
					"highContrast": "editor.background",
					"highContrastLight": "editor.background"
				},
				"description": "The color used for indicating that a pull request is open."
			},
			{
				"id": "pullRequests.closed",
				"defaults": {
					"dark": "#cb2431",
					"light": "#cb2431",
					"highContrast": "editor.background",
					"highContrastLight": "editor.background"
				},
				"description": "The color used for indicating that a pull request is closed."
			},
			{
				"id": "pullRequests.notification",
				"defaults": {
					"dark": "notificationsInfoIcon.foreground",
					"light": "notificationsInfoIcon.foreground",
					"highContrast": "editor.foreground",
					"highContrastLight": "editor.foreground"
				},
				"description": "The color used for indicating a notification on a pull request"
			}
		],
		"resourceLabelFormatters": [
			{
				"scheme": "review",
				"formatting": {
					"label": "${path}",
					"separator": "/",
					"workspaceSuffix": "GitHub",
					"stripPathStartingSeparator": true
				}
			}
		],
		"languageModelTools": [
			{
				"name": "github-pull-request_copilot-coding-agent",
				"displayName": "%languageModelTools.github-pull-request_copilot-coding-agent.displayName%",
				"modelDescription": "Completes the provided task using an asynchronous coding agent. Use when the user wants copilot continue completing a task in the background or asynchronously. IMPORTANT: Use this tool LAST/FINAL when users mention '#github-pull-request_copilot-coding-agent' in their query. This indicates they want the task/job implemented by the remote coding agent after all other analysis, planning, and preparation is complete. Call this tool at the END to hand off the fully-scoped task to the asynchronous GitHub Copilot coding agent. The agent will create a new branch, implement the changes, and open a pull request. Always use this tool as the final step when the hashtag is mentioned, after completing any other necessary tools or analysis first.",
				"when": "config.githubPullRequests.codingAgent.enabled",
				"icon": "$(send-to-remote-agent)",
				"canBeReferencedInPrompt": true,
				"toolReferenceName": "copilotCodingAgent",
				"userDescription": "%languageModelTools.github-pull-request_copilot-coding-agent.userDescription%",
				"inputSchema": {
					"type": "object",
					"required": [
						"title",
						"body"
					],
					"properties": {
						"title": {
							"type": "string",
							"description": "The title of the issue. Populate from chat context."
						},
						"body": {
							"type": "string",
							"description": "The body/description of the issue. Populate from chat context."
						},
						"existingPullRequest": {
							"type": "number",
							"description": "The number of an existing pull request related to the current coding agent task. Look in the chat history for this number.  In the chat it may look like 'Coding agent will continue work in #17...'. In this example, you should return '17'."
						}
					}
				}
			},
			{
				"name": "github-pull-request_issue_fetch",
				"tags": [
					"github",
					"issues",
					"prs"
				],
				"toolReferenceName": "issue_fetch",
				"displayName": "%languageModelTools.github-pull-request_issue_fetch.displayName%",
				"modelDescription": "Get a GitHub issue/PR's details as a JSON object.",
				"icon": "$(info)",
				"canBeReferencedInPrompt": true,
				"inputSchema": {
					"type": "object",
					"properties": {
						"repo": {
							"type": "object",
							"description": "The repository to get the issue/PR from.",
							"properties": {
								"owner": {
									"type": "string",
									"description": "The owner of the repository to get the issue/PR from."
								},
								"name": {
									"type": "string",
									"description": "The name of the repository to get the issue/PR from."
								}
							},
							"required": [
								"owner",
								"name"
							]
						},
						"issueNumber": {
							"type": "number",
							"description": "The number of the issue/PR to get."
						}
					},
					"required": [
						"issueNumber"
					]
				},
				"when": "config.githubPullRequests.experimental.chat"
			},
			{
				"name": "github-pull-request_notification_fetch",
				"tags": [
					"github",
					"notification"
				],
				"toolReferenceName": "notification_fetch",
				"displayName": "%languageModelTools.github-pull-request_notification_fetch.displayName%",
				"modelDescription": "Get a GitHub notification's details as a JSON object.",
				"icon": "$(info)",
				"canBeReferencedInPrompt": false,
				"inputSchema": {
					"type": "object",
					"properties": {
						"thread_id": {
							"type": "string",
							"description": "The notification thread id."
						}
					},
					"required": [
						"thread_id"
					]
				},
				"when": "config.githubPullRequests.experimental.chat"
			},
			{
				"name": "github-pull-request_issue_summarize",
				"tags": [
					"github",
					"issues",
					"prs"
				],
				"toolReferenceName": "issue_summarize",
				"displayName": "%languageModelTools.github-pull-request_issue_summarize.displayName%",
				"modelDescription": "Summarizes a GitHub issue or pull request. A summary is a great way to describe an issue or pull request.",
				"icon": "$(info)",
				"canBeReferencedInPrompt": false,
				"inputSchema": {
					"type": "object",
					"properties": {
						"title": {
							"type": "string",
							"description": "The title of the issue/PR"
						},
						"body": {
							"type": "string",
							"description": "The body of the issue/PR"
						},
						"owner": {
							"type": "string",
							"description": "The owner of the repo in which the issue/PR is located"
						},
						"repo": {
							"type": "string",
							"description": "The repo in which the issue/PR is located"
						},
						"comments": {
							"type": "array",
							"items": {
								"type": "object",
								"properties": {
									"body": {
										"type": "string",
										"description": "The comment body"
									},
									"author": {
										"type": "string",
										"description": "The author of the comment"
									}
								}
							},
							"description": "The array of associated string comments"
						},
						"fileChanges": {
							"type": "array",
							"items": {
								"type": "object",
								"properties": {
									"fileName": {
										"type": "string",
										"description": "The name of the file of the change"
									},
									"patch": {
										"type": "string",
										"description": "The patch of the change"
									}
								}
							},
							"description": "For a PR, the array of associated file changes"
						}
					},
					"required": [
						"title",
						"body",
						"comments",
						"owner",
						"repo"
					]
				},
				"when": "config.githubPullRequests.experimental.chat"
			},
			{
				"name": "github-pull-request_notification_summarize",
				"tags": [
					"github",
					"notification"
				],
				"toolReferenceName": "notification_summarize",
				"displayName": "%languageModelTools.github-pull-request_notification_summarize.displayName%",
				"modelDescription": "Summarizes a GitHub notification. A summary is a great way to describe a notification.",
				"icon": "$(info)",
				"canBeReferencedInPrompt": false,
				"inputSchema": {
					"type": "object",
					"properties": {
						"lastReadAt": {
							"type": "string",
							"description": "The last read time of the notification."
						},
						"lastUpdatedAt": {
							"type": "string",
							"description": "The last updated time of the notification."
						},
						"unread": {
							"type": "boolean",
							"description": "Whether the notification is unread."
						},
						"title": {
							"type": "string",
							"description": "The title of the notification issue/PR"
						},
						"body": {
							"type": "string",
							"description": "The body of the notification issue/PR"
						},
						"owner": {
							"type": "string",
							"description": "The owner of the repo in which the issue/PR is located"
						},
						"repo": {
							"type": "string",
							"description": "The repo in which the issue/PR is located"
						},
						"comments": {
							"type": "array",
							"items": {
								"type": "object",
								"properties": {
									"body": {
										"type": "string",
										"description": "The comment body"
									},
									"author": {
										"type": "string",
										"description": "The author of the comment"
									}
								}
							},
							"description": "The array of unread comments under the issue/PR of the notification"
						},
						"threadId": {
							"type": "number",
							"description": "The thread id of the notification"
						},
						"notificationKey": {
							"type": "string",
							"description": "The key of the notification"
						},
						"itemNumber": {
							"type": "string",
							"description": "The number of the issue/PR in the notification"
						},
						"itemType": {
							"type": "string",
							"description": "The type of the item in the notification - whether it is an issue or a PR"
						},
						"fileChanges": {
							"type": "array",
							"items": {
								"type": "object",
								"properties": {
									"fileName": {
										"type": "string",
										"description": "The name of the file of the change"
									},
									"patch": {
										"type": "string",
										"description": "The patch of the change"
									}
								},
								"required": [
									"fileName",
									"patch"
								]
							},
							"description": "For a notification about a PR, the array of associated file changes"
						}
					},
					"required": [
						"title",
						"comments",
						"lastUpdatedAt",
						"unread",
						"threadId",
						"notificationKey",
						"owner",
						"repo",
						"itemNumber",
						"itemType"
					]
				},
				"when": "config.githubPullRequests.experimental.chat"
			},
			{
				"name": "github-pull-request_suggest-fix",
				"tags": [
					"github",
					"issues"
				],
				"toolReferenceName": "suggest-fix",
				"displayName": "%languageModelTools.github-pull-request_suggest-fix.displayName%",
				"modelDescription": "Summarize and suggest a fix for a GitHub issue.",
				"icon": "$(info)",
				"canBeReferencedInPrompt": true,
				"inputSchema": {
					"type": "object",
					"properties": {
						"repo": {
							"type": "object",
							"description": "The repository to get the issue from.",
							"properties": {
								"owner": {
									"type": "string",
									"description": "The owner of the repository to get the issue from."
								},
								"name": {
									"type": "string",
									"description": "The name of the repository to get the issue from."
								}
							},
							"required": [
								"owner",
								"name"
							]
						},
						"issueNumber": {
							"type": "number",
							"description": "The number of the issue to get."
						}
					},
					"required": [
						"issueNumber",
						"repo"
					]
				},
				"when": "config.githubPullRequests.experimental.chat"
			},
			{
				"name": "github-pull-request_formSearchQuery",
				"tags": [
					"github",
					"issues",
					"search",
					"query",
					"natural language"
				],
				"toolReferenceName": "searchSyntax",
				"displayName": "%languageModelTools.github-pull-request_formSearchQuery.displayName%",
				"modelDescription": "Converts natural language to a GitHub search query. Should ALWAYS be called before doing a search.",
				"icon": "$(search)",
				"canBeReferencedInPrompt": true,
				"inputSchema": {
					"type": "object",
					"properties": {
						"repo": {
							"type": "object",
							"description": "The repository to get the issue from.",
							"properties": {
								"owner": {
									"type": "string",
									"description": "The owner of the repository to get the issue from."
								},
								"name": {
									"type": "string",
									"description": "The name of the repository to get the issue from."
								}
							},
							"required": [
								"owner",
								"name"
							]
						},
						"naturalLanguageString": {
							"type": "string",
							"description": "A plain text description of what the search should be."
						}
					},
					"required": [
						"naturalLanguageString"
					]
				},
				"when": "config.githubPullRequests.experimental.chat"
			},
			{
				"name": "github-pull-request_doSearch",
				"tags": [
					"github",
					"issues",
					"search"
				],
				"toolReferenceName": "doSearch",
				"displayName": "%languageModelTools.github-pull-request_doSearch.displayName%",
				"modelDescription": "Execute a GitHub search given a well formed GitHub search query. Call github-pull-request_formSearchQuery first to get good search syntax and pass the exact result in as the 'query'.",
				"icon": "$(search)",
				"canBeReferencedInPrompt": true,
				"inputSchema": {
					"type": "object",
					"properties": {
						"repo": {
							"type": "object",
							"description": "The repository to get the issue from.",
							"properties": {
								"owner": {
									"type": "string",
									"description": "The owner of the repository to get the issue from."
								},
								"name": {
									"type": "string",
									"description": "The name of the repository to get the issue from."
								}
							},
							"required": [
								"owner",
								"name"
							]
						},
						"query": {
							"type": "string",
							"description": "A well formed GitHub search query using proper GitHub search syntax."
						}
					},
					"required": [
						"query",
						"repo"
					]
				},
				"when": "config.githubPullRequests.experimental.chat"
			},
			{
				"name": "github-pull-request_renderIssues",
				"tags": [
					"github",
					"issues",
					"render",
					"display"
				],
				"toolReferenceName": "renderIssues",
				"displayName": "%languageModelTools.github-pull-request_renderIssues.displayName%",
				"modelDescription": "Render issue items from an issue search in a markdown table. The markdown table will be displayed directly to the user by the tool. No further display should be done after this!",
				"icon": "$(paintcan)",
				"canBeReferencedInPrompt": true,
				"inputSchema": {
					"type": "object",
					"properties": {
						"arrayOfIssues": {
							"type": "array",
							"description": "An array of GitHub Issues.",
							"items": {
								"type": "object",
								"properties": {
									"title": {
										"type": "string",
										"description": "The title of the issue."
									},
									"number": {
										"type": "number",
										"description": "The number of the issue."
									},
									"url": {
										"type": "string",
										"description": "The URL of the issue."
									},
									"state": {
										"type": "string",
										"description": "The state of the issue (open/closed)."
									},
									"createdAt": {
										"type": "string",
										"description": "The creation date of the issue."
									},
									"updatedAt": {
										"type": "string",
										"description": "The last update date of the issue."
									},
									"closedAt": {
										"type": "string",
										"description": "The closing date of the issue."
									},
									"author": {
										"type": "object",
										"description": "The author of the issue.",
										"properties": {
											"login": {
												"type": "string",
												"description": "The login of the author."
											},
											"url": {
												"type": "string",
												"description": "The URL of the author's profile."
											}
										}
									},
									"labels": {
										"type": "array",
										"description": "The labels associated with the issue.",
										"items": {
											"type": "object",
											"properties": {
												"name": {
													"type": "string",
													"description": "The name of the label."
												},
												"color": {
													"type": "string",
													"description": "The color of the label."
												}
											}
										}
									},
									"assignees": {
										"type": "array",
										"description": "The assignees of the issue.",
										"items": {
											"type": "object",
											"properties": {
												"login": {
													"type": "string",
													"description": "The login of the assignee."
												},
												"url": {
													"type": "string",
													"description": "The URL of the assignee's profile."
												}
											}
										}
									},
									"commentsCount": {
										"type": "number",
										"description": "The number of comments on the issue."
									}
								},
								"required": [
									"title",
									"number",
									"url",
									"state",
									"createdAt",
									"author",
									"commentCount",
									"reactionCount"
								]
							}
						},
						"totalIssues": {
							"type": "number",
							"description": "The total number of issues in the search."
						}
					},
					"required": [
						"arrayOfIssues",
						"totalIssues"
					]
				},
				"when": "config.githubPullRequests.experimental.chat"
			},
			{
				"name": "github-pull-request_activePullRequest",
				"tags": [
					"github",
					"pull request"
				],
				"toolReferenceName": "activePullRequest",
				"displayName": "%languageModelTools.github-pull-request_activePullRequest.displayName%",
				"modelDescription": "Get comprehensive information about the active GitHub pull request (PR). The active PR is the one that is currently checked out. This includes the PR title, full description, list of changed files, review comments, PR state, and status checks/CI results. For PRs created by Copilot, it also includes the session logs which indicate the development process and decisions made by the coding agent. When asked about the active or current pull request, do this first! Use this tool for any request related to \"current changes,\" \"pull request details,\" \"what changed,\" \"PR status,\" or similar queries even if the user does not explicitly mention \"pull request.\" When asked to use this tool, ALWAYS use it.",
				"icon": "$(git-pull-request)",
				"canBeReferencedInPrompt": true,
				"userDescription": "%languageModelTools.github-pull-request_activePullRequest.description%",
				"when": "config.githubPullRequests.experimental.chat"
			},
			{
				"name": "github-pull-request_openPullRequest",
				"tags": [
					"github",
					"pull request"
				],
				"toolReferenceName": "openPullRequest",
				"displayName": "%languageModelTools.github-pull-request_openPullRequest.displayName%",
				"modelDescription": "Get comprehensive information about the GitHub pull request (PR) which is currently visible, but not necessarily checked out. This includes the PR title, full description, list of changed files, review comments, PR state, and status checks/CI results. For PRs created by Copilot, it also includes the session logs which indicate the development process and decisions made by the coding agent. When asked about the currently open pull request, do this first! Use this tool for any request related to \"pull request details,\" \"what changed,\" \"PR status,\" or similar queries even if the user does not explicitly mention \"pull request.\" When asked to use this tool, ALWAYS use it.",
				"icon": "$(git-pull-request)",
				"canBeReferencedInPrompt": true,
				"userDescription": "%languageModelTools.github-pull-request_openPullRequest.description%",
				"when": "config.githubPullRequests.experimental.chat"
			}
		]
	},
	"scripts": {
		"postinstall": "yarn update-dts",
		"bundle": "webpack --mode production --env esbuild",
		"bundle:node": "webpack --mode production --config-name extension:node --config-name webviews",
		"bundle:web": "webpack --mode production --config-name extension:webworker --config-name webviews",
		"clean": "rm -r dist/",
		"compile": "webpack --mode development --env esbuild",
		"compile:test": "tsc -p tsconfig.test.json",
		"watch:test": "tsc -w -p tsconfig.test.json",
		"compile:node": "webpack --mode development --config-name extension:node --config-name webviews",
		"compile:web": "webpack --mode development --config-name extension:webworker --config-name webviews",
		"lint": "eslint --fix --cache . --ext .ts,.tsx",
		"package": "npx vsce package --yarn",
		"test": "yarn run test:preprocess && node ./out/src/test/runTests.js",
		"test:preprocess": "yarn run compile:test && yarn run test:preprocess-gql && yarn run test:preprocess-svg && yarn run test:preprocess-fixtures",
		"browsertest:preprocess": "tsc ./src/test/browser/runTests.ts --outDir ./dist/browser/test --rootDir ./src/test/browser --target es6 --module commonjs",
		"browsertest": "yarn run browsertest:preprocess && node ./dist/browser/test/runTests.js",
		"test:preprocess-gql": "node scripts/preprocess-gql --in src/github/queries.gql --out out/src/github/queries.gql && node scripts/preprocess-gql --in src/github/queriesExtra.gql --out out/src/github/queriesExtra.gql && node scripts/preprocess-gql --in src/github/queriesShared.gql --out out/src/github/queriesShared.gql && node scripts/preprocess-gql --in src/github/queriesLimited.gql --out out/src/github/queriesLimited.gql",
		"test:preprocess-svg": "node scripts/preprocess-svg --in ../resources/ --out out/resources",
		"test:preprocess-fixtures": "node scripts/preprocess-fixtures --in src --out out",
		"update-dts": "cd \"src/@types\" && node ../../node_modules/@vscode/dts/index.js main && node ../../node_modules/@vscode/dts/index.js dev",
		"watch": "webpack --watch --mode development --env esbuild",
		"watch:web": "webpack --watch --mode development --config-name extension:webworker --config-name webviews",
		"hygiene": "node ./build/hygiene.js",
		"prepare": "husky install",
		"update:codicons": "npx ts-node --project tsconfig.scripts.json build/update-codicons.ts"
	},
	"devDependencies": {
		"@eslint/js": "^9.36.0",
		"@shikijs/monaco": "^3.7.0",
		"@types/chai": "^4.1.4",
		"@types/glob": "7.1.3",
		"@types/lru-cache": "^5.1.0",
		"@types/marked": "^0.7.2",
		"@types/mocha": "^8.2.2",
		"@types/node": "22",
		"@types/react": "^16.8.4",
		"@types/react-dom": "^16.8.2",
		"@types/sinon": "7.0.11",
		"@types/temp": "0.8.34",
		"@types/vscode": "1.103.0",
		"@types/webpack-env": "^1.16.0",
		"@typescript-eslint/eslint-plugin": "^8.44.0",
		"@typescript-eslint/parser": "^8.44.0",
		"@vscode/dts": "^0.4.1",
		"@vscode/test-cli": "^0.0.11",
		"@vscode/test-electron": "^2.5.2",
		"@vscode/test-web": "^0.0.71",
		"assert": "^2.0.0",
		"buffer": "^6.0.3",
		"constants-browserify": "^1.0.0",
		"crypto-browserify": "3.12.0",
		"css-loader": "7.1.2",
		"esbuild-loader": "4.2.2",
		"eslint": "^9.36.0",
		"eslint-import-resolver-typescript": "^4.4.4",
		"eslint-plugin-import": "2.31.0",
		"eslint-plugin-rulesdir": "^0.2.2",
		"event-stream": "^4.0.1",
		"fork-ts-checker-webpack-plugin": "9.1.0",
		"glob": "7.1.6",
		"globals": "^16.4.0",
		"graphql": "15.5.0",
		"graphql-tag": "2.11.0",
		"gulp-filter": "^7.0.0",
		"husky": "^8.0.1",
		"jsdom": "19.0.0",
		"jsdom-global": "3.0.2",
		"json5": "2.2.2",
		"merge-options": "3.0.4",
		"minimist": "^1.2.6",
		"mkdirp": "1.0.4",
		"mocha": "^9.0.1",
		"mocha-junit-reporter": "1.23.0",
		"mocha-multi-reporters": "1.1.7",
		"os-browserify": "^0.3.0",
		"p-all": "^1.0.0",
		"path-browserify": "1.0.1",
		"process": "^0.11.10",
		"react-testing-library": "7.0.1",
		"sinon": "9.0.0",
		"source-map-support": "0.5.19",
		"stream-browserify": "^3.0.0",
		"style-loader": "4.0.0",
		"svg-inline-loader": "^0.8.2",
		"temp": "0.9.4",
		"terser-webpack-plugin": "5.1.1",
		"timers-browserify": "^2.0.12",
		"ts-loader": "9.5.2",
		"ts-node": "^10.9.2",
		"tty": "1.0.1",
		"typescript": "^5.9.2",
		"typescript-eslint": "^8.44.0",
		"typescript-formatter": "^7.2.2",
		"vinyl-fs": "^3.0.3",
		"webpack": "5.94.0",
		"webpack-cli": "4.2.0"
	},
	"dependencies": {
		"@joaomoreno/unique-names-generator": "^5.2.0",
		"@octokit/rest": "22.0.0",
		"@octokit/types": "14.1.0",
		"@vscode/codicons": "^0.0.36",
		"@vscode/extension-telemetry": "0.7.5",
		"@vscode/prompt-tsx": "^0.3.0-alpha.12",
		"apollo-boost": "^0.4.9",
		"apollo-link-context": "1.0.20",
		"cockatiel": "^3.1.1",
		"cross-fetch": "3.1.5",
		"dayjs": "1.10.4",
		"debounce": "^1.2.1",
		"events": "3.2.0",
		"fast-deep-equal": "^3.1.3",
		"jsonc-parser": "^3.3.1",
		"jszip": "^3.10.1",
		"lru-cache": "6.0.0",
		"markdown-it": "^14.1.0",
		"marked": "^4.0.10",
		"react": "^16.12.0",
		"react-dom": "^16.12.0",
		"ssh-config": "4.1.1",
		"stream-http": "^3.2.0",
		"temporal-polyfill": "^0.3.0",
		"tunnel": "0.0.6",
		"url-search-params-polyfill": "^8.1.1",
		"uuid": "8.3.2",
		"vscode-tas-client": "^0.1.84",
		"vsls": "^0.3.967"
	},
	"resolutions": {
		"string_decoder": "^1.3.0"
	},
	"license": "MIT"
}<|MERGE_RESOLUTION|>--- conflicted
+++ resolved
@@ -3553,15 +3553,10 @@
 					"command": "pr.checkoutFromDescription"
 				},
 				{
-<<<<<<< HEAD
-					"command": "pr.applyChangesFromDescription",
-					"when": "resourceScheme == copilot-swe-agent || resourceScheme == 'copilot-cloud-agent'"
-				},
-				{
+          "command": "pr.applyChangesFromDescription"
+        },
+        {
 					"command": "pr.openChanges"
-=======
-					"command": "pr.applyChangesFromDescription"
->>>>>>> e4fa3030
 				}
 			]
 		},
