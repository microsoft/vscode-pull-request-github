/*---------------------------------------------------------------------------------------------
 *  Copyright (c) Microsoft Corporation. All rights reserved.
 *  Licensed under the MIT License. See License.txt in the project root for license information.
 *--------------------------------------------------------------------------------------------*/

import * as React from 'react';
import { useContext, useState, useEffect, useRef, useCallback } from 'react';

import { Spaced, nbsp } from './space';
import { Avatar, AuthorLink } from './user';
import Timestamp from './timestamp';
import { IComment } from '../../src/common/comment';
import { PullRequest, ReviewType } from '../common/cache';
import PullRequestContext from '../common/context';
import { editIcon, deleteIcon, commentIcon } from './icon';
import { GithubItemStateEnum } from '../../src/github/interface';
import { useStateProp } from '../common/hooks';
import emitter from '../common/events';

export type Props = Partial<IComment & PullRequest> & {
	headerInEditMode?: boolean
	isPRDescription?: boolean
};

export function CommentView(comment: Props) {
	const { id, pullRequestReviewId, canEdit, canDelete, bodyHTML, body, isPRDescription } = comment;
	const [bodyMd, setBodyMd] = useStateProp(body);
	const [bodyHTMLState, setBodyHtml] = useStateProp(bodyHTML);
	const { deleteComment, editComment, setDescription, pr } = useContext(PullRequestContext);
	const currentDraft = pr.pendingCommentDrafts && pr.pendingCommentDrafts[id];
	const [inEditMode, setEditMode] = useState(!!currentDraft);
	const [showActionBar, setShowActionBar] = useState(false);

	if (inEditMode) {
		return React.cloneElement(
			comment.headerInEditMode
				? <CommentBox for={comment} /> : <></>, {}, [
			<EditComment id={id}
				body={currentDraft || bodyMd}
				onCancel={
					() => {
						if (pr.pendingCommentDrafts) {
							delete pr.pendingCommentDrafts[id];
						}
						setEditMode(false);
					}
				}
				onSave={
					async text => {
						try {
							const result = isPRDescription
								? await setDescription(text)
								: await editComment({ comment: comment as IComment, text });

							setBodyHtml(result.bodyHTML);
							setBodyMd(text);
						} finally {
							setEditMode(false);
						}
					}
				} />
		]);
	}

	return <CommentBox
		for={comment}
		onMouseEnter={() => setShowActionBar(true)}
		onMouseLeave={() => setShowActionBar(false)}
	>{showActionBar
		? <div className='action-bar comment-actions'>
			<button title='Quote reply' onClick={() => emitter.emit('quoteReply', bodyMd)}>{commentIcon}</button>
			{canEdit ? <button title='Edit comment' onClick={() => setEditMode(true)} >{editIcon}</button> : null}
			{canDelete ? <button title='Delete comment' onClick={() => deleteComment({ id, pullRequestReviewId })} >{deleteIcon}</button> : null}
		</div>
		: null
		}
		<CommentBody comment={comment as IComment} bodyHTML={bodyHTMLState} body={bodyMd} />
	</CommentBox>;
}

type CommentBoxProps = {
	for: Partial<IComment & PullRequest>
	header?: React.ReactChild
	onMouseEnter?: any
	onMouseLeave?: any
	children?: any
};

function CommentBox({
	for: comment,
	onMouseEnter, onMouseLeave, children }: CommentBoxProps) {
	const { user, author, createdAt, htmlUrl, isDraft } = comment;
	return <div className='comment-container comment review-comment'
		{...{ onMouseEnter, onMouseLeave }}
	>
		<div className='review-comment-container'>
			<div className='review-comment-header'>
				<Spaced>
					<Avatar for={user || author} />
					<AuthorLink for={user || author} />
					{
						createdAt
							? <>
								commented{nbsp}
								<Timestamp href={htmlUrl} date={createdAt} />
							</>
							: <em>pending</em>
					}
					{
						isDraft
							? <>
								<span className='pending-label'>Pending</span>
							</>
							: null
					}
				</Spaced>
			</div>
			{children}
		</div>
	</div>;
}

type FormInputSet = {
	[name: string]: HTMLInputElement | HTMLTextAreaElement
};

type EditCommentProps = {
	id: number
	body: string
	onCancel: () => void
	onSave: (body: string) => Promise<any>
};

function EditComment({ id, body, onCancel, onSave }: EditCommentProps) {
	const { updateDraft } = useContext(PullRequestContext);
	const draftComment = useRef<{ body: string, dirty: boolean }>({ body, dirty: false });
	const form = useRef<HTMLFormElement>();

	useEffect(() => {
		const interval = setInterval(
			() => {
				if (draftComment.current.dirty) {
					updateDraft(id, draftComment.current.body);
					draftComment.current.dirty = false;
				}
			},
			500);
		return () => clearInterval(interval);
	},
		[draftComment]);

	const submit = useCallback(
		async () => {
			const { markdown, submitButton }: FormInputSet = form.current;
			submitButton.disabled = true;
			try {
				await onSave(markdown.value);
			} finally {
				submitButton.disabled = false;
			}
		},
		[form, onSave]);

	const onSubmit = useCallback(
		event => {
			event.preventDefault();
			submit();
		},
		[submit]
	);

	const onKeyDown = useCallback(
		e => {
			if ((e.metaKey || e.ctrlKey) && e.key === 'Enter') {
				e.preventDefault();
				submit();
			}
		},
		[submit]
	);

	const onInput = useCallback(
		e => {
			draftComment.current.body = (e.target as any).value;
			draftComment.current.dirty = true;
		},
		[draftComment]);

	return <form ref={form} onSubmit={onSubmit}>
		<textarea
			name='markdown'
			defaultValue={body}
			onKeyDown={onKeyDown}
			onInput={onInput}
		/>
		<div className='form-actions'>
			<button className='secondary' onClick={onCancel}>Cancel</button>
			<input type='submit' name='submitButton' value='Save' />
		</div>
	</form>;
}

export interface Embodied {
	comment?: IComment;
	bodyHTML?: string;
	body?: string;
}

export const CommentBody = ({ comment, bodyHTML, body }: Embodied) => {
	if (!body && !bodyHTML) {
		return <div className='comment-body'><em>No description provided.</em></div>;
	}

	const { applyPatch } = useContext(PullRequestContext);
	const renderedBody = <div dangerouslySetInnerHTML={{ __html: bodyHTML }} />;

	const containsSuggestion = (body || bodyHTML).indexOf('```diff') > -1;
	const applyPatchButton = containsSuggestion
		? <button onClick={() => applyPatch(comment)}>Apply Patch</button>
		: <></>;

	return <div className='comment-body'>
		{renderedBody}
		{applyPatchButton}
	</div>;
};

export function AddComment({ pendingCommentText, state, hasWritePermission, isIssue }: PullRequest) {
	const { updatePR, comment, requestChanges, approve, close } = useContext(PullRequestContext);
	const [isBusy, setBusy] = useState(false);
	const form = useRef<HTMLFormElement>();
	const textareaRef = useRef<HTMLTextAreaElement>();

	emitter.addListener('quoteReply', (message) => {
		updatePR({ pendingCommentText: `> ${message} \n\n` });
		textareaRef.current.scrollIntoView();
		textareaRef.current.focus();
	});

	const submit = useCallback(
		async (command: (body: string) => Promise<any> = comment) => {
			try {
				setBusy(true);
				const { body }: FormInputSet = form.current;
				await command(body.value);
				updatePR({ pendingCommentText: '' });
			} finally {
				setBusy(false);
			}
		},
		[comment, updatePR, setBusy]);

	const onSubmit = useCallback(
		e => {
			e.preventDefault();
			submit();
		},
		[submit]);

	const onKeyDown = useCallback(
		e => {
			if ((e.metaKey || e.ctrlKey) && e.key === 'Enter') {
				submit();
			}
		},
		[submit]);

	const onClick = useCallback(
		e => {
			e.preventDefault();
			const { command } = e.target.dataset;
			submit({ approve, requestChanges, close }[command]);
		},
		[submit, approve, requestChanges, close]);

	return <form id='comment-form'
		ref={form}
		className='comment-form main-comment-form'
		onSubmit={onSubmit}>
		<textarea id='comment-textarea'
			name='body'
			ref={textareaRef}
			onInput={
				({ target }) =>
					updatePR({ pendingCommentText: (target as any).value })
			}
			onKeyDown={onKeyDown}
			value={pendingCommentText}
			placeholder='Leave a comment' />
		<div className='form-actions'>
			{hasWritePermission && !isIssue
				? <button id='close'
					className='secondary'
					disabled={isBusy || state !== GithubItemStateEnum.Open}
					onClick={onClick}
					data-command='close'>Close Pull Request</button>
				: null}
			{!isIssue
				? <button id='request-changes'
					disabled={isBusy || !pendingCommentText}
					className='secondary'
					onClick={onClick}
					data-command='requestChanges'>Request Changes</button>
				: null}
			{!isIssue
				? < button id='approve'
					className='secondary'
					disabled={isBusy}
					onClick={onClick}
					data-command='approve'>Approve</button>
				: null}
			<input id='reply'
				value='Comment'
				type='submit'
				className='secondary'
				disabled={isBusy || !pendingCommentText} />
		</div>
	</form>;
}

export function AddCommentSimple({ pendingCommentText, pendingReviewType, isAuthor }: PullRequest) {
	const { updatePR, requestChanges, approve, comment } = useContext(PullRequestContext);
	const [isBusy, setBusy] = useState(false);
	const form = useRef<HTMLFormElement>();
	const textareaRef = useRef<HTMLTextAreaElement>();
	let selectedValue: ReviewType = pendingReviewType || ReviewType.Comment;

	const onSubmit = async e => {
		e.preventDefault();
		try {
			setBusy(true);
			const { body }: FormInputSet = form.current;
			switch (selectedValue) {
				case ReviewType.RequestChanges:
					await requestChanges(body.value);
					break;
				case ReviewType.Approve:
					await approve(body.value);
					break;
				default:
					await comment(body.value)
			}
			updatePR({ pendingCommentText: '', pendingReviewType: undefined });
		} finally {
			setBusy(false);
		};
	};

	const onKeyDown = (e: React.KeyboardEvent) => {
		if ((e.metaKey || e.ctrlKey) && e.key === 'Enter') {
			onSubmit(e);
		}
	};

	const onChangeTextarea = (e: React.ChangeEvent<HTMLTextAreaElement>): void => {
		updatePR({ pendingCommentText: e.target.value });
	}

	const onChangeRadioSelection = (e: React.ChangeEvent<HTMLInputElement>): void => {
		selectedValue = e.target.value as ReviewType;
		updatePR({ pendingReviewType: e.target.value as ReviewType });
	}

	return <form id='comment-form'
		ref={form}
		className='comment-form main-comment-form'
		onSubmit={onSubmit}>

		<textarea id='comment-textarea'
			name='body'
			ref={textareaRef}
			onKeyDown={onKeyDown}
			value={pendingCommentText}
			onChange={onChangeTextarea}
			placeholder='Leave a comment' />

		<div className='form-actions' onChange={onChangeRadioSelection}>
<<<<<<< HEAD
			<div className="radio-button">
				<input type='radio'
					id='comment'
					disabled={isBusy}
					className='secondary'
					name='review-type'
					value={ReviewType.Comment}
					defaultChecked={!pendingReviewType || pendingReviewType === ReviewType.Comment} />
				<label htmlFor='comment'>Comment</label>
			</div>

			<div className="radio-button">
				<input type='radio'
					id='approve'
					disabled={isBusy}
					className='secondary'
					value={ReviewType.Approve}
					defaultChecked={pendingReviewType === ReviewType.Approve}
					name='review-type' />
				<label htmlFor='approve'>Approve</label>
			</div>

			<div className="radio-button">
				<input type='radio'
					id='request-changes'
					disabled={isBusy}
					className='secondary'
					value={ReviewType.RequestChanges}
					defaultChecked={pendingReviewType === ReviewType.RequestChanges}
					name='review-type' />
				<label htmlFor='request-changes'>Request Changes</label>
			</div>
=======
			<input type='radio'
				id='comment'
				disabled={isBusy}
				className='secondary'
				name='review-type'
				value={ReviewType.Comment}
				defaultChecked={!pendingReviewType || pendingReviewType === ReviewType.Comment} />
			<label htmlFor='comment'>Comment</label>

			<input type='radio'
				id='approve'
				disabled={isBusy || isAuthor}
				className='secondary'
				value={ReviewType.Approve}
				defaultChecked={pendingReviewType === ReviewType.Approve}
				name='review-type' />
			<label htmlFor='approve'>Approve</label>

			<input type='radio'
				id='request-changes'
				disabled={isBusy || isAuthor}
				className='secondary'
				value={ReviewType.RequestChanges}
				defaultChecked={pendingReviewType === ReviewType.RequestChanges}
				name='review-type' />
			<label htmlFor='request-changes'>Request Changes</label>
>>>>>>> 38e7347d
		</div>

		<input type='submit'
			id='submit'
			value='Submit'
			disabled={isBusy} />
	</form>;
}<|MERGE_RESOLUTION|>--- conflicted
+++ resolved
@@ -375,7 +375,6 @@
 			placeholder='Leave a comment' />
 
 		<div className='form-actions' onChange={onChangeRadioSelection}>
-<<<<<<< HEAD
 			<div className="radio-button">
 				<input type='radio'
 					id='comment'
@@ -390,7 +389,7 @@
 			<div className="radio-button">
 				<input type='radio'
 					id='approve'
-					disabled={isBusy}
+					disabled={isBusy || isAuthor}
 					className='secondary'
 					value={ReviewType.Approve}
 					defaultChecked={pendingReviewType === ReviewType.Approve}
@@ -401,41 +400,13 @@
 			<div className="radio-button">
 				<input type='radio'
 					id='request-changes'
-					disabled={isBusy}
+					disabled={isBusy || isAuthor}
 					className='secondary'
 					value={ReviewType.RequestChanges}
 					defaultChecked={pendingReviewType === ReviewType.RequestChanges}
 					name='review-type' />
 				<label htmlFor='request-changes'>Request Changes</label>
 			</div>
-=======
-			<input type='radio'
-				id='comment'
-				disabled={isBusy}
-				className='secondary'
-				name='review-type'
-				value={ReviewType.Comment}
-				defaultChecked={!pendingReviewType || pendingReviewType === ReviewType.Comment} />
-			<label htmlFor='comment'>Comment</label>
-
-			<input type='radio'
-				id='approve'
-				disabled={isBusy || isAuthor}
-				className='secondary'
-				value={ReviewType.Approve}
-				defaultChecked={pendingReviewType === ReviewType.Approve}
-				name='review-type' />
-			<label htmlFor='approve'>Approve</label>
-
-			<input type='radio'
-				id='request-changes'
-				disabled={isBusy || isAuthor}
-				className='secondary'
-				value={ReviewType.RequestChanges}
-				defaultChecked={pendingReviewType === ReviewType.RequestChanges}
-				name='review-type' />
-			<label htmlFor='request-changes'>Request Changes</label>
->>>>>>> 38e7347d
 		</div>
 
 		<input type='submit'
