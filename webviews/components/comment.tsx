/*---------------------------------------------------------------------------------------------
 *  Copyright (c) Microsoft Corporation. All rights reserved.
 *  Licensed under the MIT License. See License.txt in the project root for license information.
 *--------------------------------------------------------------------------------------------*/

import React, { useCallback, useContext, useEffect, useRef, useState } from 'react';
import { IComment } from '../../src/common/comment';
import { GithubItemStateEnum } from '../../src/github/interface';
import { PullRequest, ReviewType } from '../common/cache';
import PullRequestContext from '../common/context';
import emitter from '../common/events';
import { useStateProp } from '../common/hooks';
import { Dropdown } from './dropdown';
import { commentIcon, deleteIcon, editIcon } from './icon';
import { nbsp, Spaced } from './space';
import { Timestamp } from './timestamp';
import { AuthorLink, Avatar } from './user';

export type Props = Partial<IComment & PullRequest> & {
	headerInEditMode?: boolean;
	isPRDescription?: boolean;
};

export function CommentView(comment: Props) {
	const { id, pullRequestReviewId, canEdit, canDelete, bodyHTML, body, isPRDescription } = comment;
	const [bodyMd, setBodyMd] = useStateProp(body);
	const [bodyHTMLState, setBodyHtml] = useStateProp(bodyHTML);
	const { deleteComment, editComment, setDescription, pr } = useContext(PullRequestContext);
	const currentDraft = pr.pendingCommentDrafts && pr.pendingCommentDrafts[id];
	const [inEditMode, setEditMode] = useState(!!currentDraft);
	const [showActionBar, setShowActionBar] = useState(false);

	if (inEditMode) {
		return React.cloneElement(comment.headerInEditMode ? <CommentBox for={comment} /> : <></>, {}, [
			<EditComment
				id={id}
				key={`editComment${id}`}
				body={currentDraft || bodyMd}
				onCancel={() => {
					if (pr.pendingCommentDrafts) {
						delete pr.pendingCommentDrafts[id];
					}
					setEditMode(false);
				}}
				onSave={async text => {
					try {
						const result = isPRDescription
							? await setDescription(text)
							: await editComment({ comment: comment as IComment, text });

						setBodyHtml(result.bodyHTML);
						setBodyMd(text);
					} finally {
						setEditMode(false);
					}
				}}
			/>,
		]);
	}

	return (
		<CommentBox
			for={comment}
			onMouseEnter={() => setShowActionBar(true)}
			onMouseLeave={() => setShowActionBar(false)}
			onFocus={() => setShowActionBar(true)}
		>
<<<<<<< HEAD
			<div className="action-bar comment-actions" style={{ display: showActionBar ? 'block' : 'none' }}>
				<button title="Quote reply" onClick={() => emitter.emit('quoteReply', bodyMd)}>
					{commentIcon}
				</button>
				{canEdit ? (
					<button title="Edit comment" onClick={() => setEditMode(true)}>
						{editIcon}
					</button>
				) : null}
				{canDelete ? (
					<button title="Delete comment" onClick={() => deleteComment({ id, pullRequestReviewId })}>
						{deleteIcon}
					</button>
				) : null}
			</div>
			<CommentBody comment={comment as IComment} bodyHTML={bodyHTMLState} body={bodyMd} canApplyPatch={pr.isCurrentlyCheckedOut} />
=======
			{showActionBar ? (
				<div className="action-bar comment-actions">
					<button
						title="Quote reply"
						className="icon-button"
						onClick={() => emitter.emit('quoteReply', bodyMd)}
					>
						{commentIcon}
					</button>
					{canEdit ? (
						<button title="Edit comment" className="icon-button" onClick={() => setEditMode(true)}>
							{editIcon}
						</button>
					) : null}
					{canDelete ? (
						<button
							title="Delete comment"
							className="icon-button"
							onClick={() => deleteComment({ id, pullRequestReviewId })}
						>
							{deleteIcon}
						</button>
					) : null}
				</div>
			) : null}
			<CommentBody
				comment={comment as IComment}
				bodyHTML={bodyHTMLState}
				body={bodyMd}
				canApplyPatch={pr.isCurrentlyCheckedOut}
			/>
>>>>>>> a6e22087
		</CommentBox>
	);
}

type CommentBoxProps = {
	for: Partial<IComment & PullRequest>;
	header?: React.ReactChild;
	onFocus?: any;
	onMouseEnter?: any;
	onMouseLeave?: any;
	children?: any;
};

function CommentBox({ for: comment, onFocus, onMouseEnter, onMouseLeave, children }: CommentBoxProps) {
	const { user, author, createdAt, htmlUrl, isDraft } = comment;
	return (
		<div className="comment-container comment review-comment" {...{ onFocus, onMouseEnter, onMouseLeave }}>
			<div className="review-comment-container">
				<div className="review-comment-header">
					<Spaced>
						<Avatar for={user || author} />
						<AuthorLink for={user || author} />
						{createdAt ? (
							<>
								commented{nbsp}
								<Timestamp href={htmlUrl} date={createdAt} />
							</>
						) : (
							<em>pending</em>
						)}
						{isDraft ? (
							<>
								<span className="pending-label">Pending</span>
							</>
						) : null}
					</Spaced>
				</div>
				{children}
			</div>
		</div>
	);
}

type FormInputSet = {
	[name: string]: HTMLInputElement | HTMLTextAreaElement;
};

type EditCommentProps = {
	id: number;
	body: string;
	onCancel: () => void;
	onSave: (body: string) => Promise<any>;
};

function EditComment({ id, body, onCancel, onSave }: EditCommentProps) {
	const { updateDraft } = useContext(PullRequestContext);
	const draftComment = useRef<{ body: string; dirty: boolean }>({ body, dirty: false });
	const form = useRef<HTMLFormElement>();

	useEffect(() => {
		const interval = setInterval(() => {
			if (draftComment.current.dirty) {
				updateDraft(id, draftComment.current.body);
				draftComment.current.dirty = false;
			}
		}, 500);
		return () => clearInterval(interval);
	}, [draftComment]);

	const submit = useCallback(async () => {
		const { markdown, submitButton }: FormInputSet = form.current;
		submitButton.disabled = true;
		try {
			await onSave(markdown.value);
		} finally {
			submitButton.disabled = false;
		}
	}, [form, onSave]);

	const onSubmit = useCallback(
		event => {
			event.preventDefault();
			submit();
		},
		[submit],
	);

	const onKeyDown = useCallback(
		e => {
			if ((e.metaKey || e.ctrlKey) && e.key === 'Enter') {
				e.preventDefault();
				submit();
			}
		},
		[submit],
	);

	const onInput = useCallback(
		e => {
			draftComment.current.body = (e.target as any).value;
			draftComment.current.dirty = true;
		},
		[draftComment],
	);

	return (
		<form ref={form} onSubmit={onSubmit}>
			<textarea name="markdown" defaultValue={body} onKeyDown={onKeyDown} onInput={onInput} />
			<div className="form-actions">
				<button className="secondary" onClick={onCancel}>
					Cancel
				</button>
				<input type="submit" name="submitButton" value="Save" />
			</div>
		</form>
	);
}

export interface Embodied {
	comment?: IComment;
	bodyHTML?: string;
	body?: string;
	canApplyPatch: boolean;
}

export const CommentBody = ({ comment, bodyHTML, body, canApplyPatch }: Embodied) => {
	if (!body && !bodyHTML) {
		return (
			<div className="comment-body">
				<em>No description provided.</em>
			</div>
		);
	}

	const { applyPatch } = useContext(PullRequestContext);
	const renderedBody = <div dangerouslySetInnerHTML={{ __html: bodyHTML }} />;

	const containsSuggestion = (body || bodyHTML).indexOf('```diff') > -1;
	const applyPatchButton =
		containsSuggestion && canApplyPatch ? <button onClick={() => applyPatch(comment)}>Apply Patch</button> : <></>;

	return (
		<div className="comment-body">
			{renderedBody}
			{applyPatchButton}
		</div>
	);
};

export function AddComment({
	pendingCommentText,
	state,
	hasWritePermission,
	isIssue,
	isAuthor,
	continueOnGitHub,
	currentUserReviewState,
}: PullRequest) {
	const { updatePR, comment, requestChanges, approve, close, openOnGitHub } = useContext(PullRequestContext);
	const [isBusy, setBusy] = useState(false);
	const form = useRef<HTMLFormElement>();
	const textareaRef = useRef<HTMLTextAreaElement>();

	emitter.addListener('quoteReply', (message: string) => {
		const quoted = message.replace(/\n\n/g, '\n\n> ');
		updatePR({ pendingCommentText: `> ${quoted} \n\n` });
		textareaRef.current.scrollIntoView();
		textareaRef.current.focus();
	});

	const submit = useCallback(
		async (command: (body: string) => Promise<any> = comment) => {
			try {
				setBusy(true);
				const { body }: FormInputSet = form.current;
				if (continueOnGitHub && command !== comment) {
					await openOnGitHub();
				} else {
					await command(body.value);
					updatePR({ pendingCommentText: '' });
				}
			} finally {
				setBusy(false);
			}
		},
		[comment, updatePR, setBusy],
	);

	const onSubmit = useCallback(
		e => {
			e.preventDefault();
			submit();
		},
		[submit],
	);

	const onKeyDown = useCallback(
		e => {
			if ((e.metaKey || e.ctrlKey) && e.key === 'Enter') {
				submit();
			}
		},
		[submit],
	);

	const onClick = useCallback(
		e => {
			e.preventDefault();
			const { command } = e.target.dataset;
			submit({ approve, requestChanges, close }[command]);
		},
		[submit, approve, requestChanges, close],
	);

	return (
		<form id="comment-form" ref={form} className="comment-form main-comment-form" onSubmit={onSubmit}>
			<textarea
				id="comment-textarea"
				name="body"
				ref={textareaRef}
				onInput={({ target }) => updatePR({ pendingCommentText: (target as any).value })}
				onKeyDown={onKeyDown}
				value={pendingCommentText}
				placeholder="Leave a comment"
			/>
			<div className="form-actions">
				{(hasWritePermission || isAuthor) && !isIssue ? (
					<button
						id="close"
						className="secondary"
						disabled={isBusy || state !== GithubItemStateEnum.Open}
						onClick={onClick}
						data-command="close"
					>
						Close Pull Request
					</button>
				) : null}
				{!isIssue && !isAuthor ? (
					<button
						id="request-changes"
						disabled={isBusy || !pendingCommentText}
						className="secondary"
						onClick={onClick}
						data-command="requestChanges"
					>
						{continueOnGitHub ? 'Request changes on github.com' : 'Request Changes'}
					</button>
				) : null}
				{!isIssue && !isAuthor ? (
					<button
						id="approve"
						className="secondary"
						disabled={isBusy || currentUserReviewState === 'APPROVED'}
						onClick={onClick}
						data-command="approve"
					>
						{continueOnGitHub ? 'Approve on github.com' : 'Approve'}
					</button>
				) : null}
				<input
					id="reply"
					value="Comment"
					type="submit"
					className="secondary"
					disabled={isBusy || !pendingCommentText}
				/>
			</div>
		</form>
	);
}

const COMMENT_METHODS = {
	comment: 'Comment and Submit',
	approve: 'Approve and Submit',
	requestChanges: 'Request Changes and Submit',
};

export const AddCommentSimple = (pr: PullRequest) => {
	const { updatePR, requestChanges, approve, submit, openOnGitHub } = useContext(PullRequestContext);
	const textareaRef = useRef<HTMLTextAreaElement>();

	async function submitAction(selected: string): Promise<void> {
		const { value } = textareaRef.current;
		if (pr.continueOnGitHub && selected !== ReviewType.Comment) {
			await openOnGitHub();
			return;
		}

		switch (selected) {
			case ReviewType.RequestChanges:
				await requestChanges(value);
				break;
			case ReviewType.Approve:
				await approve(value);
				break;
			default:
				await submit(value);
		}
		updatePR({ pendingCommentText: '', pendingReviewType: undefined });
	}

	const onChangeTextarea = (e: React.ChangeEvent<HTMLTextAreaElement>): void => {
		updatePR({ pendingCommentText: e.target.value });
	};

	const availableActions = pr.isAuthor
		? { comment: 'Comment and Submit' }
		: pr.continueOnGitHub
		? {
				comment: 'Comment and Submit',
				approve: 'Approve on github.com',
				requestChanges: 'Request changes on github.com',
		  }
		: COMMENT_METHODS;

	return (
		<span>
			<textarea
				id="comment-textarea"
				name="body"
				placeholder="Leave a comment"
				ref={textareaRef}
				value={pr.pendingCommentText}
				onChange={onChangeTextarea}
			/>
			<Dropdown options={availableActions} defaultOption="comment" submitAction={submitAction} />
		</span>
	);
};<|MERGE_RESOLUTION|>--- conflicted
+++ resolved
@@ -65,26 +65,7 @@
 			onMouseLeave={() => setShowActionBar(false)}
 			onFocus={() => setShowActionBar(true)}
 		>
-<<<<<<< HEAD
-			<div className="action-bar comment-actions" style={{ display: showActionBar ? 'block' : 'none' }}>
-				<button title="Quote reply" onClick={() => emitter.emit('quoteReply', bodyMd)}>
-					{commentIcon}
-				</button>
-				{canEdit ? (
-					<button title="Edit comment" onClick={() => setEditMode(true)}>
-						{editIcon}
-					</button>
-				) : null}
-				{canDelete ? (
-					<button title="Delete comment" onClick={() => deleteComment({ id, pullRequestReviewId })}>
-						{deleteIcon}
-					</button>
-				) : null}
-			</div>
-			<CommentBody comment={comment as IComment} bodyHTML={bodyHTMLState} body={bodyMd} canApplyPatch={pr.isCurrentlyCheckedOut} />
-=======
-			{showActionBar ? (
-				<div className="action-bar comment-actions">
+				<div className="action-bar comment-actions"  style={{ display: showActionBar ? 'block' : 'none' }}>
 					<button
 						title="Quote reply"
 						className="icon-button"
@@ -98,23 +79,12 @@
 						</button>
 					) : null}
 					{canDelete ? (
-						<button
-							title="Delete comment"
-							className="icon-button"
-							onClick={() => deleteComment({ id, pullRequestReviewId })}
-						>
+						<button title="Delete comment" className="icon-button" onClick={() => deleteComment({ id, pullRequestReviewId })}>
 							{deleteIcon}
 						</button>
 					) : null}
 				</div>
-			) : null}
-			<CommentBody
-				comment={comment as IComment}
-				bodyHTML={bodyHTMLState}
-				body={bodyMd}
-				canApplyPatch={pr.isCurrentlyCheckedOut}
-			/>
->>>>>>> a6e22087
+			<CommentBody comment={comment as IComment} bodyHTML={bodyHTMLState} body={bodyMd} canApplyPatch={pr.isCurrentlyCheckedOut} />
 		</CommentBox>
 	);
 }
