/*---------------------------------------------------------------------------------------------
 *  Copyright (c) Microsoft Corporation. All rights reserved.
 *  Licensed under the MIT License. See License.txt in the project root for license information.
 *--------------------------------------------------------------------------------------------*/

import React, {
	ChangeEventHandler,
	Context,
	useCallback,
	useContext,
	useEffect,
	useReducer,
	useRef,
	useState,
} from 'react';
import { groupBy } from '../../src/common/utils';
import { GithubItemStateEnum, MergeMethod, PullRequestMergeability } from '../../src/github/interface';
import { PullRequest } from '../common/cache';
import PullRequestContext, { PRContext } from '../common/context';
import { Reviewer } from '../components/reviewer';
import { AutoMerge } from './automergeSelect';
import { Dropdown } from './dropdown';
import { alertIcon, checkIcon, deleteIcon, mergeIcon, pendingIcon, skipIcon } from './icon';
import { nbsp } from './space';
import { Avatar } from './user';

const PRStatusMessage = ({ pr, isSimple }: { pr: PullRequest; isSimple: boolean }) => {
	return pr.state === GithubItemStateEnum.Merged ? (
		<div className="branch-status-message">
			<div className="branch-status-icon">{isSimple ? mergeIcon : null}</div>{' '}
			{'Pull request successfully merged.'}
		</div>
	) : pr.state === GithubItemStateEnum.Closed ? (
		<div className="branch-status-message">{'This pull request is closed.'}</div>
	) : null;
};

const DeleteOption = ({ pr }: { pr: PullRequest }) => {
	return pr.state === GithubItemStateEnum.Open ? null : <DeleteBranch {...pr} />;
};

const StatusChecks = ({ pr }: { pr: PullRequest }) => {
	const { state, status } = pr;
	const [showDetails, toggleDetails] = useReducer(
		show => !show,
		status.statuses.some(s => s.state === 'failure'),
	) as [boolean, () => void];

	useEffect(() => {
		if (status.statuses.some(s => s.state === 'failure')) {
			if (!showDetails) {
				toggleDetails();
			}
		} else {
			if (showDetails) {
				toggleDetails();
			}
		}
	}, status.statuses);

	return state === GithubItemStateEnum.Open && status.statuses.length ? (
		<>
			<div className="status-section">
				<div className="status-item">
					<StateIcon state={status.state} />
<<<<<<< HEAD
					<div>{getSummaryLabel(status.statuses)}</div>
					<button className='secondary' onClick={toggleDetails} style={{padding: '0 5px', marginLeft: 'auto'}}>
						{showDetails ? 'Hide' : 'Show'}
					</button>
=======
					<div className="status-item-detail-text">
						<span>{getSummaryLabel(status.statuses)}</span>
						<a href="javascript:void(0)" aria-role="button" onClick={toggleDetails}>
							{showDetails ? 'Hide' : 'Show'}
						</a>
					</div>
>>>>>>> ea4971fc
				</div>
				{showDetails ? <StatusCheckDetails statuses={status.statuses} /> : null}
			</div>
		</>
	) : null;
};

const InlineReviewers = ({ pr, isSimple }: { pr: PullRequest; isSimple: boolean }) => {
	return isSimple && pr.state === GithubItemStateEnum.Open ? (
		pr.reviewers ? (
			<>
				{' '}
				{pr.reviewers.map(state => (
					<Reviewer key={state.reviewer.login} {...state} canDelete={false} />
				))}
			</>
		) : null
	) : null;
};

export const StatusChecksSection = ({ pr, isSimple }: { pr: PullRequest; isSimple: boolean }) => {
	if (pr.isIssue) {
		return null;
	}

	return (
		<div id="status-checks">
			{
				<>
					<PRStatusMessage pr={pr} isSimple={isSimple} />
					<StatusChecks pr={pr} />
					<InlineReviewers pr={pr} isSimple={isSimple} />
					<MergeStatusAndActions pr={pr} isSimple={isSimple} />
					<DeleteOption pr={pr} />
				</>
			}
		</div>
	);
};

export const MergeStatusAndActions = ({ pr, isSimple }: { pr: PullRequest; isSimple: boolean }) => {
	if (isSimple && pr.state !== GithubItemStateEnum.Open) {
		const { create } = useContext(PullRequestContext);

		const string = 'Create New Pull Request...';
		return (
			<div className="branch-status-container">
				<form>
					<button type="submit" onClick={create}>
						{string}
					</button>
				</form>
			</div>
		);
	} else if (pr.state !== GithubItemStateEnum.Open) {
		return null;
	}

	const { mergeable: _mergeable } = pr;

	const [mergeable, setMergeability] = useState(_mergeable);
	if (_mergeable !== mergeable) {
		setMergeability(_mergeable);
	}
	const { checkMergeability } = useContext(PullRequestContext);

	useEffect(() => {
		const handle = setInterval(async () => {
			if (mergeable === PullRequestMergeability.Unknown) {
				setMergeability(await checkMergeability());
			}
		}, 3000);
		return () => clearInterval(handle);
	});

	return (
		<span>
			<MergeStatus mergeable={mergeable} isSimple={isSimple} />
			<PrActions pr={{ ...pr, mergeable }} isSimple={isSimple} />
		</span>
	);
};

export default StatusChecksSection;

export const MergeStatus = ({ mergeable, isSimple }: { mergeable: PullRequestMergeability; isSimple: boolean }) => {
	return (
		<div className="status-item status-section">
			{isSimple
				? null
				: mergeable === PullRequestMergeability.Mergeable
				? checkIcon
				: mergeable === PullRequestMergeability.NotMergeable || mergeable === PullRequestMergeability.Conflict
				? deleteIcon
				: pendingIcon}
			<div>
				{mergeable === PullRequestMergeability.Mergeable
					? 'This branch has no conflicts with the base branch.'
					: mergeable === PullRequestMergeability.Conflict
					? 'This branch has conflicts that must be resolved.'
					: mergeable === PullRequestMergeability.NotMergeable
					? 'Branch protection policy must be fulfilled before merging.'
					: 'Checking if this branch can be merged...'}
			</div>
		</div>
	);
};

export const ReadyForReview = ({ isSimple }: { isSimple: boolean }) => {
	const [isBusy, setBusy] = useState(false);
	const { readyForReview, updatePR } = useContext(PullRequestContext);

	const markReadyForReview = useCallback(async () => {
		try {
			setBusy(true);
			await readyForReview();
			updatePR({ isDraft: false });
		} finally {
			setBusy(false);
		}
	}, [setBusy, readyForReview, updatePR]);

	return (
		<div className="ready-for-review-container">
			<div className="select-control">
				<button className="ready-for-review-button" disabled={isBusy} onClick={markReadyForReview}>
					Ready for review
				</button>
			</div>
			{isSimple ? '' : <div className="ready-for-review-icon">{alertIcon}</div>}
			<div className="ready-for-review-heading">This pull request is still a work in progress.</div>
			<span className="ready-for-review-meta">Draft pull requests cannot be merged.</span>
		</div>
	);
};

export const Merge = (pr: PullRequest) => {
	const select = useRef<HTMLSelectElement>();
	const [selectedMethod, selectMethod] = useState<MergeMethod | null>(null);

	if (selectedMethod) {
		return <ConfirmMerge pr={pr} method={selectedMethod} cancel={() => selectMethod(null)} />;
	}

	return (
		<div className="merge-select-container">
			<button onClick={() => selectMethod(select.current.value as MergeMethod)}>Merge Pull Request</button>
			{nbsp}using method{nbsp}
			<MergeSelect ref={select} {...pr} />
		</div>
	);
};

export const PrActions = ({ pr, isSimple }: { pr: PullRequest; isSimple: boolean }) => {
	const { hasWritePermission, canEdit, isDraft, mergeable, continueOnGitHub } = pr;
	if (continueOnGitHub) {
		return canEdit ? <MergeOnGitHub /> : null;
	}
	if (isDraft) {
		// Only PR author and users with push rights can mark draft as ready for review
		return canEdit ? <ReadyForReview isSimple={isSimple} /> : null;
	}

	if (mergeable === PullRequestMergeability.Mergeable && hasWritePermission) {
		return isSimple ? <MergeSimple {...pr} /> : <Merge {...pr} />;
	} else if (hasWritePermission) {
		const ctx = useContext(PullRequestContext);
		return (
			<AutoMerge
				updateState={(params: Partial<{ autoMerge: boolean; autoMergeMethod: MergeMethod }>) => {
					ctx.updateAutoMerge(params);
				}}
				{...pr}
				defaultMergeMethod={pr.autoMergeMethod ?? pr.defaultMergeMethod}
			/>
		);
	}

	return null;
};

export const MergeOnGitHub = () => {
	const { openOnGitHub } = useContext(PullRequestContext);
	return (
		<button id="merge-on-github" type="submit" onClick={() => openOnGitHub()}>
			Merge on github.com
		</button>
	);
};

export const MergeSimple = (pr: PullRequest) => {
	const { merge, updatePR } = useContext(PullRequestContext);
	async function submitAction(selected: MergeMethod): Promise<void> {
		const { state } = await merge({
			title: '',
			description: '',
			method: selected,
		});
		updatePR({ state });
	}

	const availableOptions = Object.keys(MERGE_METHODS)
		.filter(method => pr.mergeMethodsAvailability[method])
		.reduce((methods, key) => {
			methods[key] = MERGE_METHODS[key];
			return methods;
		}, {});

	return <Dropdown options={availableOptions} defaultOption={pr.defaultMergeMethod} submitAction={submitAction} />;
};

export const DeleteBranch = (pr: PullRequest) => {
	const { deleteBranch } = useContext(PullRequestContext);
	const [isBusy, setBusy] = useState(false);

	if (pr.isRemoteHeadDeleted !== false && pr.isLocalHeadDeleted !== false) {
		return <div />;
	} else {
		return (
			<div className="branch-status-container">
				<form
					onSubmit={async event => {
						event.preventDefault();

						try {
							setBusy(true);
							const result = await deleteBranch();
							if (result && result.cancelled) {
								setBusy(false);
							}
						} finally {
							setBusy(false);
						}
					}}
				>
					<button disabled={isBusy} className="secondary" type="submit">
						Delete branch...
					</button>
				</form>
			</div>
		);
	}
};

function ConfirmMerge({ pr, method, cancel }: { pr: PullRequest; method: MergeMethod; cancel: () => void }) {
	const { merge, updatePR } = useContext(PullRequestContext);
	const [isBusy, setBusy] = useState(false);

	return (
		<div>
			<form
				onSubmit={async event => {
					event.preventDefault();

					try {
						setBusy(true);
						const { title, description }: any = event.target;
						const { state } = await merge({
							title: title.value,
							description: description.value,
							method,
						});
						updatePR({ state });
					} finally {
						setBusy(false);
					}
				}}
			>
				<input type="text" name="title" defaultValue={getDefaultTitleText(method, pr)} />
				<textarea name="description" defaultValue={getDefaultDescriptionText(method, pr)} />
				<div className="form-actions">
					<button className="secondary" onClick={cancel}>
						Cancel
					</button>
					<input disabled={isBusy} type="submit" id="confirm-merge" value={MERGE_METHODS[method]} />
				</div>
			</form>
		</div>
	);
}

function getDefaultTitleText(mergeMethod: string, pr: PullRequest) {
	switch (mergeMethod) {
		case 'merge':
			return `Merge pull request #${pr.number} from ${pr.head}`;
		case 'squash':
			return `${pr.title} (#${pr.number})`;
		default:
			return '';
	}
}

function getDefaultDescriptionText(mergeMethod: string, pr: PullRequest) {
	return mergeMethod === 'merge' ? pr.title : '';
}

const MERGE_METHODS = {
	merge: 'Create Merge Commit',
	squash: 'Squash and Merge',
	rebase: 'Rebase and Merge',
};

type MergeSelectProps = Pick<PullRequest, 'mergeMethodsAvailability'> &
	Pick<PullRequest, 'defaultMergeMethod'> & { onChange?: ChangeEventHandler<HTMLSelectElement> };

export const MergeSelect = React.forwardRef<HTMLSelectElement, MergeSelectProps>(
	({ defaultMergeMethod, mergeMethodsAvailability: avail, onChange }: MergeSelectProps, ref) => (
		<select ref={ref} defaultValue={defaultMergeMethod} onChange={onChange}>
			{Object.entries(MERGE_METHODS).map(([method, text]) => (
				<option key={method} value={method} disabled={!avail[method]}>
					{text}
					{!avail[method] ? ' (not enabled)' : null}
				</option>
			))}
		</select>
	),
);

const StatusCheckDetails = ({ statuses }: Partial<PullRequest['status']>) => (
	<div>
		{statuses.map(s => (
			<div key={s.id} className="status-check">
<<<<<<< HEAD
				<div className='status-check-inner'>
=======
				<div className="status-check-details">
>>>>>>> ea4971fc
					<StateIcon state={s.state} />
					<Avatar for={{ avatarUrl: s.avatar_url, url: s.url }} />
					<span className="status-check-detail-text">
						{/* allow-any-unicode-next-line */}
						{s.context} {s.description ? `— ${s.description}` : ''}
					</span>
				</div>
				{!!s.target_url ? (
					<a href={s.target_url} title={s.target_url}>
						Details
					</a>
				) : null}
			</div>
		))}
	</div>
);

function getSummaryLabel(statuses: any[]) {
	const statusTypes = groupBy(statuses, (status: any) => status.state);
	const statusPhrases = [];
	for (const statusType of Object.keys(statusTypes)) {
		const numOfType = statusTypes[statusType].length;
		let statusAdjective = '';
		switch (statusType) {
			case 'success':
				statusAdjective = 'successful';
				break;
			case 'failure':
				statusAdjective = 'failed';
				break;
			case 'neutral':
				statusAdjective = 'skipped';
				break;
			default:
				statusAdjective = 'pending';
		}

		const status =
			numOfType > 1 ? `${numOfType} ${statusAdjective} checks` : `${numOfType} ${statusAdjective} check`;

		statusPhrases.push(status);
	}

	return statusPhrases.join(' and ');
}

function StateIcon({ state }: { state: string }) {
	switch (state) {
		case 'neutral':
			return skipIcon;
		case 'success':
			return checkIcon;
		case 'failure':
			return deleteIcon;
	}
	return pendingIcon;
}<|MERGE_RESOLUTION|>--- conflicted
+++ resolved
@@ -63,19 +63,12 @@
 			<div className="status-section">
 				<div className="status-item">
 					<StateIcon state={status.state} />
-<<<<<<< HEAD
-					<div>{getSummaryLabel(status.statuses)}</div>
-					<button className='secondary' onClick={toggleDetails} style={{padding: '0 5px', marginLeft: 'auto'}}>
-						{showDetails ? 'Hide' : 'Show'}
-					</button>
-=======
 					<div className="status-item-detail-text">
 						<span>{getSummaryLabel(status.statuses)}</span>
-						<a href="javascript:void(0)" aria-role="button" onClick={toggleDetails}>
-							{showDetails ? 'Hide' : 'Show'}
-						</a>
+						<button className='secondary' onClick={toggleDetails} style={{padding: '0 5px', marginLeft: 'auto'}}>
+						  {showDetails ? 'Hide' : 'Show'}
+					  </button>
 					</div>
->>>>>>> ea4971fc
 				</div>
 				{showDetails ? <StatusCheckDetails statuses={status.statuses} /> : null}
 			</div>
@@ -398,11 +391,7 @@
 	<div>
 		{statuses.map(s => (
 			<div key={s.id} className="status-check">
-<<<<<<< HEAD
-				<div className='status-check-inner'>
-=======
 				<div className="status-check-details">
->>>>>>> ea4971fc
 					<StateIcon state={s.state} />
 					<Avatar for={{ avatarUrl: s.avatar_url, url: s.url }} />
 					<span className="status-check-detail-text">
