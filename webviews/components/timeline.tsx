--- conflicted
+++ resolved
@@ -269,13 +269,8 @@
 }
 
 function AddReviewSummaryComment() {
-<<<<<<< HEAD
 	const { requestChanges, approve, submit, deleteReview, pr } = useContext(PullRequestContext);
-	const { isAuthor } = pr;
-=======
-	const { requestChanges, approve, submit, pr } = useContext(PullRequestContext);
 	const isAuthor = pr?.isAuthor;
->>>>>>> f746fcf4
 	const comment = useRef<HTMLTextAreaElement>();
 	const [isBusy, setBusy] = useState(false);
 	const [commentText, setCommentText] = useState('');
