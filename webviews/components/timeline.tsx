--- conflicted
+++ resolved
@@ -28,11 +28,7 @@
 import PullRequestContext from '../common/context';
 import { CommentView } from './comment';
 import Diff from './diff';
-<<<<<<< HEAD
-import { briefcaseIcon, commitIcon, errorIcon, mergeIcon, plusIcon, tasklistIcon } from './icon';
-=======
-import { commitIcon, mergeIcon, plusIcon, tasklistIcon, threeBars } from './icon';
->>>>>>> ec08597d
+import { commitIcon, errorIcon, mergeIcon, plusIcon, tasklistIcon, threeBars } from './icon';
 import { nbsp } from './space';
 import { Timestamp } from './timestamp';
 import { AuthorLink, Avatar } from './user';
