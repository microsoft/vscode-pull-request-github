/*---------------------------------------------------------------------------------------------
 *  Copyright (c) Microsoft Corporation. All rights reserved.
 *  Licensed under the MIT License. See License.txt in the project root for license information.
 *--------------------------------------------------------------------------------------------*/

import React, { useContext } from 'react';
import { gitHubLabelColor } from '../../src/common/utils';
import { ILabel, IMilestone } from '../../src/github/interface';
import { PullRequest } from '../common/cache';
import PullRequestContext from '../common/context';
import { AuthorLink, Avatar } from '../components/user';
<<<<<<< HEAD
import { closeIcon, plusIcon } from './icon';
=======
import { deleteIcon, settingsIcon } from './icon';
>>>>>>> ea4971fc
import { Reviewer } from './reviewer';
import { nbsp } from './space';

export default function Sidebar({ reviewers, labels, hasWritePermission, isIssue, milestone, assignees }: PullRequest) {
	const {
		addReviewers,
		addAssignees,
		addAssigneeYourself,
		addLabels,
		addMilestone,
		updatePR,
		removeAssignee,
		pr,
	} = useContext(PullRequestContext);

	return (
		<div id="sidebar">
			{!isIssue ? (
				<div id="reviewers" className="section">
					<div className="section-header">
						<div className="section-title">Reviewers</div>
						{hasWritePermission ? (
							<button
								className="icon-button"
								title="Add Reviewers"
								onClick={async () => {
									const newReviewers = await addReviewers();
									updatePR({ reviewers: pr.reviewers.concat(newReviewers.added) });
								}}
							>
								{settingsIcon}
							</button>
						) : null}
					</div>
					{reviewers && reviewers.length ? (
						reviewers.map(state => (
							<Reviewer key={state.reviewer.login} {...state} canDelete={hasWritePermission} />
						))
					) : (
						<div className="section-placeholder">None yet</div>
					)}
				</div>
			) : (
				''
			)}
			<div id="assignees" className="section">
				<div className="section-header">
					<div className="section-title">Assignees</div>
					{hasWritePermission ? (
						<button
							className="icon-button"
							title="Add Assignees"
							onClick={async () => {
								const newAssignees = await addAssignees();
								updatePR({ assignees: pr.assignees.concat(newAssignees.added) });
							}}
						>
							{settingsIcon}
						</button>
					) : null}
				</div>
				{assignees && assignees.length ? (
					assignees.map((x, i) => {
						return (
							<div key={i} className="section-item reviewer">
								<div className="avatar-with-author">
									<Avatar for={x} />
									<AuthorLink for={x} />
								</div>
								{hasWritePermission ? (
<<<<<<< HEAD
									<>
										{nbsp}
										<button
											className="push-right remove-item"
											onClick={async () => {
												await removeAssignee(x.login);
											}}
										>
											{closeIcon}️
										</button>
										{nbsp}
									</>
=======
									<button
										className="icon-button"
										onClick={async () => {
											await removeAssignee(x.login);
										}}
									>
										{deleteIcon}️
									</button>
>>>>>>> ea4971fc
								) : null}
							</div>
						);
					})
				) : (
					<div className="section-placeholder">
						None yet
						{pr.canEdit ? (
							<>
								&mdash;
								<a
									className="assign-yourself"
									onClick={async () => {
										const currentUser = await addAssigneeYourself();
										updatePR({ assignees: pr.assignees.concat(currentUser.added) });
									}}
								>
									assign yourself
								</a>
							</>
						) : null}
					</div>
				)}
			</div>

			<div id="labels" className="section">
				<div className="section-header">
					<div className="section-title">Labels</div>
					{hasWritePermission ? (
						<button
							className="icon-button"
							title="Add Labels"
							onClick={async () => {
								const newLabels = await addLabels();
								updatePR({ labels: pr.labels.concat(newLabels.added) });
							}}
						>
							{settingsIcon}
						</button>
					) : null}
				</div>

				{labels.length ? (
					<div className="labels-list">
						{labels.map(label => (
							<Label key={label.name} {...label} canDelete={hasWritePermission} />
						))}
					</div>
				) : (
					<div className="section-placeholder">None yet</div>
				)}
			</div>
			<div id="milestone" className="section">
				<div className="section-header">
					<div className="section-title">Milestone</div>
					{hasWritePermission ? (
						<button
							className="icon-button"
							title="Add Milestone"
							onClick={async () => {
								const newMilestone = await addMilestone();
								updatePR({ milestone: newMilestone.added });
							}}
						>
							{settingsIcon}
						</button>
					) : null}
				</div>
				{milestone ? (
					<Milestone key={milestone.title} {...milestone} canDelete={hasWritePermission} />
				) : (
					<div className="section-placeholder">No milestone</div>
				)}
			</div>
		</div>
	);
}

function Label(label: ILabel & { canDelete: boolean }) {
	const { name, canDelete, color } = label;
	const { removeLabel, pr } = useContext(PullRequestContext);
	const labelColor = gitHubLabelColor(color, pr.isDarkTheme, false);
	return (
		<div
			className="section-item label"
			style={{
				backgroundColor: labelColor.backgroundColor,
				color: labelColor.textColor,
				borderColor: `${labelColor.borderColor}`,
			}}
		>
			{name}
			{canDelete ? (
<<<<<<< HEAD
				<>
					{nbsp}
					<button className="push-right remove-item"
						onClick={() => removeLabel(name)}
						style={{ stroke: labelColor.textColor }}
					>
						{closeIcon}️
					</button>
					{nbsp}
				</>
=======
				<button className="icon-button" onClick={() => removeLabel(name)}>
					{deleteIcon}️
				</button>
>>>>>>> ea4971fc
			) : null}
		</div>
	);
}

function Milestone(milestone: IMilestone & { canDelete: boolean }) {
	const { removeMilestone, updatePR, pr } = useContext(PullRequestContext);
	const backgroundBadgeColor = getComputedStyle(document.documentElement).getPropertyValue(
		'--vscode-badge-foreground',
	);
	const labelColor = gitHubLabelColor(backgroundBadgeColor, pr.isDarkTheme, false);
	const { canDelete, title } = milestone;
	return (
		<div className="labels-list">
			<div
				className="section-item label"
				style={{
					backgroundColor: labelColor.backgroundColor,
					color: labelColor.textColor,
					borderColor: `${labelColor.borderColor}`,
				}}
			>
				{title}
				{canDelete ? (
					<button
						className="icon-button"
						onClick={async () => {
							await removeMilestone();
							updatePR({ milestone: null });
						}}
					>
						{closeIcon}️
					</button>
				) : null}
			</div>
		</div>
	);
}<|MERGE_RESOLUTION|>--- conflicted
+++ resolved
@@ -9,11 +9,7 @@
 import { PullRequest } from '../common/cache';
 import PullRequestContext from '../common/context';
 import { AuthorLink, Avatar } from '../components/user';
-<<<<<<< HEAD
-import { closeIcon, plusIcon } from './icon';
-=======
-import { deleteIcon, settingsIcon } from './icon';
->>>>>>> ea4971fc
+import { closeIcon, settingsIcon } from './icon';
 import { Reviewer } from './reviewer';
 import { nbsp } from './space';
 
@@ -84,29 +80,14 @@
 									<AuthorLink for={x} />
 								</div>
 								{hasWritePermission ? (
-<<<<<<< HEAD
-									<>
-										{nbsp}
-										<button
-											className="push-right remove-item"
-											onClick={async () => {
-												await removeAssignee(x.login);
-											}}
-										>
-											{closeIcon}️
-										</button>
-										{nbsp}
-									</>
-=======
 									<button
 										className="icon-button"
 										onClick={async () => {
 											await removeAssignee(x.login);
 										}}
 									>
-										{deleteIcon}️
+										{closeIcon}️
 									</button>
->>>>>>> ea4971fc
 								) : null}
 							</div>
 						);
@@ -200,22 +181,9 @@
 		>
 			{name}
 			{canDelete ? (
-<<<<<<< HEAD
-				<>
-					{nbsp}
-					<button className="push-right remove-item"
-						onClick={() => removeLabel(name)}
-						style={{ stroke: labelColor.textColor }}
-					>
-						{closeIcon}️
-					</button>
-					{nbsp}
-				</>
-=======
 				<button className="icon-button" onClick={() => removeLabel(name)}>
-					{deleteIcon}️
+					{closeIcon}️
 				</button>
->>>>>>> ea4971fc
 			) : null}
 		</div>
 	);
