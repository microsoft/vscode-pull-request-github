/*---------------------------------------------------------------------------------------------
 *  Copyright (c) Microsoft Corporation. All rights reserved.
 *  Licensed under the MIT License. See License.txt in the project root for license information.
 *--------------------------------------------------------------------------------------------*/

import * as React from 'react';
<<<<<<< HEAD
import { PullRequest } from '../../src/github/views';
=======
import { IAccount, ITeam, reviewerLabel } from '../../src/github/interface';
>>>>>>> 2a4a04d5
import { Icon } from './icon';

export const Avatar = ({ for: author }: { for: Partial<IAccount> }) => (
	<a className="avatar-link" href={author.url} title={author.url}>
		{author.avatarUrl ? (
			<img className="avatar" src={author.avatarUrl} alt="" />
		) : (
			<Icon className="avatar-icon" src={require('../../resources/icons/dark/github.svg')} />
		)}
	</a>
);

export const AuthorLink = ({ for: author, text = reviewerLabel(author) }: { for: IAccount | ITeam; text?: string }) => (
	<a className="author-link" href={author.url} title={author.url}>
		{text}
	</a>
);<|MERGE_RESOLUTION|>--- conflicted
+++ resolved
@@ -4,11 +4,7 @@
  *--------------------------------------------------------------------------------------------*/
 
 import * as React from 'react';
-<<<<<<< HEAD
-import { PullRequest } from '../../src/github/views';
-=======
 import { IAccount, ITeam, reviewerLabel } from '../../src/github/interface';
->>>>>>> 2a4a04d5
 import { Icon } from './icon';
 
 export const Avatar = ({ for: author }: { for: Partial<IAccount> }) => (
