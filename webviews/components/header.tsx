/*---------------------------------------------------------------------------------------------
 *  Copyright (c) Microsoft Corporation. All rights reserved.
 *  Licensed under the MIT License. See License.txt in the project root for license information.
 *--------------------------------------------------------------------------------------------*/

import React, { useContext, useState } from 'react';
import { GithubItemStateEnum } from '../../src/github/interface';
import { PullRequest } from '../common/cache';
import PullRequestContext from '../common/context';
import { useStateProp } from '../common/hooks';
<<<<<<< HEAD
import { checkIcon, mergeIcon, prClosedIcon, prDraftIcon, prOpenIcon } from './icon';
=======
import { checkIcon } from './icon';
import { nbsp } from './space';
>>>>>>> bc0ebb51
import { AuthorLink, Avatar } from './user';

export function Header({
	canEdit,
	state,
	head,
	base,
	title,
	titleHTML,
	number,
	url,
	author,
	isCurrentlyCheckedOut,
	isDraft,
	isIssue,
	repositoryDefaultBranch,
}: PullRequest) {
	const [currentTitle, setCurrentTitle] = useStateProp(title);
	const [inEditMode, setEditMode] = useState(false);

	return (
		<>
			<Title
				title={currentTitle}
				titleHTML={titleHTML}
				number={number}
				url={url}
				inEditMode={inEditMode}
				setEditMode={setEditMode}
				setCurrentTitle={setCurrentTitle}
			/>
			<Subtitle state={state} head={head} base={base} author={author} isIssue={isIssue} isDraft={isDraft} />
			<ButtonGroup
				isCurrentlyCheckedOut={isCurrentlyCheckedOut}
				isIssue={isIssue}
				canEdit={canEdit}
				repositoryDefaultBranch={repositoryDefaultBranch}
				setEditMode={setEditMode}
			/>
		</>
	);
}

function Title({ title, titleHTML, number, url, inEditMode, setEditMode, setCurrentTitle }) {
	const { setTitle } = useContext(PullRequestContext);

	const titleForm = (
		<form
			className="editing-form title-editing-form"
			onSubmit={async evt => {
				evt.preventDefault();
				try {
					const txt = (evt.target as any)[0].value;
					await setTitle(txt);
					setCurrentTitle(txt);
				} finally {
					setEditMode(false);
				}
			}}
		>
			<input type="text" style={{ width: '100%' }} defaultValue={title}></input>
			<div className="form-actions">
				<button className="secondary" onClick={() => setEditMode(false)}>
					Cancel
				</button>
				<input type="submit" value="Update" />
			</div>
		</form>
	);

	const displayTitle = (
		<div className="overview-title">
			<h2>
				<div dangerouslySetInnerHTML={{ __html: titleHTML }} />
				{' '}
				<a href={url} title={url}>
					#{number}
				</a>
			</h2>
		</div>
	);

	const editableTitle = inEditMode ? titleForm : displayTitle;
	return editableTitle;
}

function ButtonGroup({ isCurrentlyCheckedOut, canEdit, isIssue, repositoryDefaultBranch, setEditMode }) {
	const { refresh, copyPrLink, copyVscodeDevLink } = useContext(PullRequestContext);

	return (
		<div className="button-group">
			<CheckoutButtons {...{ isCurrentlyCheckedOut, isIssue, repositoryDefaultBranch }} />
			<button title="Refresh with the latest data from GitHub" onClick={refresh} className="secondary small-button">
				Refresh
			</button>
			{canEdit && (
				<>
					<button title="Rename" onClick={setEditMode} className="secondary small-button">
						Rename
					</button>
					<button title="Copy GitHub pull request link" onClick={copyPrLink} className="secondary small-button">
						Copy Link
					</button>
					<button title="Copy vscode.dev link for viewing this pull request in VS Code for the Web" onClick={copyVscodeDevLink} className="secondary small-button">
						Copy vscode.dev Link
					</button>
				</>
			)}
		</div>
	);
}

function Subtitle({ state, isDraft, isIssue, author, base, head }) {
	const { text, color, icon } = getStatus(state, isDraft);

	return (
		<div className="subtitle">
			<div id="status" className={`status-badge-${color}`}>
				<span className='icon'>{isIssue ? null : icon}</span>
				<span>{text}</span>
			</div>
			<div className="author">
				{!isIssue ? <Avatar for={author} /> : null}
				{!isIssue ? (
					<div className="merge-branches">
						<AuthorLink for={author} /> {getActionText(state)} into{' '}
						<code className="branch-tag">{base}</code> from <code className="branch-tag">{head}</code>
					</div>
				) : null}
			</div>
		</div>
	);
}

const CheckoutButtons = ({ isCurrentlyCheckedOut, isIssue, repositoryDefaultBranch }) => {
	const { exitReviewMode, checkout } = useContext(PullRequestContext);
	const [isBusy, setBusy] = useState(false);

	const onClick = async (command: string) => {
		try {
			setBusy(true);

			switch (command) {
				case 'checkout':
					await checkout();
					break;
				case 'exitReviewMode':
					await exitReviewMode();
					break;
				default:
					throw new Error(`Can't find action ${command}`);
			}
		} finally {
			setBusy(false);
		}
	};

	if (isCurrentlyCheckedOut) {
		return (
			<>
				<button aria-live="polite" className="checkedOut small-button" disabled>
					{checkIcon}{nbsp} Checked Out
				</button>
				<button
					aria-live="polite"
					title="Switch to a different branch than this pull request branch"
					disabled={isBusy}
					className='small-button'
					onClick={() => onClick('exitReviewMode')}
				>
					Checkout '{repositoryDefaultBranch}'
				</button>
			</>
		);
	} else if (!isIssue) {
		return (
			<button
				aria-live="polite"
				title="Checkout a local copy of this pull request branch to verify or edit changes"
				disabled={isBusy}
				className='small-button'
				onClick={() => onClick('checkout')}
			>
				Checkout
			</button>
		);
	} else {
		return null;
	}
};

export function getStatus(state: GithubItemStateEnum, isDraft: boolean) {
	if (state === GithubItemStateEnum.Merged) {
		return { text: 'Merged', color: 'merged', icon: mergeIcon };
	} else if (state === GithubItemStateEnum.Open) {
		return isDraft ? { text: 'Draft', color: 'draft', icon: prDraftIcon } : { text: 'Open', color: 'open', icon: prOpenIcon };
	} else {
		return { text: 'Closed', color: 'closed', icon: prClosedIcon };
	}
}

function getActionText(state: GithubItemStateEnum) {
	if (state === GithubItemStateEnum.Merged) {
		return 'merged changes';
	} else {
		return 'wants to merge changes';
	}
}<|MERGE_RESOLUTION|>--- conflicted
+++ resolved
@@ -8,12 +8,8 @@
 import { PullRequest } from '../common/cache';
 import PullRequestContext from '../common/context';
 import { useStateProp } from '../common/hooks';
-<<<<<<< HEAD
 import { checkIcon, mergeIcon, prClosedIcon, prDraftIcon, prOpenIcon } from './icon';
-=======
-import { checkIcon } from './icon';
 import { nbsp } from './space';
->>>>>>> bc0ebb51
 import { AuthorLink, Avatar } from './user';
 
 export function Header({
