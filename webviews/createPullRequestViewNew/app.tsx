/*---------------------------------------------------------------------------------------------
 *  Copyright (c) Microsoft Corporation. All rights reserved.
 *  Licensed under the MIT License. See License.txt in the project root for license information.
 *--------------------------------------------------------------------------------------------*/

import React, { useCallback, useContext, useEffect, useRef, useState } from 'react';
import { render } from 'react-dom';
import { RemoteInfo } from '../../common/types';
import { CreateParamsNew } from '../../common/views';
import { isITeam, MergeMethod } from '../../src/github/interface';
import { ChangeTemplateReply } from '../../src/github/views';
import PullRequestContextNew from '../common/createContextNew';
import { ErrorBoundary } from '../common/errorBoundary';
import { LabelCreate } from '../common/label';
import { ContextDropdown } from '../components/contextDropdown';
<<<<<<< HEAD
import { accountIcon, feedbackIcon, gitCompareIcon, milestoneIcon, prMergeIcon, projectIcon, settingsIcon, sparkleIcon, stopCircleIcon, tagIcon } from '../components/icon';
=======
import { accountIcon, feedbackIcon, gitCompareIcon, milestoneIcon, notebookTemplate, prMergeIcon, projectIcon, sparkleIcon, stopCircleIcon, tagIcon } from '../components/icon';
>>>>>>> 3632c53a
import { Avatar } from '../components/user';

type CreateMethod = 'create-draft' | 'create' | 'create-automerge-squash' | 'create-automerge-rebase' | 'create-automerge-merge';

export const ChooseRemoteAndBranch = ({ onClick, defaultRemote, defaultBranch, isBase, remoteCount = 0, disabled }:
	{ onClick: (remote?: RemoteInfo, branch?: string) => Promise<void>, defaultRemote: RemoteInfo | undefined, defaultBranch: string | undefined, isBase: boolean, remoteCount: number | undefined, disabled: boolean }) => {

	const defaultsLabel = (defaultRemote && defaultBranch) ? `${remoteCount > 1 ? `${defaultRemote.owner}/` : ''}${defaultBranch}` : '\u2014';
	const title = isBase ? 'Base branch: ' + defaultsLabel : 'Branch to merge: ' + defaultsLabel;

	return <ErrorBoundary>
		<div className='flex'>
			<button className='input-box' title={disabled ? '' : title} aria-label={title} disabled={disabled} onClick={() => {
				onClick(defaultRemote, defaultBranch);
			}}>
				{defaultsLabel}
			</button>
		</div>
	</ErrorBoundary>;
};

export function main() {
	render(
		<Root>
			{(params: CreateParamsNew) => {
				const ctx = useContext(PullRequestContextNew);
				const [isBusy, setBusy] = useState(params.creating);
				const [isGeneratingTitle, setGeneratingTitle] = useState(false);
				function createMethodLabel(isDraft?: boolean, autoMerge?: boolean, autoMergeMethod?: MergeMethod, baseHasMergeQueue?: boolean): { value: CreateMethod, label: string } {
					let value: CreateMethod;
					let label: string;
					if (autoMerge && baseHasMergeQueue) {
						value = 'create-automerge-merge';
						label = 'Create + Merge When Ready';
					} else if (autoMerge && autoMergeMethod) {
						value = `create-automerge-${autoMergeMethod}` as CreateMethod;
						const mergeMethodLabel = autoMergeMethod.charAt(0).toUpperCase() + autoMergeMethod.slice(1);
						label = `Create + Auto-${mergeMethodLabel}`;
					} else if (isDraft) {
						value = 'create-draft';
						label = 'Create Draft';
					} else {
						value = 'create';
						label = 'Create';
					}

					return { value, label };
				}

				const titleInput = useRef<HTMLInputElement>() as React.MutableRefObject<HTMLInputElement>;

				function updateTitle(title: string): void {
					if (params.validate) {
						ctx.updateState({ pendingTitle: title, showTitleValidationError: !title });
					} else {
						ctx.updateState({ pendingTitle: title });
					}
				}

				useEffect(() => {
					if (ctx.initialized) {
						titleInput.current?.focus();
					}
				}, [ctx.initialized]);

				async function create(): Promise<void> {
					setBusy(true);
					const hasValidTitle = ctx.validate();
					if (!hasValidTitle) {
						titleInput.current?.focus();
					} else {
						await ctx.submit();
					}
					setBusy(false);
				}

				const onKeyDown = useCallback((isTitle: boolean, e) => {
					if ((e.metaKey || e.ctrlKey) && e.key === 'Enter') {
						e.preventDefault();
						create();
					} else if ((e.metaKey || e.ctrlKey) && e.key === 'z') {
						if (isTitle) {
							ctx.popTitle();
						} else {
							ctx.popDescription();
						}
					}
				},
					[create],
				);

				const onCreateButton: React.MouseEventHandler<HTMLButtonElement> = (event) => {
					const selected = (event.target as HTMLButtonElement).value as CreateMethod;
					let isDraft = false;
					let autoMerge = false;
					let autoMergeMethod: MergeMethod | undefined;
					switch (selected) {
						case 'create-draft':
							isDraft = true;
							autoMerge = false;
							break;
						case 'create-automerge-squash':
							isDraft = false;
							autoMerge = true;
							autoMergeMethod = 'squash';
							break;
						case 'create-automerge-rebase':
							isDraft = false;
							autoMerge = true;
							autoMergeMethod = 'rebase';
							break;
						case 'create-automerge-merge':
							isDraft = false;
							autoMerge = true;
							autoMergeMethod = 'merge';
							break;
					}
					ctx.updateState({ isDraft, autoMerge, autoMergeMethod });
					return create();
				};

				function makeCreateMenuContext(createParams: CreateParamsNew) {
					const createMenuContexts = {
						'preventDefaultContextMenuItems': true,
						'github:createPrMenu': true,
						'github:createPrMenuDraft': true
					};
					if (createParams.baseHasMergeQueue) {
						createMenuContexts['github:createPrMenuMergeWhenReady'] = true;
					} else {
						if (createParams.allowAutoMerge && createParams.mergeMethodsAvailability && createParams.mergeMethodsAvailability['merge']) {
							createMenuContexts['github:createPrMenuMerge'] = true;
						}
						if (createParams.allowAutoMerge && createParams.mergeMethodsAvailability && createParams.mergeMethodsAvailability['squash']) {
							createMenuContexts['github:createPrMenuSquash'] = true;
						}
						if (createParams.allowAutoMerge && createParams.mergeMethodsAvailability && createParams.mergeMethodsAvailability['rebase']) {
							createMenuContexts['github:createPrMenuRebase'] = true;
						}
					}
					const stringified = JSON.stringify(createMenuContexts);
					return stringified;
				}

				if (params.creating) {
					create();
				}

				function activateCommand(event: MouseEvent | KeyboardEvent, command: string): void {
					if (event instanceof KeyboardEvent) {
						if (event.key === 'Enter' || event.key === ' ') {
							event.preventDefault();
							ctx.postMessage({ command: command });
						}
					} else if (event instanceof MouseEvent) {
						ctx.postMessage({ command: command });
					}
				}

				function openDescriptionSettings(_event: React.MouseEvent | React.KeyboardEvent): void {
					ctx.postMessage({ command: 'pr.openDescriptionSettings' });
				}

				async function generateTitle(useCopilot?: boolean) {
					setGeneratingTitle(true);
					await ctx.generateTitle(!!useCopilot);
					setGeneratingTitle(false);
				}

				async function changeTemplate() {
					const result: ChangeTemplateReply = await ctx.postMessage({ command: 'pr.changeTemplate' });
					if (result && result.description) {
						ctx.updateState({ pendingDescription: result.description });
					}
				}


				if (!ctx.initialized) {
					ctx.initialize();
				}

				if (ctx.createParams.initializeWithGeneratedTitleAndDescription) {
					ctx.createParams.initializeWithGeneratedTitleAndDescription = false;
					generateTitle(true);
				}

				return <div className='group-main' data-vscode-context='{"preventDefaultContextMenuItems": true}'>
					<div className='group-branches'>
						<div className='input-label base'>
							<div className="deco">
								<span title='Base branch' aria-hidden='true'>{gitCompareIcon} Base</span>
							</div>
							<ChooseRemoteAndBranch onClick={ctx.changeBaseRemoteAndBranch}
								defaultRemote={params.baseRemote}
								defaultBranch={params.baseBranch}
								remoteCount={params.remoteCount}
								isBase={true}
								disabled={!ctx.initialized || isBusy || !ctx.createParams.canModifyBranches} />
						</div>


						<div className='input-label merge'>
							<div className="deco">
								<span title='Merge branch' aria-hidden='true'>{prMergeIcon} {params.actionDetail ? params.actionDetail : 'Merge'}</span>
							</div>
							{ctx.createParams.canModifyBranches ?
								<ChooseRemoteAndBranch onClick={ctx.changeMergeRemoteAndBranch}
									defaultRemote={params.compareRemote}
									defaultBranch={params.compareBranch}
									remoteCount={params.remoteCount}
									isBase={false}
									disabled={!ctx.initialized || isBusy} />
								: params.associatedExistingPullRequest ?
									<a className='pr-link' onClick={() => ctx.openAssociatedPullRequest()}>#{params.associatedExistingPullRequest}</a>
									: null}
						</div>
					</div>

					<label htmlFor='title' className='input-title'>Title</label>
					<div className='group-title'>
						<input
							id='title'
							type='text'
							ref={titleInput}
							name='title'
							value={params.pendingTitle ?? ''}
							className={params.showTitleValidationError ? 'input-error' : ''}
							aria-invalid={!!params.showTitleValidationError}
							aria-describedby={params.showTitleValidationError ? 'title-error' : ''}
							placeholder='Title'
							title='Required'
							required
							onChange={(e) => updateTitle(e.currentTarget.value)}
							onKeyDown={(e) => onKeyDown(true, e)}
							data-vscode-context='{"preventDefaultContextMenuItems": false}'
							disabled={!ctx.initialized || isBusy || isGeneratingTitle || params.reviewing}>
						</input>
						{ctx.createParams.generateTitleAndDescriptionTitle ?
							isGeneratingTitle ?
								<a title='Cancel' className={`title-action icon-button${isBusy || !ctx.initialized ? ' disabled' : ''}`} onClick={ctx.cancelGenerateTitle} tabIndex={0}>{stopCircleIcon}</a>
								: <a title={ctx.createParams.generateTitleAndDescriptionTitle} className={`title-action icon-button${isBusy || !ctx.initialized ? ' disabled' : ''}`} onClick={() => generateTitle()} tabIndex={0}>{sparkleIcon}</a> : null}
						<div id='title-error' className={params.showTitleValidationError ? 'validation-error below-input-error' : 'hidden'}>A title is required</div>
					</div>

					<div className='group-additions'>
						{params.assignees && (params.assignees.length > 0) ?
							<div className='assignees'>
								<span title='Assignees' aria-hidden='true'>{accountIcon}</span>
								<ul aria-label='Assignees' tabIndex={0} role='button'
									onClick={(e) => activateCommand(e.nativeEvent, 'pr.changeAssignees')}
									onKeyPress={(e) => activateCommand(e.nativeEvent, 'pr.changeAssignees')}
								>
									{params.assignees.map(assignee =>
										<li>
											<span title={assignee.name} aria-label={assignee.name}>
												<Avatar for={assignee} link={false} />
												{assignee.specialDisplayName ?? assignee.login}
											</span>
										</li>)}
								</ul>
							</div>
							: null}

						{params.reviewers && (params.reviewers.length > 0) ?
							<div className='reviewers'>
								<span title='Reviewers' aria-hidden='true'>{feedbackIcon}</span>
								<ul aria-label='Reviewers' tabIndex={0} role='button'
									onClick={(e) => activateCommand(e.nativeEvent, 'pr.changeReviewers')}
									onKeyPress={(e) => activateCommand(e.nativeEvent, 'pr.changeReviewers')}
								>
									{params.reviewers.map(reviewer =>
										<li>
											<span title={reviewer.name} aria-label={reviewer.name}>
												<Avatar for={reviewer} link={false} />
												{isITeam(reviewer) ? reviewer.slug : (reviewer.specialDisplayName ?? reviewer.login)}
											</span>
										</li>)}
								</ul>
							</div>
							: null}

						{params.labels && (params.labels.length > 0) ?
							<div className='labels'>
								<span title='Labels' aria-hidden='true'>{tagIcon}</span>
								<ul aria-label='Labels' tabIndex={0} role='button'
									onClick={(e) => activateCommand(e.nativeEvent, 'pr.changeLabels')}
									onKeyPress={(e) => activateCommand(e.nativeEvent, 'pr.changeLabels')}
								>
									{params.labels.map(label => <LabelCreate key={label.name} {...label} canDelete isDarkTheme={!!params.isDarkTheme} />)}
								</ul>
							</div>
							: null}

						{params.milestone ?
							<div className='milestone'>
								<span title='Milestone' aria-hidden='true'>{milestoneIcon}</span>
								<ul aria-label='Milestone' tabIndex={0} role='button'
									onClick={(e) => activateCommand(e.nativeEvent, 'pr.changeMilestone')}
									onKeyPress={(e) => activateCommand(e.nativeEvent, 'pr.changeMilestone')}
								>
									<li>
										{params.milestone.title}
									</li>
								</ul>
							</div>
							: null}

						{params.projects && (params.projects.length > 0) ?
							<div className='projects'>
								<span title='Projects' aria-hidden='true'>{projectIcon}</span>
								<ul aria-label='Project' tabIndex={0} role='button'
									onClick={(e) => activateCommand(e.nativeEvent, 'pr.changeProjects')}
									onKeyPress={(e) => activateCommand(e.nativeEvent, 'pr.changeProjects')}
								>
									{params.projects.map((project, index) =>
										<li>
											<span key={project.id}>{index > 0 ? <span className='sep'>&#8226;</span> : null}{project.title}</span>
										</li>)}
								</ul>
							</div>
							: null}
					</div>

<<<<<<< HEAD
					<div className='group-description-header'>
						<label htmlFor='description' className='input-title'>Description</label>
						<a role='button' title='Open pull request description settings' aria-label='Open pull request description settings' className='icon-button' onClick={openDescriptionSettings} tabIndex={0}>{settingsIcon}</a>
=======
					<div className='description-title'>
						<label htmlFor='description' className='input-title'>Description</label>
						{ctx.createParams.usingTemplate ?
							<a title='Change template' className={`title-action icon-button${isBusy || !ctx.initialized ? ' disabled' : ''}`} onClick={() => changeTemplate()} tabIndex={0}>{notebookTemplate}</a> : null}
>>>>>>> 3632c53a
					</div>
					<div className='group-description'>
						<textarea
							id='description'
							name='description'
							placeholder='Description'
							value={params.pendingDescription}
							onChange={(e) => ctx.updateState({ pendingDescription: e.currentTarget.value })}
							onKeyDown={(e) => onKeyDown(false, e)}
							data-vscode-context='{"preventDefaultContextMenuItems": false}'
							disabled={!ctx.initialized || isBusy || isGeneratingTitle || params.reviewing}></textarea>
					</div>

					<div className={params.validate && !!params.createError ? 'wrapper validation-error' : 'hidden'} aria-live='assertive'>
						<ErrorBoundary>
							{params.createError}
						</ErrorBoundary>
					</div>
					<div className={(!!params.warning && !params.creating && !isBusy) ? 'wrapper validation-warning' : 'hidden'} aria-live='assertive'>
						<ErrorBoundary>
							{params.warning}
						</ErrorBoundary>
					</div>

					<div className='group-actions'>
						<button disabled={isBusy} className='secondary' onClick={() => ctx.cancelCreate()}>
							Cancel
						</button>

						<ContextDropdown optionsContext={() => makeCreateMenuContext(params)}
							defaultAction={onCreateButton}
							defaultOptionLabel={() => createMethodLabel(ctx.createParams.isDraft, ctx.createParams.autoMerge, ctx.createParams.autoMergeMethod, ctx.createParams.baseHasMergeQueue).label}
							defaultOptionValue={() => createMethodLabel(ctx.createParams.isDraft, ctx.createParams.autoMerge, ctx.createParams.autoMergeMethod, ctx.createParams.baseHasMergeQueue).value}
							optionsTitle='Create with Option'
							disabled={isBusy || isGeneratingTitle || params.reviewing || !ctx.isCreatable || !ctx.initialized}
							spreadable={true}
						/>

					</div>
				</div>;
			}}
		</Root>,
		document.getElementById('app'),
	);
}

interface RootProps { children: (params: CreateParamsNew) => JSX.Element }

export function Root({ children }: RootProps): JSX.Element {
	const ctx = useContext(PullRequestContextNew);
	const [pr, setPR] = useState<any>(ctx.createParams);
	useEffect(() => {
		ctx.onchange = setPR;
		setPR(ctx.createParams);
	}, []);
	ctx.postMessage({ command: 'ready' });
	return <>{children(pr)}</>;
}<|MERGE_RESOLUTION|>--- conflicted
+++ resolved
@@ -13,11 +13,7 @@
 import { ErrorBoundary } from '../common/errorBoundary';
 import { LabelCreate } from '../common/label';
 import { ContextDropdown } from '../components/contextDropdown';
-<<<<<<< HEAD
-import { accountIcon, feedbackIcon, gitCompareIcon, milestoneIcon, prMergeIcon, projectIcon, settingsIcon, sparkleIcon, stopCircleIcon, tagIcon } from '../components/icon';
-=======
-import { accountIcon, feedbackIcon, gitCompareIcon, milestoneIcon, notebookTemplate, prMergeIcon, projectIcon, sparkleIcon, stopCircleIcon, tagIcon } from '../components/icon';
->>>>>>> 3632c53a
+import { accountIcon, feedbackIcon, gitCompareIcon, milestoneIcon, notebookTemplate, prMergeIcon, projectIcon, settingsIcon, sparkleIcon, stopCircleIcon, tagIcon } from '../components/icon';
 import { Avatar } from '../components/user';
 
 type CreateMethod = 'create-draft' | 'create' | 'create-automerge-squash' | 'create-automerge-rebase' | 'create-automerge-merge';
@@ -341,16 +337,11 @@
 							: null}
 					</div>
 
-<<<<<<< HEAD
-					<div className='group-description-header'>
-						<label htmlFor='description' className='input-title'>Description</label>
-						<a role='button' title='Open pull request description settings' aria-label='Open pull request description settings' className='icon-button' onClick={openDescriptionSettings} tabIndex={0}>{settingsIcon}</a>
-=======
 					<div className='description-title'>
 						<label htmlFor='description' className='input-title'>Description</label>
 						{ctx.createParams.usingTemplate ?
 							<a title='Change template' className={`title-action icon-button${isBusy || !ctx.initialized ? ' disabled' : ''}`} onClick={() => changeTemplate()} tabIndex={0}>{notebookTemplate}</a> : null}
->>>>>>> 3632c53a
+						<a role='button' title='Open pull request description settings' aria-label='Open pull request description settings' className='icon-button' onClick={openDescriptionSettings} tabIndex={0}>{settingsIcon}</a>
 					</div>
 					<div className='group-description'>
 						<textarea
