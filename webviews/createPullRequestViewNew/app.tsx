--- conflicted
+++ resolved
@@ -275,11 +275,7 @@
 										<li>
 											<span title={reviewer.name} aria-label={reviewer.name}>
 												<Avatar for={reviewer} link={false} />
-<<<<<<< HEAD
-												{isITeam(reviewer) ? reviewer.slug : reviewer.login}
-=======
-												{isTeam(reviewer) ? reviewer.slug : (reviewer.specialDisplayName ?? reviewer.login)}
->>>>>>> c281f31e
+												{isITeam(reviewer) ? reviewer.slug : (reviewer.specialDisplayName ?? reviewer.login)}
 											</span>
 										</li>)}
 								</ul>
