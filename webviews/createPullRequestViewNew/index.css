--- conflicted
+++ resolved
@@ -218,18 +218,9 @@
 	flex-grow: 1;
 }
 
-<<<<<<< HEAD
-button.merge-method {
-	padding: 0;
-	margin: 0;
-	background-color: transparent !important;
-	width: 28px;
-	padding-top: 3px;
-=======
 .merge-method {
 	position: relative;
 	display: block;
->>>>>>> f50ee1f4
 }
 
 .merge-method .icon {
@@ -239,10 +230,6 @@
 	z-index: -1;
 }
 
-<<<<<<< HEAD
-button.merge-method:focus {
-	background-color: var(--vscode-focusBorder) !important;
-=======
 .merge-method select {
 	appearance: none;
 	border: none;
@@ -256,7 +243,6 @@
 .merge-method select:focus {
 	outline: none;
 	border: 1px solid var(--vscode-focusBorder);
->>>>>>> f50ee1f4
 }
 
 button.split-left {
