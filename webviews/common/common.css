--- conflicted
+++ resolved
@@ -201,12 +201,7 @@
 }
 
 .automerge-section .merge-select-container {
-<<<<<<< HEAD
-	padding-top: 4px;
-	padding-left: 4px;
-=======
 	margin-left: 8px;
->>>>>>> 837b6fbb
 }
 
 .automerge-checkbox-wrapper,
