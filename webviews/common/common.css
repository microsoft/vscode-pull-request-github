/*---------------------------------------------------------------------------------------------
 *  Copyright (c) Microsoft Corporation. All rights reserved.
 *  Licensed under the MIT License. See License.txt in the project root for license information.
 *--------------------------------------------------------------------------------------------*/

body a {
	text-decoration: none;
}

body a:hover {
	text-decoration: underline;
}
button, input[type=submit] {
	background-color: var(--vscode-button-background);
	color: var(--vscode-button-foreground);
	border-radius: 0px;
	border: 1px solid transparent;
	outline: none;
	padding: 4px 12px;
	font-size: 13px;
	line-height: 18px;
	white-space: nowrap;
	user-select: none;
}

button:focus, input[type=submit]:focus {
	outline: 1px solid var(--vscode-focusBorder);
	outline-offset: 2px;
}

button:hover:enabled, button:focus:enabled, input[type=submit]:focus:enabled, input[type=submit]:hover:enabled {
	background-color: var(--vscode-button-hoverBackground);
	cursor: pointer;
}

body button.secondary {
	background-color: var(--vscode-button-secondaryBackground);
	color: var(--vscode-button-secondaryForeground);
}

body button.secondary:hover {
	background-color: var(--vscode-button-secondaryHoverBackground);
}

textarea, input[type='text'] {
	display: block;
	box-sizing: border-box;
	padding: 8px;
	width: 100%;
	resize: vertical;
	font-size: 13px;
	border: 1px solid var(--vscode-dropdown-border);
	background-color: var(--vscode-input-background);
	color: var(--vscode-input-foreground);
	font-family: var(--vscode-font-family);
}

select {
	display: block;
	box-sizing: border-box;
	padding: 4px 12px;
	border-radius: 0;
	font-size: 13px;
	border: 1px solid var(--vscode-dropdown-border);
	background-color: var(--vscode-dropdown-background);
	color: var(--vscode-dropdown-foreground);
}

textarea:focus, input[type='text']:focus, input[type='checkbox']:focus, select:focus {
	outline: 1px solid var(--vscode-focusBorder);
}

<<<<<<< HEAD
svg path {
=======
input[type='checkbox'] {
	outline-offset: 1px;
}

.vscode-high-contrast input[type='checkbox'] {
	outline: 1px solid var(--vscode-contrastBorder);
}

.vscode-high-contrast input[type='checkbox']:focus {
	outline: 1px solid var(--vscode-contrastActiveBorder);
}

body button svg, body button svg path {
>>>>>>> 1d31bcf6
	fill: var(--vscode-foreground);
}

body button:disabled,
input[type=submit]:disabled {
	opacity: 0.4;
}

body .hidden {
	display: none !important;
}

body img.avatar,
body span.avatar-icon svg {
	width: 24px;
	height: 24px;
}

body img.avatar {
	vertical-align: middle;
}

.section-item .avatar-link {
	margin-right: 8px;
}

.section-item .avatar-container {
	flex-shrink: 0;
}

.section-item .login {
	width: 129px;
	flex-shrink: 0;
}

.section-item {
	margin-bottom: 8px;
	display: flex;
	align-items: center;
}

.section-item img.avatar {
	width: 18px;
	height: 18px;
}

.push-right {
	margin-left: auto;
}

.author-link {
	font-weight: bolder;
	color: var(--vscode-editor-foreground)
}

.section-item {
	margin-right: 8px;
}

/** Theming */

.vscode-high-contrast button, .vscode-high-contrast input {
	outline: none;
	background: none !important;
	border: 1px solid var(--vscode-contrastBorder);
}

.vscode-high-contrast button:focus{
	border: 1px solid var(--vscode-contrastActiveBorder);
}

.vscode-high-contrast button:hover {
	border: 1px dotted var(--vscode-contrastActiveBorder);
}

::-webkit-scrollbar-corner {
	display: none;
}<|MERGE_RESOLUTION|>--- conflicted
+++ resolved
@@ -70,9 +70,6 @@
 	outline: 1px solid var(--vscode-focusBorder);
 }
 
-<<<<<<< HEAD
-svg path {
-=======
 input[type='checkbox'] {
 	outline-offset: 1px;
 }
@@ -85,8 +82,7 @@
 	outline: 1px solid var(--vscode-contrastActiveBorder);
 }
 
-body button svg, body button svg path {
->>>>>>> 1d31bcf6
+svg path {
 	fill: var(--vscode-foreground);
 }
 
