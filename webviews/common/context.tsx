/*---------------------------------------------------------------------------------------------
 *  Copyright (c) Microsoft Corporation. All rights reserved.
 *  Licensed under the MIT License. See License.txt in the project root for license information.
 *--------------------------------------------------------------------------------------------*/

import { createContext } from 'react';
import { CloseResult, OpenCommitChangesArgs } from '../../common/views';
import { IComment } from '../../src/common/comment';
import { EventType, ReviewEvent, SessionLinkInfo, TimelineEvent } from '../../src/common/timelineEvent';
import { IProjectItem, MergeMethod, ReadyForReview } from '../../src/github/interface';
import { CancelCodingAgentReply, ChangeAssigneesReply, MergeArguments, MergeResult, ProjectItemsReply, PullRequest, SubmitReviewReply } from '../../src/github/views';
import { getState, setState, updateState } from './cache';
import { getMessageHandler, MessageHandler } from './message';

export class PRContext {
	constructor(
		public pr: PullRequest | undefined = getState(),
		public onchange: ((ctx: PullRequest | undefined) => void) | null = null,
		private _handler: MessageHandler | null = null,
	) {
		if (!_handler) {
			this._handler = getMessageHandler(this.handleMessage);
		}
	}

	public setTitle = async (title: string) => {
		const result = await this.postMessage({ command: 'pr.edit-title', args: { text: title } });
		this.updatePR({ titleHTML: result.titleHTML });
	};

	public setDescription = (description: string) =>
		this.postMessage({ command: 'pr.edit-description', args: { text: description } });

	public checkout = () => this.postMessage({ command: 'pr.checkout' });

	public openChanges = (openToTheSide?: boolean) => this.postMessage({ command: 'pr.open-changes', args: { openToTheSide } });

	public copyPrLink = () => this.postMessage({ command: 'pr.copy-prlink' });

	public copyVscodeDevLink = () => this.postMessage({ command: 'pr.copy-vscodedevlink' });

	public cancelCodingAgent = (event: TimelineEvent): Promise<CancelCodingAgentReply> => this.postMessage({ command: 'pr.cancel-coding-agent', args: event });

	public exitReviewMode = async () => {
		if (!this.pr) {
			return;
		}
		return this.postMessage({
			command: 'pr.checkout-default-branch',
			args: this.pr.repositoryDefaultBranch,
		});
	};

	public gotoChangesSinceReview = () => this.postMessage({ command: 'pr.gotoChangesSinceReview' });

	public refresh = async () =>{
		if (this.pr) {
			this.pr.busy = true;
		}
		this.updatePR(this.pr);
		await this.postMessage({ command: 'pr.refresh' });
		if (this.pr) {
			this.pr.busy = false;
		}
		this.updatePR(this.pr);
	};

	public checkMergeability = () => this.postMessage({ command: 'pr.checkMergeability' });

	public changeEmail = async (current: string) => {
		const newEmail = await this.postMessage({ command: 'pr.change-email', args: current });
		this.updatePR({ emailForCommit: newEmail });
	};

	public merge = async (args: MergeArguments): Promise<MergeResult> => {
		const result: MergeResult = await this.postMessage({ command: 'pr.merge', args });
		return result;
	}

	public openOnGitHub = () => this.postMessage({ command: 'pr.openOnGitHub' });

	public deleteBranch = () => this.postMessage({ command: 'pr.deleteBranch' });

	public revert = async () => {
		this.updatePR({ busy: true });
		const revertResult = await this.postMessage({ command: 'pr.revert' });
		this.updatePR({ busy: false, ...revertResult });
	};

	public readyForReview = (): Promise<ReadyForReview> => this.postMessage({ command: 'pr.readyForReview' });

	public addReviewers = () => this.postMessage({ command: 'pr.change-reviewers' });
	public changeProjects = (): Promise<ProjectItemsReply> => this.postMessage({ command: 'pr.change-projects' });
	public removeProject = (project: IProjectItem) => this.postMessage({ command: 'pr.remove-project', args: project });
	public addMilestone = () => this.postMessage({ command: 'pr.add-milestone' });
	public removeMilestone = () => this.postMessage({ command: 'pr.remove-milestone' });
	public addAssignees = (): Promise<ChangeAssigneesReply> => this.postMessage({ command: 'pr.change-assignees' });
	public addAssigneeYourself = (): Promise<ChangeAssigneesReply> => this.postMessage({ command: 'pr.add-assignee-yourself' });
	public addAssigneeCopilot = (): Promise<ChangeAssigneesReply> => this.postMessage({ command: 'pr.add-assignee-copilot' });
	public addLabels = () => this.postMessage({ command: 'pr.add-labels' });
	public create = () => this.postMessage({ command: 'pr.open-create' });

	public deleteComment = async (args: { id: number; pullRequestReviewId?: number }) => {
		await this.postMessage({ command: 'pr.delete-comment', args });
		const { pr } = this;
		if (!pr) {
			throw new Error('Unexpectedly no PR when trying to delete comment');
		}
		const { id, pullRequestReviewId } = args;
		if (!pullRequestReviewId) {
			this.updatePR({
				events: pr.events.filter(e => e.id !== id),
			});
			return;
		}
		const index = pr.events.findIndex(e => e.id === pullRequestReviewId);
		if (index === -1) {
			console.error('Could not find review:', pullRequestReviewId);
			return;
		}
		const review: ReviewEvent = pr.events[index] as ReviewEvent;
		if (!review.comments) {
			console.error('No comments to delete for review:', pullRequestReviewId, review);
			return;
		}
		pr.events.splice(index, 1, {
			...review,
			comments: review.comments.filter(c => c.id !== id),
		});
		this.updatePR(pr);
	};

	public editComment = (args: { comment: IComment; text: string }) =>
		this.postMessage({ command: 'pr.edit-comment', args });

	public updateDraft = (id: number, body: string) => {
		const pullRequest = getState();
		const pendingCommentDrafts = pullRequest.pendingCommentDrafts || Object.create(null);
		if (body === pendingCommentDrafts[id]) {
			return;
		}
		pendingCommentDrafts[id] = body;
		this.updatePR({ pendingCommentDrafts: pendingCommentDrafts });
	};

	private async submitReviewCommand(command: string, body: string) {
		try {
			const result: SubmitReviewReply = await this.postMessage({ command, args: body });
			return this.appendReview(result);
		} catch (error) {
			return this.updatePR({ busy: false });
		}
	}

	public requestChanges = (body: string) => this.submitReviewCommand('pr.request-changes', body);

	public approve = (body: string) => this.submitReviewCommand('pr.approve', body);

	public submit = (body: string) => this.submitReviewCommand('pr.submit', body);

	public close = async (body?: string) => {
		const { pr } = this;
		if (!pr) {
			throw new Error('Unexpectedly no PR when trying to close');
		}
		try {
			const result: CloseResult = await this.postMessage({ command: 'pr.close', args: body });
			let events: TimelineEvent[] = [...pr.events];
			if (result.commentEvent) {
				events.push(result.commentEvent);
			}
			if (result.closeEvent) {
				events.push(result.closeEvent);
			}
			this.updatePR({
				events,
				pendingCommentText: '',
				state: result.state
			});
		} catch (_) {
			// Ignore
		}
	};

	public removeLabel = async (label: string) => {
		const { pr } = this;
		if (!pr) {
			throw new Error('Unexpectedly no PR when trying to remove label');
		}
		await this.postMessage({ command: 'pr.remove-label', args: label });
		const labels = pr.labels.filter(r => r.name !== label);
		this.updatePR({ labels });
	};

	public applyPatch = async (comment: IComment) => {
		this.postMessage({ command: 'pr.apply-patch', args: { comment } });
	};

	private appendReview(reply: SubmitReviewReply) {
		const { pr: state } = this;
		if (!state) {
			throw new Error('Unexpectedly no PR when trying to append review');
		}
		const { events, reviewers, reviewedEvent } = reply;
		state.busy = false;
		if (!events) {
			this.updatePR(state);
			return;
		}
		if (reviewers) {
			state.reviewers = reviewers;
		}
		state.events = events.length === 0 ? [...state.events, reviewedEvent] : events;
		if (reviewedEvent.event === EventType.Reviewed) {
			state.currentUserReviewState = reviewedEvent.state;
		}
		state.pendingCommentText = '';
		state.pendingReviewType = undefined;
		this.updatePR(state);
	}

	public reRequestReview = async (reviewerId: string) => {
		const { pr: state } = this;
		if (!state) {
			throw new Error('Unexpectedly no PR when trying to re-request review');
		}
		const { reviewers } = await this.postMessage({ command: 'pr.re-request-review', args: reviewerId });
		state.reviewers = reviewers;
		this.updatePR(state);
	}

	public async updateAutoMerge({ autoMerge, autoMergeMethod }: { autoMerge?: boolean, autoMergeMethod?: MergeMethod }) {
		const { pr: state } = this;
		if (!state) {
			throw new Error('Unexpectedly no PR when trying to update auto merge');
		}
		const response: { autoMerge: boolean, autoMergeMethod?: MergeMethod } = await this.postMessage({ command: 'pr.update-automerge', args: { autoMerge, autoMergeMethod } });
		state.autoMerge = response.autoMerge;
		state.autoMergeMethod = response.autoMergeMethod;
		this.updatePR(state);
	}

	public updateBranch = async () => {
		const { pr: state } = this;
		if (!state) {
			throw new Error('Unexpectedly no PR when trying to update branch');
		}
		const result: Partial<PullRequest> = await this.postMessage({ command: 'pr.update-branch' });
		state.events = result.events ?? state.events;
		state.mergeable = result.mergeable ?? state.mergeable;
		this.updatePR(state);
	}

	public dequeue = async () => {
		const { pr: state } = this;
		if (!state) {
			throw new Error('Unexpectedly no PR when trying to dequeue');
		}
		const isDequeued = await this.postMessage({ command: 'pr.dequeue' });
		if (isDequeued) {
			state.mergeQueueEntry = undefined;
		}
		this.updatePR(state);
	}

	public enqueue = async () => {
		const { pr: state } = this;
		if (!state) {
			throw new Error('Unexpectedly no PR when trying to enqueue');
		}
		const result = await this.postMessage({ command: 'pr.enqueue' });
		if (result.mergeQueueEntry) {
			state.mergeQueueEntry = result.mergeQueueEntry;
		}
		this.updatePR(state);
	}

	public openDiff = (comment: IComment) => this.postMessage({ command: 'pr.open-diff', args: { comment } });

	public toggleResolveComment = (threadId: string, thread: IComment[], newResolved: boolean) => {
		this.postMessage({
			command: 'pr.resolve-comment-thread',
			args: { threadId: threadId, toResolve: newResolved, thread }
		}).then((timelineEvents: TimelineEvent[] | undefined) => {
			if (timelineEvents) {
				this.updatePR({ events: timelineEvents });
			}
			else {
				this.refresh();
			}
		});
	};

	public openSessionLog = (link: SessionLinkInfo) => this.postMessage({ command: 'pr.open-session-log', args: { link } });

<<<<<<< HEAD
	public openCommitChanges = async (commitSha: string) => {
		this.updatePR({ loadingCommit: commitSha });
		try {
			await this.postMessage({ command: 'pr.openCommitChanges', args: { commitSha } as OpenCommitChangesArgs });
		} finally {
			this.updatePR({ loadingCommit: undefined });
		}
=======
	public openCommitChanges = (commitSha: string) => {
		const args: OpenCommitChangesArgs = { commitSha };
		return this.postMessage({ command: 'pr.openCommitChanges', args });
>>>>>>> d71b3c3d
	};

	setPR = (pr: PullRequest | undefined) => {
		this.pr = pr;
		setState(this.pr);
		if (this.onchange) {
			this.onchange(this.pr);
		}
		return this;
	};

	updatePR = (pr: Partial<PullRequest> | undefined) => {
		updateState(pr);
		this.pr = this.pr ? { ...this.pr, ...pr } : pr as PullRequest;
		if (this.onchange) {
			this.onchange(this.pr);
		}
		return this;
	};

	postMessage(message: any) {
		return (this._handler?.postMessage(message) ?? Promise.resolve(undefined));
	}

	handleMessage = (message: any) => {
		switch (message.command) {
			case 'pr.clear':
				this.setPR(undefined);
				return;
			case 'pr.initialize':
				return this.setPR(message.pullrequest);
			case 'update-state':
				return this.updatePR({ state: message.state });
			case 'pr.update-checkout-status':
				return this.updatePR({ isCurrentlyCheckedOut: message.isCurrentlyCheckedOut });
			case 'pr.deleteBranch':
				const stateChange: { isLocalHeadDeleted?: boolean, isRemoteHeadDeleted?: boolean } = {};
				message.branchTypes && message.branchTypes.map((branchType: string) => {
					if (branchType === 'local') {
						stateChange.isLocalHeadDeleted = true;
					} else if ((branchType === 'remote') || (branchType === 'upstream')) {
						stateChange.isRemoteHeadDeleted = true;
					}
				});
				return this.updatePR(stateChange);
			case 'pr.enable-exit':
				return this.updatePR({ isCurrentlyCheckedOut: true });
			case 'set-scroll':
				window.scrollTo(message.scrollPosition.x, message.scrollPosition.y);
				return;
			case 'pr.scrollToPendingReview':
				const pendingReview = document.getElementById('pending-review') ?? document.getElementById('comment-textarea');
				if (pendingReview) {
					pendingReview.scrollIntoView();
					pendingReview.focus();
				}
				return;
			case 'pr.submitting-review':
				return this.updatePR({ busy: true, lastReviewType: message.lastReviewType });
			case 'pr.append-review':
				return this.appendReview(message);
		}
	};

	public static instance = new PRContext();
}

const PullRequestContext = createContext<PRContext>(PRContext.instance);
export default PullRequestContext;<|MERGE_RESOLUTION|>--- conflicted
+++ resolved
@@ -293,19 +293,14 @@
 
 	public openSessionLog = (link: SessionLinkInfo) => this.postMessage({ command: 'pr.open-session-log', args: { link } });
 
-<<<<<<< HEAD
-	public openCommitChanges = async (commitSha: string) => {
+		public openCommitChanges = async (commitSha: string) => {
 		this.updatePR({ loadingCommit: commitSha });
 		try {
-			await this.postMessage({ command: 'pr.openCommitChanges', args: { commitSha } as OpenCommitChangesArgs });
+			const args: OpenCommitChangesArgs = { commitSha };
+			await this.postMessage({ command: 'pr.openCommitChanges', args });
 		} finally {
 			this.updatePR({ loadingCommit: undefined });
 		}
-=======
-	public openCommitChanges = (commitSha: string) => {
-		const args: OpenCommitChangesArgs = { commitSha };
-		return this.postMessage({ command: 'pr.openCommitChanges', args });
->>>>>>> d71b3c3d
 	};
 
 	setPR = (pr: PullRequest | undefined) => {
