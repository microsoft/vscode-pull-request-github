/*---------------------------------------------------------------------------------------------
 *  Copyright (c) Microsoft Corporation. All rights reserved.
 *  Licensed under the MIT License. See License.txt in the project root for license information.
 *--------------------------------------------------------------------------------------------*/

#app {
	display: grid;
	grid-template-columns: 1fr minmax(200px, 300px);
	column-gap: 32px;
}

#title {
	grid-column-start: 1;
	grid-column-end: 3;
	grid-row: 1;
}

#main {
	grid-column: 1;
	grid-row: 2;
	display: flex;
	flex-direction: column;
	gap: 16px;
}

#sidebar {
	display: flex;
	flex-direction: column;
	gap: 16px;
	grid-column: 2;
	grid-row: 2;
}

a:focus,
input:focus,
select:focus,
textarea:focus,
.title-text:focus {
	outline: 1px solid var(--vscode-focusBorder);
}

.title-text {
	margin-right: 5px;
}

.title {
	display: flex;
	align-items: flex-start;
	margin: 20px 0;
	padding-bottom: 24px;
	border-bottom: 1px solid var(--vscode-list-inactiveSelectionBackground);
}

.title .pr-number {
	margin-left: 5px;
}

.loading-indicator {
	position: fixed;
	top: 50%;
	left: 50%;
	transform: translate(-50%, -50%);
}

.comment-body li div {
	display: inline;
}

.comment-body code,
.comment-body a,
span.lineContent {
	overflow-wrap: break-word;
}

#title:empty {
	border: none;
}

h2 {
	margin: 0;
}

body hr {
	display: block;
	height: 1px;
	border: 0;
	border-top: 1px solid #555;
	margin: 0 !important;
	padding: 0;
}

body .comment-container .avatar-container {
	margin-right: 12px;
}

body .comment-container .avatar-container a {
	display: flex;
}

body .comment-container .avatar-container img.avatar,
body .comment-container .avatar-container .avatar-icon svg {
	margin-right: 0;
}

.vscode-light .avatar-icon {
	filter: invert(100%);
}

body a.avatar-link:focus {
	outline-offset: 2px;
}

body .comment-container.comment,
body .comment-container.review {
	background-color: var(--vscode-editor-background);
}

.icon-button {
	display: flex;
	padding: 2px;
	background: transparent;
	border-radius: 4px;
	line-height: 0;
}

.icon-button:hover,
.section .icon-button:hover,
.section .icon-button:focus {
	background-color: var(--vscode-toolbar-hoverBackground);
}

.icon-button:focus,
.section .icon-button:focus {
	outline: 1px solid var(--vscode-focusBorder);
	outline-offset: unset;
}

.review-comment-container {
	width: 100%;
	display: flex;
	flex-direction: column;
	position: relative;
}

body .comment-container .review-comment-header {
	position: relative;
	display: flex;
	width: 100%;
	box-sizing: border-box;
	padding: 8px 16px;
	color: var(--vscode-foreground);
	align-items: center;
	background: var(--vscode-editorWidget-background);
	border-bottom: 1px solid var(--vscode-editorHoverWidget-border);
	border-top-left-radius: 3px;
	border-top-right-radius: 3px;
}

.description-header {
	float: right;
	height: 32px;
}

.review-comment-header .comment-actions {
	margin-left: auto;
}

.review-comment-header .pending {
	color: inherit;
	font-style: italic;
}

.comment-actions button {
	background-color: transparent;
	padding: 0;
	line-height: normal;
	font-size: 11px;
}

.comment-actions button svg {
	margin-right: 0;
	height: 14px;
}

.status-check {
	display: flex;
	align-items: center;
	justify-content: space-between;
	padding: 12px 16px;
	border-bottom: 1px solid var(--vscode-editorHoverWidget-border);
}

.status-check-details {
	display: flex;
	align-items: center;
	gap: 8px;
}

#merge-on-github {
	margin-top: 10px;
}

.status-item {
	padding: 12px 16px;
	border-bottom: 1px solid var(--vscode-editorHoverWidget-border);
}

.status-item:first-of-type {
	background: var(--vscode-editorWidget-background);
	border-top-left-radius: 3px;
	border-top-right-radius: 3px;
}

.status-item,
.form-actions {
	display: flex;
	gap: 8px;
}

.status-item-detail-text {
	display: flex;
	gap: 8px;
}

.status-check-detail-text {
	margin-right: 8px;
}

.form-actions > input[type='submit'] {
	margin-left: auto;
}

.ready-for-review-container {
	padding: 16px;
	background-color: var(--vscode-editorWidget-background);
	border-bottom-left-radius: 3px;
	border-bottom-right-radius: 3px;
}

.ready-for-review-button {
	float: right;
}

.ready-for-review-icon {
	float: left;
}

.ready-for-review-heading {
	font-weight: 600;
}

.ready-for-review-meta {
	font-size: 0.9;
}

#confirm-merge {
	margin-left: auto;
}

#status-checks {
	border: 1px solid var(--vscode-editorHoverWidget-border);
	border-radius: 4px;
}

#status-checks a {
	cursor: pointer;
}

#status-checks summary {
	display: flex;
	align-items: center;
}

#status-checks-display-button {
	margin-left: auto;
}

#status-checks .avatar-link svg {
	width: 24px;
	margin-right: 0px;
	vertical-align: middle;
}

.status-check .avatar-link .avatar-icon {
	margin-right: 0px;
}

#status-checks .merge-select-container {
	display: flex;
	align-items: center;
	background-color: var(--vscode-editorWidget-background);
	border-bottom-left-radius: 3px;
	border-bottom-right-radius: 3px;
}

#status-checks .merge-select-container > * {
	margin-right: 5px;
}

#status-checks .merge-select-container > select {
	margin-left: 5px;
}

#status-checks .branch-status-container {
	display: inline-block;
}

#status-checks .branch-status-message {
	display: inline-block;
	line-height: 100%;
	padding: 16px;
}

body .comment-container .review-comment-header > span,
body .comment-container .review-comment-header > a,
body .commit .commit-message > a,
body .merged .merged-message > a {
	margin-right: 6px;
}

body .comment-container .review-comment-container .pending-label,
body .resolved-container .outdatedLabel {
	background: var(--vscode-badge-background);
	color: var(--vscode-badge-foreground);
	font-size: 11px;
	font-weight: 600;
	border-radius: 20px;
	padding: 4px 8px;
	margin-left: 6px;
}

body .resolved-container .unresolvedLabel {
	font-style: italic;
	margin-left: 5px;
}

body .diff .diffPath {
	margin-right: 4px;
}

body .comment-container .comment-body,
.review-body {
	padding: 16px;
	border-top: none;
}

body .comment-container .review-comment-container .review-comment-body {
	display: flex;
	flex-direction: column;
	gap: 16px;
	border: none;
}

body .comment-container .comment-body > p,
body .comment-container .comment-body > div > p,
.comment-container .review-body > p {
	margin-top: 0;
	line-height: 1.5em;
}

body .comment-container .comment-body > p:last-child,
body .comment-container .comment-body > div > p:last-child,
.comment-container .review-body > p:last-child {
	margin-bottom: 0;
}

body {
	margin: auto;
	width: 100%;
	max-width: 1280px;
	padding: 0 32px;
	box-sizing: border-box;
}

body .hidden-focusable {
	height: 0 !important;
	overflow: hidden;
}

.comment-actions button:hover:enabled,
.comment-actions button:focus:enabled {
	background-color: transparent;
}

body button.checkedOut {
	color: var(--vscode-foreground);
	opacity: 1 !important;
	border: none;
	background-color: transparent;
}

body button .icon {
	width: 16px;
	height: 16px;
}

.prIcon {
	display: flex;
	border-radius: 10px;
	margin-right: 5px;
	margin-top: 18px;
}

.overview-title h2 {
	font-size: 32px;
}

.overview-title textarea {
	min-height: 50px;
}

.title-container {
	width: 100%;
}

.subtitle {
	display: flex;
	align-items: center;
	flex-wrap: wrap;
	row-gap: 12px;
}

.subtitle .avatar,
.subtitle .avatar-icon svg {
	margin-right: 6px;
}

.subtitle .author {
	display: flex;
	align-items: center;
}

.merge-branches {
	display: inline-flex;
	align-items: center;
	gap: 4px;
	flex-wrap: wrap;
}

.branch-tag {
	padding: 2px 4px;
	background: var(--vscode-editorInlayHint-background);
	color: var(--vscode-editorInlayHint-foreground);
	border-radius: 4px;
}

.subtitle .created-at {
	margin-left: auto;
	white-space: nowrap;
}

.button-group {
	display: flex;
	gap: 8px;
}

.small-button {
	display: flex;
	font-size: 11px;
	font-weight: 600;
	padding: 0 5px;
}

#status {
	box-sizing: border-box;
	line-height: 18px;
	background: var(--vscode-badge-background);
	color: var(--vscode-badge-foreground);
	border-radius: 18px;
	padding: 4px 8px;
	margin-right: 10px;
}

.section {
	padding-bottom: 24px;
	border-bottom: 1px solid var(--vscode-editorWidget-border);
	display: flex;
	flex-direction: column;
	gap: 12px;
}

.section:last-of-type {
	padding-bottom: 0px;
	border-bottom: none;
}

.section-header {
	display: flex;
	justify-content: space-between;
	align-items: center;
}

.section-header .section-title {
	font-weight: 600;
}

.section-placeholder {
	color: var(--vscode-descriptionForeground);
}

.assign-yourself:hover {
	cursor: pointer;
}

.section svg {
	width: 16px;
	height: 16px;
	display: block;
	margin-right: 0;
}

.labels-list {
	display: flex;
	flex-wrap: wrap;
	gap: 8px;
}

.label {
	display: flex;
	justify-content: normal;
	padding: 0 2px 0 8px;
	border-radius: 20px;
	border-style: solid;
	border-width: 1px;
	background: var(--vscode-badge-background);
	color: var(--vscode-badge-foreground);
	font-size: 11px;
	line-height: 18px;
	font-weight: 600;
}

.label .icon-button:hover,
.label .icon-button:focus {
	background-color: transparent;
}

.commit svg {
	width: 16px;
	height: auto;
	margin-right: 8px;
	flex-shrink: 0;
}

.comment-container.commit {
	border: none;
	padding: 4px 16px;
}

.comment-container.commit,
.comment-container.merged {
	box-sizing: border-box;
}

.commit,
.review,
.merged {
	display: flex;
	width: 100%;
	border: none;
	color: var(--vscode-foreground);
}

.review {
	margin: 0px 8px;
	padding: 4px 0;
}

.commit .commit-message,
.merged .merged-message {
	display: flex;
	align-items: center;
	overflow: hidden;
	flex-grow: 1;
}

.commit .commit-message .avatar-container,
.merged .merged-message .avatar-container {
	margin-right: 4px;
	flex-shrink: 0;
}

.commit .avatar-container .avatar,
.commit .avatar-container .avatar-icon,
.commit .avatar-container .avatar-icon svg,
.merged .avatar-container .avatar,
.merged .avatar-container .avatar-icon,
.merged .avatar-container .avatar-icon svg {
	width: 18px;
	height: 18px;
}

.message-container {
	display: inline-grid;
}

.commit .commit-message .message,
.merged .merged-message .message {
	overflow: hidden;
	text-overflow: ellipsis;
	white-space: nowrap;
}

.sha-with-timestamp {
	display: flex;
	align-items: center;
	gap: 8px;
}

.commit .sha {
	min-width: 50px;
	font-family: var(--vscode-editor-font-family);
	margin-bottom: -2px;
}

.merged .merged-message .message,
.merged .inline-sha {
	margin: 0 4px 0 0;
}

.merged svg {
	width: 14px;
	height: auto;
	margin-right: 8px;
	flex-shrink: 0;
}

.details {
	display: flex;
	flex-direction: column;
	gap: 12px;
	width: 100%;
}

#description .comment-container {
	padding-top: 0px;
}

.comment-container {
	position: relative;
	width: 100%;
	display: flex;
	margin: 0;
	align-items: center;
	border-radius: 4px;
	border: 1px solid var(--vscode-editorHoverWidget-border);
}

.comment-container[data-type='commit'] {
	padding: 8px 0;
	border: none;
}

.comment-container[data-type='commit'] + .comment-container[data-type='commit'] {
	border-top: none;
}

.comment-body .review-comment {
	box-sizing: border-box;
	border-top: 1px solid var(--vscode-editorHoverWidget-border);
}

.resolve-comment-row {
	display: flex;
	align-items: center;
	padding: 16px;
	background-color: var(--vscode-editorHoverWidget-background);
	border-top: 1px solid var(--vscode-editorHoverWidget-border);
	border-bottom-left-radius: 3px;
	border-bottom-right-radius: 3px;
}

.review-comment-container .review-comment .review-comment-header {
	padding: 16px 16px 8px 16px;
	border: none;
	background: none;
}

.review-comment-container .review-comment .comment-body {
	border: none;
	padding: 0px 16px 8px 16px;
}

.review-comment-container .review-comment .comment-body:last-of-type {
	padding: 0px 16px 16px 16px;
}

.comment-body .line {
	align-items: center;
	display: flex;
	flex-wrap: wrap;
	margin-bottom: 8px;
}

body .comment-form {
	padding: 20px 0 10px;
}

.review-comment-container .comment-form {
	margin: 0 0 0 36px;
	padding: 10px 0;
}

.task-list-item {
	list-style-type: none;
}

#status-checks textarea {
	margin: 10px 0;
}

textarea {
	min-height: 100px;
	max-height: 500px;
}

.editing-form {
	padding: 5px 0;
	display: flex;
	flex-direction: column;
	min-width: 300px;
}

.editing-form .form-actions {
	display: flex;
	gap: 8px;
}

.comment-form .form-actions > button,
.comment-form .form-actions > input[type='submit'] {
	margin-right: 0;
	margin-left: 0;
}

.comment-form .form-actions > .push-right {
	margin-left: auto;
}

.comment-form .form-actions > #close {
	margin-left: 0;
	margin-right: auto;
}

.form-actions {
	display: flex;
	padding-top: 10px;
}

.main-comment-form > .form-actions {
	margin-bottom: 10px;
}

body .comment-form .form-actions button {
	margin-right: 10px;
}

.details .comment-body {
	padding: 19px 0;
}

blockquote {
	display: block;
	flex-direction: column;
	margin: 8px 0;
	padding: 8px 12px;
	border-left-width: 5px;
	border-left-style: solid;
}

blockquote p {
	margin: 8px 0;
}

blockquote p:first-child {
	margin-top: 0;
}

blockquote p:last-child {
	margin-bottom: 0;
}

.comment-body a:focus,
.comment-body input:focus,
.comment-body select:focus,
.comment-body textarea:focus {
	outline-offset: -1px;
}

.comment-body hr {
	border: 0;
	height: 2px;
	border-bottom: 2px solid;
}

.comment-body h1 {
	padding-bottom: 0.3em;
	line-height: 1.2;
	border-bottom-width: 1px;
	border-bottom-style: solid;
}

.comment-body h1,
h2,
h3 {
	font-weight: normal;
}

.comment-body h1 code,
.comment-body h2 code,
.comment-body h3 code,
.comment-body h4 code,
.comment-body h5 code,
.comment-body h6 code {
	font-size: inherit;
	line-height: auto;
}

.comment-body table {
	border-collapse: collapse;
}

.comment-body table > thead > tr > th {
	text-align: left;
	border-bottom: 1px solid;
}

.comment-body table > thead > tr > th,
.comment-body table > thead > tr > td,
.comment-body table > tbody > tr > th,
.comment-body table > tbody > tr > td {
	padding: 5px 10px;
}

.comment-body table > tbody > tr + tr > td {
	border-top: 1px solid;
}

code {
	font-family: Menlo, Monaco, Consolas, 'Droid Sans Mono', 'Courier New', monospace, 'Droid Sans Fallback';
}

<<<<<<< HEAD
.comment-body .snippet-clipboard-content {
	display: grid;
=======
.comment-body video {
	width: 100%;
	border: 1px solid var(--vscode-editorWidget-border);
	border-radius: 4px;
}

.comment-body summary {
	margin-bottom: 8px;
}

.comment-body details summary::marker {
	display: flex;
}

.comment-body details summary svg {
	margin-left: 8px;
>>>>>>> b8aa2a40
}

.comment-body body.wordWrap pre {
	white-space: pre-wrap;
}

.comment-body .mac code {
	font-size: 12px;
	line-height: 18px;
}

.comment-body pre:not(.hljs),
.comment-body pre.hljs code > div {
	padding: 16px;
	border-radius: 3px;
	overflow: auto;
}

.timestamp,
.timestamp:hover {
	color: inherit;
	white-space: nowrap;
}

/** Theming */

.comment-body pre code {
	color: var(--vscode-editor-foreground);
}

.vscode-light .comment-body pre:not(.hljs),
.vscode-light .comment-body code > div {
	background-color: rgba(220, 220, 220, 0.4);
}

.vscode-dark .comment-body pre:not(.hljs),
.vscode-dark .comment-body code > div {
	background-color: rgba(10, 10, 10, 0.4);
}

.vscode-high-contrast .comment-body pre:not(.hljs),
.vscode-high-contrast .comment-body code > div {
	background-color: rgb(0, 0, 0);
}

.vscode-high-contrast .comment-body h1 {
	border: 1px solid rgb(0, 0, 0);
}

.vscode-high-contrast .comment-container .review-comment-header,
.vscode-high-contrast #status-checks {
	background: none;
	border: 1px solid var(--vscode-panel-border);
}

.vscode-high-contrast .comment-container .comment-body,
.vscode-high-contrast .review-comment-container .review-body {
	border: 1px solid var(--vscode-panel-border);
}

.vscode-light .comment-body table > thead > tr > th {
	border-color: rgba(0, 0, 0, 0.69);
}

.vscode-dark .comment-body table > thead > tr > th {
	border-color: rgba(255, 255, 255, 0.69);
}

.vscode-light .comment-body h1,
.vscode-light .comment-body hr,
.vscode-light .comment-body table > tbody > tr + tr > td {
	border-color: rgba(0, 0, 0, 0.18);
}

.vscode-dark .comment-body h1,
.vscode-dark .comment-body hr,
.vscode-dark .comment-body table > tbody > tr + tr > td {
	border-color: rgba(255, 255, 255, 0.18);
}

.review-comment-body .diff-container {
	border-radius: 4px;
	border: 1px solid var(--vscode-editorHoverWidget-border);
}

.review-comment-body .diff-container .review-comment-container .comment-container {
	padding-top: 0;
}

.review-comment-body .diff-container .comment-container {
	border: none;
}

.review-comment-body .diff-container .review-comment-container .review-comment-header .avatar-container {
	margin-right: 4px;
}

.review-comment-body .diff-container .review-comment-container .review-comment-header .avatar {
	width: 18px;
	height: 18px;
}

.resolved-container {
	padding: 6px 12px;
	display: flex;
	align-items: center;
	justify-content: space-between;
	background: var(--vscode-editorWidget-background);
	border-bottom: 1px solid var(--vscode-editorWidget-border);
	border-top-left-radius: 3px;
	border-top-right-radius: 3px;
}

.resolved-container .diffPath:hover {
	text-decoration: underline;
	color: var(--vscode-textLink-activeForeground);
	cursor: pointer;
}

.win32 .diff .diffLine {
	font-family: Consolas, Inconsolata, 'Courier New', monospace;
}

.darwin .diff .diffLine {
	font-family: Monaco, Menlo, Inconsolata, 'Courier New', monospace;
}

.linux .diff .diffLine {
	font-family: 'Droid Sans Mono', Inconsolata, 'Courier New', monospace, 'Droid Sans Fallback';
}

.diff .diffLine.add {
	background-color: var(--vscode-diffEditor-insertedTextBackground);
}

.diff .diffLine.delete {
	background-color: var(--vscode-diffEditor-removedTextBackground);
}

.diff .diffLine .diffTypeSign {
	user-select: none;
	padding-right: 5px;
}

.diff .diffLine .lineNumber {
	width: 1%;
	min-width: 50px;
	padding-right: 10px;
	padding-left: 10px;
	font-size: 12px;
	line-height: 20px;
	text-align: right;
	white-space: nowrap;
	vertical-align: top;
	box-sizing: border-box;
	display: inline-block;
	user-select: none;
	font-family: var(--vscode-editor-font-family);
}

.github-checkbox {
	pointer-events: none;
}

.github-checkbox input {
	color: rgb(84, 84, 84);
	opacity: 0.6;
}

/* High Contrast Mode */

.vscode-high-contrast a:focus {
	outline-color: var(--vscode-contrastActiveBorder);
}

.vscode-high-contrast .title {
	border-bottom: 1px solid var(--vscode-contrastBorder);
}

.vscode-high-contrast .diff .diffLine {
	background: none;
}

.vscode-high-contrast .resolved-container {
	background: none;
}

.vscode-high-contrast .diff-container {
	border: 1px solid var(--vscode-contrastBorder);
}

.vscode-high-contrast .diff .diffLine.add {
	border: 1px dashed var(--vscode-diffEditor-insertedTextBorder);
}

.vscode-high-contrast .diff .diffLine.delete {
	border: 1px dashed var(--vscode-diffEditor-removedTextBorder);
}

@media (max-width: 925px) {
	#app {
		display: block;
	}

	#sidebar {
		display: grid;
		column-gap: 20px;
		grid-template-columns: 50% 50%;
		padding: 0;
	}

	.section-content {
		display: flex;
		flex-wrap: wrap;
	}

	.section-item {
		display: flex;
	}

	body .hidden-focusable {
		height: initial;
		overflow: initial;
	}

	.section-header button {
		margin-left: 8px;
		display: flex;
	}

	.section-item .login {
		width: auto;
		margin-right: 4px;
	}

	/* Hides bottom borders on bottom two sections */
	.section:nth-last-child(-n + 2) {
		border-bottom: none;
	}
}

.icon {
	width: 16px;
	height: 16px;
	font-size: 16px;
}

.action-bar {
	position: absolute;
	display: flex;
	justify-content: space-between;
	z-index: 100;
	top: 9px;
	right: 9px;
}

.flex-action-bar {
	display: flex;
	justify-content: space-between;
	align-items: center;
	z-index: 100;
	margin-left: 9px;
	min-width: 42px;
}

.action-bar > button,
.flex-action-bar > button {
	margin-left: 4px;
	margin-right: 4px;
}

.title-editing-form {
	flex-grow: 1;
}

.title-editing-form > .form-actions {
	margin-left: 0;
}<|MERGE_RESOLUTION|>--- conflicted
+++ resolved
@@ -838,10 +838,10 @@
 	font-family: Menlo, Monaco, Consolas, 'Droid Sans Mono', 'Courier New', monospace, 'Droid Sans Fallback';
 }
 
-<<<<<<< HEAD
 .comment-body .snippet-clipboard-content {
 	display: grid;
-=======
+}
+
 .comment-body video {
 	width: 100%;
 	border: 1px solid var(--vscode-editorWidget-border);
@@ -858,7 +858,6 @@
 
 .comment-body details summary svg {
 	margin-left: 8px;
->>>>>>> b8aa2a40
 }
 
 .comment-body body.wordWrap pre {
