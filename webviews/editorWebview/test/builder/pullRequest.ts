/*---------------------------------------------------------------------------------------------
 *  Copyright (c) Microsoft Corporation. All rights reserved.
 *  Licensed under the MIT License. See License.txt in the project root for license information.
 *--------------------------------------------------------------------------------------------*/

import { GithubItemStateEnum, PullRequestMergeability } from '../../../../src/github/interface';
import { PullRequest } from '../../../../src/github/views';
import { createBuilderClass } from '../../../../src/test/builders/base';
import { CombinedStatusBuilder } from '../../../../src/test/builders/rest/combinedStatusBuilder';

import { AccountBuilder } from './account';

export const PullRequestBuilder = createBuilderClass<PullRequest>()({
	number: { default: 1234 },
	title: { default: 'the default title' },
	titleHTML: { default: 'the default title' },
	url: { default: 'https://github.com/owner/name/pulls/1234' },
	createdAt: { default: '2019-01-01T10:00:00Z' },
	body: { default: 'the *default* body' },
	bodyHTML: { default: 'the <b>default</b> body' },
	author: { linked: AccountBuilder },
	state: { default: GithubItemStateEnum.Open },
	events: { default: [] },
	isCurrentlyCheckedOut: { default: true },
	isRemoteBaseDeleted: { default: false },
	base: { default: 'main' },
	isRemoteHeadDeleted: { default: false },
	isLocalHeadDeleted: { default: false },
	head: { default: 'my-fork:my-branch' },
	labels: { default: [] },
	commitsCount: { default: 10 },
	repositoryDefaultBranch: { default: 'main' },
	canEdit: { default: true },
	hasWritePermission: { default: true },
	pendingCommentText: { default: undefined },
	pendingCommentDrafts: { default: undefined },
	status: { linked: CombinedStatusBuilder },
	reviewRequirement: { default: null },
	mergeable: { default: PullRequestMergeability.Mergeable },
	defaultMergeMethod: { default: 'merge' },
	mergeMethodsAvailability: { default: { merge: true, squash: true, rebase: true } },
	allowAutoMerge: { default: false },
	mergeQueueEntry: { default: undefined },
	mergeQueueMethod: { default: undefined },
	canUpdateBranch: { default: false },
	reviewers: { default: [] },
	isDraft: { default: false },
	isIssue: { default: false },
	assignees: { default: [] },
	projectItems: { default: undefined },
	milestone: { default: undefined },
	continueOnGitHub: { default: false },
	currentUserReviewState: { default: 'REQUESTED' },
	emailForCommit: { default: 'email-address' },
	isDarkTheme: { default: true },
	isEnterprise: { default: false },
	hasReviewDraft: { default: false },
	busy: { default: undefined },
	lastReviewType: { default: undefined },
<<<<<<< HEAD
	issues: { default: [] },
=======
	canAssignCopilot: { default: false },
>>>>>>> 9a0aea8c
});<|MERGE_RESOLUTION|>--- conflicted
+++ resolved
@@ -57,9 +57,6 @@
 	hasReviewDraft: { default: false },
 	busy: { default: undefined },
 	lastReviewType: { default: undefined },
-<<<<<<< HEAD
 	issues: { default: [] },
-=======
 	canAssignCopilot: { default: false },
->>>>>>> 9a0aea8c
 });