--- conflicted
+++ resolved
@@ -3,21 +3,12 @@
 pr: none
 
 schedules:
-<<<<<<< HEAD
   - cron: '0 9 * * Mon-Thu'
     displayName: Nightly Release Schedule
     always: true
     branches:
       include:
-        - master
-=======
-- cron: "0 9 * * Mon-Thu"
-  displayName: Nightly Release Schedule
-  always: true
-  branches:
-    include:
-    - main
->>>>>>> 30884b3d
+        - main
 
 jobs:
   - job: nightly_release
