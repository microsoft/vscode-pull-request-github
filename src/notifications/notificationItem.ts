--- conflicted
+++ resolved
@@ -11,7 +11,6 @@
 	Priority = 'Priority'
 }
 
-<<<<<<< HEAD
 export enum NotificationFilterMethod {
 	All = 'All',
 	Open = 'open',
@@ -20,10 +19,7 @@
 	PullRequests = 'pullRequests'
 }
 
-export type NotificationTreeDataItem = INotificationItem | LoadMoreNotificationsTreeItem;
-=======
 export type NotificationTreeDataItem = NotificationTreeItem | LoadMoreNotificationsTreeItem;
->>>>>>> 38a64493
 
 export interface LoadMoreNotificationsTreeItem {
 	readonly kind: 'loadMoreNotifications';
