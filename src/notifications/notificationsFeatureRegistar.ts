/*---------------------------------------------------------------------------------------------
 *  Copyright (c) Microsoft Corporation. All rights reserved.
 *  Licensed under the MIT License. See License.txt in the project root for license information.
 *--------------------------------------------------------------------------------------------*/

import * as vscode from 'vscode';
import { Disposable } from '../common/lifecycle';
import { ITelemetry } from '../common/telemetry';
import { onceEvent } from '../common/utils';
import { CredentialStore } from '../github/credentials';
import { RepositoriesManager } from '../github/repositoriesManager';
import { chatCommand } from '../lm/utils';
import { NotificationsDecorationProvider } from './notificationDecorationProvider';
import { isNotificationTreeItem, NotificationTreeDataItem } from './notificationItem';
import { NotificationsManager, NotificationsSortMethod } from './notificationsManager';
import { NotificationsProvider } from './notificationsProvider';

export class NotificationsFeatureRegister extends Disposable {


	constructor(
		readonly credentialStore: CredentialStore,
		private readonly _repositoriesManager: RepositoriesManager,
		private readonly _telemetry: ITelemetry
	) {
		super();
		const notificationsProvider = new NotificationsProvider(credentialStore, this._repositoriesManager);
		this._register(notificationsProvider);

		const notificationsManager = new NotificationsManager(notificationsProvider);
		this._register(notificationsManager);

		// Decorations
		const decorationsProvider = new NotificationsDecorationProvider(notificationsManager);
		this._register(vscode.window.registerFileDecorationProvider(decorationsProvider));

		// View
		this._register(vscode.window.createTreeView<any>('notifications:github', {
			treeDataProvider: notificationsManager
		}));

		// Commands
		this._register(
			vscode.commands.registerCommand(
				'notifications.sortByTimestamp',
				async () => {
					/* __GDPR__
						"notifications.sortByTimestamp" : {}
					*/
					this._telemetry.sendTelemetryEvent('notifications.sortByTimestamp');
					notificationsManager.sortNotifications(NotificationsSortMethod.Timestamp);
				},
				this,
			),
		);
		this._register(
			vscode.commands.registerCommand(
				'notifications.sortByPriority',
				async () => {
					/* __GDPR__
						"notifications.sortByTimestamp" : {}
					*/
					this._telemetry.sendTelemetryEvent('notifications.sortByTimestamp');
					notificationsManager.sortNotifications(NotificationsSortMethod.Priority);
				},
				this,
			),
		);
		this._register(
			vscode.commands.registerCommand(
				'notifications.refresh',
				() => {
					/* __GDPR__
						"notifications.refresh" : {}
					*/
					this._telemetry.sendTelemetryEvent('notifications.refresh');
					notificationsManager.refresh();
				},
				this,
			),
		);
		this._register(
			vscode.commands.registerCommand('notifications.loadMore', () => {
				/* __GDPR__
					"notifications.loadMore" : {}
				*/
				this._telemetry.sendTelemetryEvent('notifications.loadMore');
				notificationsManager.loadMore();
			})
		);
		this._register(
			vscode.commands.registerCommand('notification.chatSummarizeNotification', (notification: NotificationTreeDataItem) => {
				if (!isNotificationTreeItem(notification)) {
					return;
				}
				/* __GDPR__
					"notification.chatSummarizeNotification" : {}
				*/
				this._telemetry.sendTelemetryEvent('notification.chatSummarizeNotification');
				vscode.commands.executeCommand(chatCommand(), vscode.l10n.t('@githubpr Summarize notification with thread ID #{0}', notification.notification.id));
			})
		);
		this._register(
			vscode.commands.registerCommand('notification.markAsRead', (options: any) => {
				const { threadId, notificationKey } = this._extractMarkAsCommandOptions(options);
				/* __GDPR__
					"notification.markAsRead" : {}
				*/
				this._telemetry.sendTelemetryEvent('notification.markAsRead');
				notificationsManager.markAsRead({ threadId, notificationKey });
			})
		);
		this._disposables.push(
			vscode.commands.registerCommand('notification.markAsDone', (options: any) => {
				const { threadId, notificationKey } = this._extractMarkAsCommandOptions(options);
				/* __GDPR__
					"notification.markAsDone" : {}
				*/
				this._telemetry.sendTelemetryEvent('notification.markAsDone');
				notificationsManager.markAsDone({ threadId, notificationKey });
			})
		);

		// Events
		this._register(onceEvent(this._repositoriesManager.onDidLoadAnyRepositories)(() => {
			notificationsManager.refresh();
<<<<<<< HEAD
		}, this, this._disposables);
	}

	private _extractMarkAsCommandOptions(options: any): { threadId: string, notificationKey: string } {
		let threadId: string;
		let notificationKey: string;
		if (isNotificationTreeItem(options)) {
			threadId = options.notification.id;
			notificationKey = options.notification.key;
		} else if ('threadId' in options && 'notificationKey' in options && typeof options.threadId === 'number' && typeof options.notificationKey === 'string') {
			threadId = options.threadId;
			notificationKey = options.notificationKey;
		} else {
			throw new Error(`Invalid arguments for command notification.markAsRead : ${JSON.stringify(options)}`);
		}
		return { threadId, notificationKey };
	}

	dispose() {
		dispose(this._disposables);
=======
		}));
>>>>>>> c68deb02
	}
}<|MERGE_RESOLUTION|>--- conflicted
+++ resolved
@@ -110,7 +110,7 @@
 				notificationsManager.markAsRead({ threadId, notificationKey });
 			})
 		);
-		this._disposables.push(
+		this._register.push(
 			vscode.commands.registerCommand('notification.markAsDone', (options: any) => {
 				const { threadId, notificationKey } = this._extractMarkAsCommandOptions(options);
 				/* __GDPR__
@@ -124,8 +124,7 @@
 		// Events
 		this._register(onceEvent(this._repositoriesManager.onDidLoadAnyRepositories)(() => {
 			notificationsManager.refresh();
-<<<<<<< HEAD
-		}, this, this._disposables);
+		}));
 	}
 
 	private _extractMarkAsCommandOptions(options: any): { threadId: string, notificationKey: string } {
@@ -142,11 +141,4 @@
 		}
 		return { threadId, notificationKey };
 	}
-
-	dispose() {
-		dispose(this._disposables);
-=======
-		}));
->>>>>>> c68deb02
-	}
 }