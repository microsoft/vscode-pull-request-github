/*---------------------------------------------------------------------------------------------
 *  Copyright (c) Microsoft Corporation. All rights reserved.
 *  Licensed under the MIT License. See License.txt in the project root for license information.
 *--------------------------------------------------------------------------------------------*/

import * as vscode from 'vscode';
import { AuthProvider } from '../common/authentication';
import { EXPERIMENTAL_NOTIFICATIONS_PAGE_SIZE, PR_SETTINGS_NAMESPACE } from '../common/settingKeys';
import { OctokitCommon } from '../github/common';
import { CredentialStore, GitHub } from '../github/credentials';
import { Issue, Notification, NotificationSubjectType } from '../github/interface';
import { IssueModel } from '../github/issueModel';
import { PullRequestModel } from '../github/pullRequestModel';
import { RepositoriesManager } from '../github/repositoriesManager';
import { hasEnterpriseUri, parseNotification } from '../github/utils';
import { concatAsyncIterable } from '../lm/tools/toolsUtils';
<<<<<<< HEAD
import { INotificationItem, NotificationFilterMethod, NotificationsPaginationRange, NotificationsSortMethod } from './notificationItem';
import { NotificationItem, NotificationsManager, NotificationUpdate } from './notificationsManager';
=======
import { NotificationTreeItem } from './notificationItem';

export interface INotifications {
	readonly notifications: Notification[];
	readonly hasNextPage: boolean;
}

export interface INotificationPriority {
	readonly key: string;
	readonly priority: string | undefined;
	readonly priorityReasoning: string | undefined;
}
>>>>>>> 38a64493

export class NotificationsProvider implements vscode.Disposable {
	private _authProvider: AuthProvider | undefined;

	private readonly _disposables: vscode.Disposable[] = [];

<<<<<<< HEAD
	private readonly _notificationsPaginationRange: NotificationsPaginationRange = {
		startPage: 1,
		endPage: 1
	}

	private _sortingMethod: NotificationsSortMethod = NotificationsSortMethod.Timestamp;

	private _filterMethod: NotificationFilterMethod = NotificationFilterMethod.All;

	public get sortingMethod(): NotificationsSortMethod { return this._sortingMethod; }

	public get filterMethod(): NotificationFilterMethod { return this._filterMethod; }

	public set sortingMethod(value: NotificationsSortMethod) {
		if (this._sortingMethod === value) {
			return;
		}
		this._sortingMethod = value;
		this._onDidChangeSortingMethod.fire();
	}

	public set filterMethod(value: NotificationFilterMethod) {
		if (this._filterMethod === value) {
			return;
		}
		this._filterMethod = value;
		this._onDidChangeFilterMethod.fire();
	}

	private readonly _onDidChangeSortingMethod = new vscode.EventEmitter<void>();
	readonly onDidChangeSortingMethod = this._onDidChangeSortingMethod.event;

	private readonly _onDidChangeFilterMethod = new vscode.EventEmitter<void>();
	readonly onDidChangeFilterMethod = this._onDidChangeFilterMethod.event;

	private _canLoadMoreNotifications: boolean = false;

=======
>>>>>>> 38a64493
	constructor(
		private readonly _credentialStore: CredentialStore,
		private readonly _repositoriesManager: RepositoriesManager
	) {
		if (_credentialStore.isAuthenticated(AuthProvider.githubEnterprise) && hasEnterpriseUri()) {
			this._authProvider = AuthProvider.githubEnterprise;
		} else if (_credentialStore.isAuthenticated(AuthProvider.github)) {
			this._authProvider = AuthProvider.github;
		}
		this._disposables.push(
			_credentialStore.onDidChangeSessions(_ => {
				if (_credentialStore.isAuthenticated(AuthProvider.githubEnterprise) && hasEnterpriseUri()) {
					this._authProvider = AuthProvider.githubEnterprise;
				}
				if (_credentialStore.isAuthenticated(AuthProvider.github)) {
					this._authProvider = AuthProvider.github;
				}
			})
		);
<<<<<<< HEAD

		this._disposables.push(this._onDidChangeSortingMethod);
		this._disposables.push(this._onDidChangeFilterMethod);
=======
>>>>>>> 38a64493
	}

	private _getGitHub(): GitHub | undefined {
		return (this._authProvider !== undefined) ?
			this._credentialStore.getHub(this._authProvider) :
			undefined;
	}

	public async markAsRead(notificationIdentifier: { threadId: string, notificationKey: string }): Promise<void> {
		const gitHub = this._getGitHub();
		if (gitHub === undefined) {
			return undefined;
		}
		await gitHub.octokit.call(gitHub.octokit.api.activity.markThreadAsRead, {
			thread_id: Number(notificationIdentifier.threadId)
		});
	}

	public async computeNotifications(pageCount: number): Promise<INotifications | undefined> {
		const gitHub = this._getGitHub();
		if (gitHub === undefined) {
			return undefined;
		}
		if (this._repositoriesManager.folderManagers.length === 0) {
			return undefined;
		}
<<<<<<< HEAD
		const notifications = await this._getResolvedNotifications(gitHub);
		const filteredNotifications = this._filterNotifications(notifications);
		return this._sortNotifications(filteredNotifications);
	}

	private _filterNotifications(notifications: (INotificationItem | undefined)[]): INotificationItem[] {
		let filteredNotifications: INotificationItem[];
		switch (this.filterMethod) {
			case NotificationFilterMethod.All:
				filteredNotifications = notifications.filter(notification => notification !== undefined) as INotificationItem[];
				break;
			case NotificationFilterMethod.Open:
				filteredNotifications = notifications.filter(notification => notification !== undefined && notification.model.isOpen) as INotificationItem[];
				break;
			case NotificationFilterMethod.Closed:
				filteredNotifications = notifications.filter(notification => notification !== undefined && notification.model.isClosed) as INotificationItem[];
				break;
			case NotificationFilterMethod.Issues:
				filteredNotifications = notifications.filter(notification => notification !== undefined && notification.model instanceof IssueModel && !(notification.model instanceof PullRequestModel)) as INotificationItem[];
				break;
			case NotificationFilterMethod.PullRequests:
				filteredNotifications = notifications.filter(notification => notification !== undefined && notification.model instanceof PullRequestModel) as INotificationItem[];
				break;
		}
		return filteredNotifications;
	}

	private async _sortNotifications(notifications: INotificationItem[]): Promise<INotificationItem[]> {
		if (this.sortingMethod === NotificationsSortMethod.Priority) {
			const models = await vscode.lm.selectChatModels({
				vendor: 'copilot',
				family: 'gpt-4o'
			});
			const model = models[0];
			if (model) {
				try {
					return this._sortNotificationsByLLMPriority(notifications, model);
				} catch (e) {
					return this._sortNotificationsByTimestamp(notifications);
				}
			}
		}
		return this._sortNotificationsByTimestamp(notifications);
	}

	public getNotifications(): INotificationItem[] {
		return this._notificationsManager.getAllNotifications();
	}

	public get canLoadMoreNotifications(): boolean {
		return this._canLoadMoreNotifications;
	}

	public loadMore(): void {
		this._notificationsPaginationRange.endPage += 1;
	}
=======
>>>>>>> 38a64493

		const notificationPromises: Promise<INotifications>[] = [];
		for (let i = 1; i <= pageCount; i++) {
			notificationPromises.push(this._getNotificationsPage(gitHub, i));
		}

		const notifications = await Promise.all(notificationPromises);
		const hasNextPage = notifications[pageCount - 1].hasNextPage;

		return { notifications: notifications.flatMap(n => n.notifications), hasNextPage };
	}

	private async _getNotificationsPage(gitHub: GitHub, pageNumber: number): Promise<{ notifications: Notification[]; hasNextPage: boolean }> {
		const pageSize = vscode.workspace.getConfiguration(PR_SETTINGS_NAMESPACE).get<number>(EXPERIMENTAL_NOTIFICATIONS_PAGE_SIZE, 50);
		const { data, headers } = await gitHub.octokit.call(gitHub.octokit.api.activity.listNotificationsForAuthenticatedUser, {
			all: false,
			page: pageNumber,
			per_page: pageSize
		});

		const notifications = data
			.map((notification: OctokitCommon.Notification) => parseNotification(notification))
			.filter(notification => !!notification) as Notification[];

		return { notifications, hasNextPage: headers.link?.includes(`rel="next"`) === true };
	}

	async getNotificationModel(notification: Notification): Promise<IssueModel<Issue> | undefined> {
		const url = notification.subject.url;
		if (!(typeof url === 'string')) {
			return undefined;
		}
		const issueOrPrNumber = url.split('/').pop();
		if (issueOrPrNumber === undefined) {
			return undefined;
		}
		const folderManager = this._repositoriesManager.getManagerForRepository(notification.owner, notification.name) ?? this._repositoriesManager.folderManagers[0];
		const model = notification.subject.type === NotificationSubjectType.Issue ?
			await folderManager.resolveIssue(notification.owner, notification.name, parseInt(issueOrPrNumber), true) :
			await folderManager.resolvePullRequest(notification.owner, notification.name, parseInt(issueOrPrNumber));
		return model;
	}

	async getNotificationsPriority(notifications: NotificationTreeItem[]): Promise<INotificationPriority[]> {
		const notificationBatchSize = 5;
		const notificationBatches: NotificationTreeItem[][] = [];
		for (let i = 0; i < notifications.length; i += notificationBatchSize) {
			notificationBatches.push(notifications.slice(i, i + notificationBatchSize));
		}

		const models = await vscode.lm.selectChatModels({ vendor: 'copilot', family: 'gpt-4o' });
		const prioritizedBatches = await Promise.all(notificationBatches.map(batch => this._prioritizeNotificationBatch(batch, models[0])));
		return prioritizedBatches.flat();
	}

	private async _prioritizeNotificationBatch(notifications: NotificationTreeItem[], model: vscode.LanguageModelChat): Promise<INotificationPriority[]> {
		try {
			const userLogin = (await this._credentialStore.getCurrentUser(AuthProvider.github)).login;
			const messages = [vscode.LanguageModelChatMessage.User(getPrioritizeNotificationsInstructions(userLogin))];
			for (const [notificationIndex, notification] of notifications.entries()) {
				const issueModel = notification.model;
				if (!issueModel) {
					continue;
				}
				let notificationMessage = this._getBasePrompt(issueModel, notificationIndex);
				notificationMessage += await this._getLabelsPrompt(issueModel);
				notificationMessage += await this._getCommentsPrompt(issueModel);
				messages.push(vscode.LanguageModelChatMessage.User(notificationMessage));
			}
			messages.push(vscode.LanguageModelChatMessage.User('Please provide the priority for each notification in a separate text code block. Remember to place the title and the reasoning outside of the text code block.'));
			const response = await model.sendRequest(messages, {});
			const responseText = await concatAsyncIterable(response.text);

			return this._updateNotificationsWithPriorityFromLLM(notifications, responseText);
		} catch (e) {
			console.log(e);
			return [];
		}
	}

	private _getBasePrompt(model: IssueModel<Issue> | PullRequestModel, notificationIndex: number): string {
		const assignees = model.assignees;
		return `
The following is the data for notification ${notificationIndex + 1}:
• Title: ${model.title}
• Author: ${model.author.login}
• Assignees: ${assignees?.map(assignee => assignee.login).join(', ') || 'none'}
• Body:

${model.body}

• Reaction Count: ${model.item.reactionCount ?? 0}
• isOpen: ${model.isOpen}
• isMerged: ${model.isMerged}
• Created At: ${model.createdAt}
• Updated At: ${model.updatedAt}`;
	}

	private async _getLabelsPrompt(model: IssueModel<Issue> | PullRequestModel): Promise<string> {
		const labels = model.item.labels;
		if (!labels) {
			return '';
		}
		let labelsMessage = '';
		if (labels.length > 0) {
			const labelListAsString = labels.map(label => label.name).join(', ');
			labelsMessage = `
• Labels: ${labelListAsString}`;
		}
		return labelsMessage;
	}

	private async _getCommentsPrompt(model: IssueModel<Issue> | PullRequestModel): Promise<string> {
		const issueComments = model.item.comments;
		if (!issueComments || issueComments.length === 0) {
			return '';
		}
		let commentsMessage = `

The following is the data concerning the at most last 5 comments for the notification:`;

		let index = 1;
		const lowerCommentIndexBound = Math.max(0, issueComments.length - 5);
		for (let i = lowerCommentIndexBound; i < issueComments.length; i++) {
			const comment = issueComments.at(i)!;
			commentsMessage += `

Comment ${index} for notification:
• Body:
${comment.body}
• Reaction Count: ${comment.reactionCount}`;
			index += 1;
		}
		return commentsMessage;
	}

	private _updateNotificationsWithPriorityFromLLM(notifications: NotificationTreeItem[], text: string): INotificationPriority[] {
		const regexReasoning = /```text\s*[\s\S]+?\s*=\s*([\S]+?)\s*```/gm;
		const regexPriorityReasoning = /```(?!text)([\s\S]+?)(###|$)/g;

		const updates: INotificationPriority[] = [];
		for (let i = 0; i < notifications.length; i++) {
			const execResultForPriority = regexReasoning.exec(text);

			if (execResultForPriority) {
				const execResultForPriorityReasoning = regexPriorityReasoning.exec(text);

				updates.push({
					key: notifications[i].notification.key,
					priority: execResultForPriority[1],
					priorityReasoning: execResultForPriorityReasoning ?
						execResultForPriorityReasoning[1].trim() : undefined
				});
			}
		}

		return updates;
	}

	dispose() {
		this._disposables.forEach(d => d.dispose());
	}
}

function getPrioritizeNotificationsInstructions(githubHandle: string) {
	return `
You are an intelligent assistant tasked with prioritizing GitHub notifications.
You are given a list of notifications for the current user ${githubHandle}, each related to an issue, pull request or discussion. In the case of an issue/PR, if there are comments, you are given the last 5 comments under it.
Use the following scoring mechanism to prioritize the notifications and assign them a score from 0 to 100:

	1. Assign points from 0 to 30 for the relevance of the notification. Below when we talk about the current user, it is always the user with the GitHub login handle ${githubHandle}. First consider if the corresponding thread is open or closed:
		- If the thread is closed, assign points as follows:
			- 0 points: If the current user is neither assigned, nor requested for a review, nor mentioned in the issue/PR/discussion.
			- 5 points: If the current user is mentioned or is the author of the issue/PR. In the case of an issue/PR, the current user should not be assigned to it.
			- 10 points: If the current user is assigned to the issue/PR or is requested for a review.
		- If the thread is open, assign points as follows:
			- 20 points: If the current user is neither assigned, nor requested for a review, nor mentioned in the issue/PR/discussion.
			- 25 points: If the current user is mentioned or is the author of the issue/PR. In the case of an issue/PR, the current user should not be assigned to it.
			- 30 points: If the current user is assigned to the issue/PR or is requested for a review.
	2. Assign points from 0 to 40 to the importance of the notification. Consider the following points:
		- In case of an issue, does the content/title suggest this is a critical issue? In the case of a PR, does the content/title suggest it fixes a critical issue? In the case of a discussion, do the comments suggest a critical discussion? A critical issue/pr/discussion has a higher priority.
		- To evaluate the importance/criticality of a notification evaluate whether it references the following. Such notifications should be assigned a higher priority.
			- security vulnerabilities
			- major regressions
			- data loss
			- crashes
			- performance issues
			- memory leaks
			- breaking changes
		- Do the labels assigned to the issue/PR/discussion indicate it is critical? Labels that include the following: 'critical', 'urgent', 'important', 'high priority' should be assigned a higher priority.
		- Is the issue/PR suggesting it is blocking for other work and must be addressed immediately? If so, the notification should be assigned a higher priority.
		- Is the issue/PR user facing? User facing issues/PRs that have a clear negative impact on the user should be assigned a higher priority.
		- Is the tone of voice urgent or neutral? An urgent tone of voice has a higher priority.
		- For issues, do the comments mention that the issue is a duplicate of another issue or is already fixed? If so assign a lower priority.
		- Issues should generally be assigned a higher score than PRs and discussions.
		- Issues about bugs/regressions should be assigned a higher priority than issues about feature requests which are less critical.
	3. Assign points from 0 to 30 for the community engagement. Consider the following points:
		- Reactions: Consider the number of reactions under an issue/PR/discussion that correspond to real users. A higher number of reactions should be assigned a higher priority.
		- Comments: Evaluate the community engagmenent on the issue/PR through the last 5 comments. If you detect a comment comming from a bot, do not include it in the following evaluation. Consider the following:
			- Does the issue/PR/discussion have a lot of comments indicating widespread interest?
			- Does the issue/PR/discussion have comments from many different users which would indicate widespread interest?
			- Evaluate the comments content. Do they indicate that the issue/PR is critical and touches many people? A critical issue/PR should be assigned a higher priority.
			- Evaluate the effort/detail put into the comments, are the users invested in the issue/PR/disccusion? A higher effort should be assigned a higher priority.
			- Evaluate the tone of voice in the comments, an urgent tone of voice should be assigned a higher priority.
			- Evaluate the reactions under the comments, a higher number of reactions indicate widespread interest and issue/PR/discussion following. A higher number of reactions should be assigned a higher priority.
		- Generally evaluate the issue/PR/discussion content quality. Consider the following points:
			- Description: In the case of an issue, are there clear steps to reproduce the issue? In the case of a PR, is there a clear description of the change? A clearer, more complete description should be assigned a higher priority.
			- Effort: Evaluate the general effort put into writing this issue/PR. Does the user provide a lengthy clear explanation? A higher effort should be assigned a higher priority.

Use the above guidelines to assign points to each notification. Provide the sum of the individual points in a SEPARATE text code block for each notification. The points sum to 100 as a maximum.
After the text code block containing the priority, add a detailed summary of the notification and generally explain why it is important or not, do NOT reference the scoring mechanism above. This summary and reasoning will be displayed to the user.
The output should look as follow. Here <summary + reasoning> corresponds to your summary and reasoning and <title> corresponds to the notification title. The title should be placed after three hashtags:

### <title>
\`\`\`text
20 + 30 + 20 = 70
\`\`\`text
<summary + reasoning>

The following is INCORRECT:

<title>
20 + 30 + 20 = 70
<summary + reasoning>
`;
}<|MERGE_RESOLUTION|>--- conflicted
+++ resolved
@@ -14,10 +14,6 @@
 import { RepositoriesManager } from '../github/repositoriesManager';
 import { hasEnterpriseUri, parseNotification } from '../github/utils';
 import { concatAsyncIterable } from '../lm/tools/toolsUtils';
-<<<<<<< HEAD
-import { INotificationItem, NotificationFilterMethod, NotificationsPaginationRange, NotificationsSortMethod } from './notificationItem';
-import { NotificationItem, NotificationsManager, NotificationUpdate } from './notificationsManager';
-=======
 import { NotificationTreeItem } from './notificationItem';
 
 export interface INotifications {
@@ -30,14 +26,12 @@
 	readonly priority: string | undefined;
 	readonly priorityReasoning: string | undefined;
 }
->>>>>>> 38a64493
 
 export class NotificationsProvider implements vscode.Disposable {
 	private _authProvider: AuthProvider | undefined;
 
 	private readonly _disposables: vscode.Disposable[] = [];
 
-<<<<<<< HEAD
 	private readonly _notificationsPaginationRange: NotificationsPaginationRange = {
 		startPage: 1,
 		endPage: 1
@@ -75,8 +69,6 @@
 
 	private _canLoadMoreNotifications: boolean = false;
 
-=======
->>>>>>> 38a64493
 	constructor(
 		private readonly _credentialStore: CredentialStore,
 		private readonly _repositoriesManager: RepositoriesManager
@@ -96,12 +88,9 @@
 				}
 			})
 		);
-<<<<<<< HEAD
 
 		this._disposables.push(this._onDidChangeSortingMethod);
 		this._disposables.push(this._onDidChangeFilterMethod);
-=======
->>>>>>> 38a64493
 	}
 
 	private _getGitHub(): GitHub | undefined {
@@ -128,7 +117,6 @@
 		if (this._repositoriesManager.folderManagers.length === 0) {
 			return undefined;
 		}
-<<<<<<< HEAD
 		const notifications = await this._getResolvedNotifications(gitHub);
 		const filteredNotifications = this._filterNotifications(notifications);
 		return this._sortNotifications(filteredNotifications);
@@ -185,12 +173,11 @@
 	public loadMore(): void {
 		this._notificationsPaginationRange.endPage += 1;
 	}
-=======
->>>>>>> 38a64493
-
-		const notificationPromises: Promise<INotifications>[] = [];
-		for (let i = 1; i <= pageCount; i++) {
-			notificationPromises.push(this._getNotificationsPage(gitHub, i));
+
+	private async _getResolvedNotifications(gitHub: GitHub): Promise<(INotificationItem | undefined)[]> {
+		const notificationPromises: Promise<{ notifications: INotificationItem[], hasNextPage: boolean }>[] = [];
+		for (let i = this._notificationsPaginationRange.startPage; i <= this._notificationsPaginationRange.endPage; i++) {
+			notificationPromises.push(this._getResolvedNotificationsForPage(gitHub, i));
 		}
 
 		const notifications = await Promise.all(notificationPromises);
