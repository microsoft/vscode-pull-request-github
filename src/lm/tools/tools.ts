--- conflicted
+++ resolved
@@ -7,14 +7,9 @@
 import * as vscode from 'vscode';
 import { RepositoriesManager } from '../../github/repositoriesManager';
 import { ChatParticipantState } from '../participants';
-<<<<<<< HEAD
-import { ConvertToSearchSyntaxTool, SearchTool } from '../searchTools';
+import { DisplayIssuesTool } from './displayIssuesTool';
 import { FetchTool } from './fetchTool';
-=======
-import { DisplayIssuesTool } from './displayIssuesTool';
-import { IssueTool } from './issueTool';
 import { ConvertToSearchSyntaxTool, SearchTool } from './searchTools';
->>>>>>> 169163dc
 import { SuggestFixTool } from './suggestFixTool';
 
 export function registerTools(context: vscode.ExtensionContext, repositoriesManager: RepositoriesManager, chatParticipantState: ChatParticipantState) {
