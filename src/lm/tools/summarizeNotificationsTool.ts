--- conflicted
+++ resolved
@@ -67,26 +67,6 @@
 			family: 'gpt-4o'
 		});
 		const model = models[0];
-<<<<<<< HEAD
-		const threadId = options.parameters.threadId;
-		const notificationKey = options.parameters.notificationKey;
-		const markAsReadCommand: vscode.Command = {
-			title: 'Mark As Read',
-			command: 'notification.markAsRead',
-			arguments: [{ threadId, notificationKey }]
-		};
-		const markAsDoneCommand: vscode.Command = {
-			title: 'Mark As Done',
-			command: 'notification.markAsDone',
-			arguments: [{ threadId, notificationKey }]
-		};
-		const commands = [
-			new vscode.LanguageModelTextPart(TOOL_COMMAND_RESULT),
-			new vscode.LanguageModelTextPart(JSON.stringify(markAsReadCommand)),
-			new vscode.LanguageModelTextPart(TOOL_COMMAND_RESULT),
-			new vscode.LanguageModelTextPart(JSON.stringify(markAsDoneCommand)),
-		];
-=======
 		const content: vscode.LanguageModelTextPart[] = [];
 		const threadId = options.input.threadId;
 		const notificationKey = options.input.notificationKey;
@@ -96,30 +76,25 @@
 				command: 'notification.markAsRead',
 				arguments: [{ threadId, notificationKey }]
 			};
+			const markAsDoneCommand: vscode.Command = {
+				title: 'Mark As Done',
+				command: 'notification.markAsDone',
+				arguments: [{ threadId, notificationKey }]
+			};
 			content.push(new vscode.LanguageModelTextPart(TOOL_COMMAND_RESULT));
 			content.push(new vscode.LanguageModelTextPart(JSON.stringify(markAsReadCommand)));
+			content.push(new vscode.LanguageModelTextPart(TOOL_COMMAND_RESULT));
+			content.push(new vscode.LanguageModelTextPart(JSON.stringify(markAsDoneCommand)));
 		}
->>>>>>> ba1657a5
 		if (model) {
 			const messages = [vscode.LanguageModelChatMessage.User(this.summarizeInstructions(options.input.owner, options.input.repo))];
 			messages.push(vscode.LanguageModelChatMessage.User(`The notification information is as follows:`));
 			messages.push(vscode.LanguageModelChatMessage.User(notificationInfo));
 			const response = await model.sendRequest(messages, {});
 			const responseText = await concatAsyncIterable(response.text);
-<<<<<<< HEAD
-
-			return new vscode.LanguageModelToolResult([
-				...commands,
-				new vscode.LanguageModelTextPart(responseText)]);
-		} else {
-			return new vscode.LanguageModelToolResult([
-				...commands,
-				new vscode.LanguageModelTextPart(notificationInfo)]);
-=======
 			content.push(new vscode.LanguageModelTextPart(responseText));
 		} else {
 			content.push(new vscode.LanguageModelTextPart(notificationInfo));
->>>>>>> ba1657a5
 		}
 		content.push(new vscode.LanguageModelTextPart('Above is a summary of the notification. Extract and output this notification summary directly as is to the user. Do not output the result from the call to the fetch notification tool.'));
 		return new vscode.LanguageModelToolResult(content);
