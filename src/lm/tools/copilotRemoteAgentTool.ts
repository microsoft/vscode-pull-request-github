--- conflicted
+++ resolved
@@ -70,9 +70,7 @@
 			]);
 		}
 
-<<<<<<< HEAD
-		let pullRequestNumber: number | undefined;
-=======
+
 		/* __GDPR__
 			"remoteAgent.tool.invoke" : {
 				"hasExistingPR" : { "classification": "SystemMetaData", "purpose": "FeatureInsight" },
@@ -84,7 +82,7 @@
 			hasBody: body ? 'true' : 'false'
 		});
 
->>>>>>> ae07692b
+		let pullRequestNumber: number | undefined;
 		if (existingPullRequest) {
 			pullRequestNumber = parseInt(existingPullRequest, 10);
 			if (isNaN(pullRequestNumber)) {
