/*---------------------------------------------------------------------------------------------
 *  Copyright (c) Microsoft Corporation. All rights reserved.
 *  Licensed under the MIT License. See License.txt in the project root for license information.
 *--------------------------------------------------------------------------------------------*/
'use strict';

import * as vscode from 'vscode';
import { COPILOT_LOGINS } from '../../common/copilot';
import { GitChangeType, InMemFileChange } from '../../common/file';
import Logger from '../../common/logger';
import { CopilotRemoteAgentManager } from '../../github/copilotRemoteAgent';
import { PullRequestModel } from '../../github/pullRequestModel';
import { PullRequestOverviewPanel } from '../../github/pullRequestOverview';
import { RepositoriesManager } from '../../github/repositoriesManager';
import { FetchIssueResult } from './fetchIssueTool';

export class ActivePullRequestTool implements vscode.LanguageModelTool<FetchIssueResult> {
	public static readonly toolId = 'github-pull-request_activePullRequest';
	constructor(
		private readonly folderManagers: RepositoriesManager,
		private readonly copilotRemoteAgentManager: CopilotRemoteAgentManager
	) { }

	private _findActivePullRequest(): PullRequestModel | undefined {
		const folderManager = this.folderManagers.folderManagers.find((manager) => manager.activePullRequest);
		return folderManager?.activePullRequest ?? PullRequestOverviewPanel.currentPanel?.getCurrentItem();
	}

	private shouldIncludeCodingAgentSession(pullRequest?: PullRequestModel): boolean {
		return !!pullRequest && this.copilotRemoteAgentManager.enabled() && COPILOT_LOGINS.includes(pullRequest.author.login);
	}


	async prepareInvocation(): Promise<vscode.PreparedToolInvocation> {
		const pullRequest = this._findActivePullRequest();
		return {
<<<<<<< HEAD
			invocationMessage: pullRequest ? vscode.l10n.t('Pull request "{0}"', pullRequest.title) : vscode.l10n.t('Active pull request'),
			confirmationMessages: { title: vscode.l10n.t('Active Pull Request'), message: pullRequest ? vscode.l10n.t('Allow reading the details of "{0}"?', pullRequest.title) : vscode.l10n.t('Allow reading the details of the active pull request?') },
=======
			pastTenseMessage: pullRequest ? vscode.l10n.t('Read pull request "{0}"', pullRequest.title) : vscode.l10n.t('No active pull request'),
			invocationMessage: pullRequest ? vscode.l10n.t('Reading pull request "{0}"', pullRequest.title) : vscode.l10n.t('Reading active pull request'),
>>>>>>> cc7e2c56
		};
	}

	private parseCopilotEventStream(logsResponseText: string): string[] {
		const result: string[] = [];
		logsResponseText
			.split('\n')
			.filter(line => line.startsWith('data:'))
			.forEach(line => {
				try {
					const obj = JSON.parse(line.replace(/^data:\s*/, ''));
					if (Array.isArray(obj.choices)) {
						for (const choice of obj.choices) {
							const delta = choice.delta || {};
							if (typeof delta.content === 'string' && !!delta.role) {
								result.push(delta.content);
							}
						}
					}
				} catch { /* ignore parse errors */ }
			});

		return result;
	}

	async fallbackSessionLogs(
		pullRequest: PullRequestModel,
		model: vscode.LanguageModelChat,
		cancellationToken: vscode.CancellationToken
	) {
		const logs = await this.copilotRemoteAgentManager.getSessionLogsFromAction(pullRequest);
		// Summarize the Copilot agent's thinking process using the model
		const messages = [
			vscode.LanguageModelChatMessage.Assistant('You are an expert summarizer. The following logs show the thinking process and performed actions of a GitHub Copilot agent that was in charge of working on the current pull request. Read the logs and always maintain the thinking process. You can remove information on the tool call results that you think are not necessary for building context.'),
			vscode.LanguageModelChatMessage.User(`Copilot Agent Logs (JSON):\n${JSON.stringify(logs)}`)
		];

		let summaryText: string | undefined;
		try {
			const response = await model.sendRequest(messages, { justification: 'Summarizing Copilot agent logs for the active pull request.' }, cancellationToken);
			summaryText = await (typeof response.text === 'string' ? response.text : (typeof response.text?.[Symbol.asyncIterator] === 'function' ? (async () => { let out = ''; for await (const chunk of response.text) { out += chunk; } return out; })() : ''));
		} catch (e) {
			summaryText = '';
		}

		return summaryText;
	}

	async fetchCodingAgentSession(
		pullRequest: PullRequestModel,
		model: vscode.LanguageModelChat,
		token: vscode.CancellationToken
	): Promise<string | string[]> {
		let copilotSteps: string | string[] = [];
		try {
			const logs = await this.copilotRemoteAgentManager.getSessionLogFromPullRequest(pullRequest);
			if (!logs) {
				throw new Error('Could not get session logs');
			}

			copilotSteps = this.parseCopilotEventStream(logs.logs);
			if (copilotSteps.length === 0) {
				throw new Error('Empty Copilot agent logs received');
			}
		} catch (e) {
			Logger.debug(`Failed to fetch Copilot agent logs from API: ${e}.`, ActivePullRequestTool.toolId);
			copilotSteps = await this.fallbackSessionLogs(pullRequest, model, token);
		}

		return copilotSteps;
	}

	async invoke(options: vscode.LanguageModelToolInvocationOptions<any>, token: vscode.CancellationToken): Promise<vscode.ExtendedLanguageModelToolResult | undefined> {
		let pullRequest = this._findActivePullRequest();

		if (!pullRequest) {
			return new vscode.LanguageModelToolResult([new vscode.LanguageModelTextPart('There is no active pull request')]);
		}

		let codingAgentSession: string | string[] = [];
		if (this.shouldIncludeCodingAgentSession(pullRequest) && options.model) {
			codingAgentSession = await this.fetchCodingAgentSession(pullRequest, options.model, token);
		}

		const status = await pullRequest.getStatusChecks();
		const pullRequestInfo = {
			title: pullRequest.title,
			body: pullRequest.body,
			author: pullRequest.author,
			assignees: pullRequest.assignees,
			comments: pullRequest.comments.map(comment => {
				return {
					author: comment.user?.login,
					body: comment.body,
					commentState: comment.isResolved ? 'resolved' : 'unresolved',
					file: comment.path
				};
			}),
			state: pullRequest.state,
			statusChecks: status[0]?.statuses.map((status) => {
				return {
					context: status.context,
					description: status.description,
					state: status.state,
					name: status.workflowName,
					targetUrl: status.targetUrl
				};
			}),
			reviewRequirements: {
				approvalsNeeded: status[1]?.count ?? 0,
				currentApprovals: status[1]?.approvals.length ?? 0,
				areChangesRequested: (status[1]?.requestedChanges.length ?? 0) > 0,
			},
			isDraft: pullRequest.isDraft ? 'is a draft and cannot be merged until marked as ready for review' : 'false',
			codingAgentSession,
			changes: (await pullRequest.getFileChangesInfo()).map(change => {
				if (change instanceof InMemFileChange) {
					return change.diffHunks?.map(hunk => hunk.diffLines.map(line => line.raw).join('\n')).join('\n') || '';
				} else {
					return `File: ${change.fileName} was ${change.status === GitChangeType.ADD ? 'added' : change.status === GitChangeType.DELETE ? 'deleted' : 'modified'}.`;
				}
			})
		};

		const result = new vscode.ExtendedLanguageModelToolResult([new vscode.LanguageModelTextPart(JSON.stringify(pullRequestInfo))]);
		result.toolResultDetails = [vscode.Uri.parse(pullRequest.html_url)];
		return result;
	}

}<|MERGE_RESOLUTION|>--- conflicted
+++ resolved
@@ -34,13 +34,9 @@
 	async prepareInvocation(): Promise<vscode.PreparedToolInvocation> {
 		const pullRequest = this._findActivePullRequest();
 		return {
-<<<<<<< HEAD
-			invocationMessage: pullRequest ? vscode.l10n.t('Pull request "{0}"', pullRequest.title) : vscode.l10n.t('Active pull request'),
-			confirmationMessages: { title: vscode.l10n.t('Active Pull Request'), message: pullRequest ? vscode.l10n.t('Allow reading the details of "{0}"?', pullRequest.title) : vscode.l10n.t('Allow reading the details of the active pull request?') },
-=======
 			pastTenseMessage: pullRequest ? vscode.l10n.t('Read pull request "{0}"', pullRequest.title) : vscode.l10n.t('No active pull request'),
 			invocationMessage: pullRequest ? vscode.l10n.t('Reading pull request "{0}"', pullRequest.title) : vscode.l10n.t('Reading active pull request'),
->>>>>>> cc7e2c56
+			confirmationMessages: { title: vscode.l10n.t('Active Pull Request'), message: pullRequest ? vscode.l10n.t('Allow reading the details of "{0}"?', pullRequest.title) : vscode.l10n.t('Allow reading the details of the active pull request?') },
 		};
 	}
 
