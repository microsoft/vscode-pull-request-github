/*---------------------------------------------------------------------------------------------
 *  Copyright (c) Microsoft Corporation. All rights reserved.
 *  Licensed under the MIT License. See License.txt in the project root for license information.
 *--------------------------------------------------------------------------------------------*/

import { default as assert } from 'assert';
import { SinonSandbox, createSandbox } from 'sinon';
import { CredentialStore } from '../../github/credentials';
import { MockCommandRegistry } from '../mocks/mockCommandRegistry';
import { MockTelemetry } from '../mocks/mockTelemetry';
import { ReviewCommentController } from '../../view/reviewCommentController';
import { FolderRepositoryManager } from '../../github/folderRepositoryManager';
import { MockRepository } from '../mocks/mockRepository';
import { GitFileChangeNode } from '../../view/treeNodes/fileChangeNode';
import { PullRequestsTreeDataProvider } from '../../view/prsTreeDataProvider';
import { GitChangeType } from '../../common/file';
import { toReviewUri } from '../../common/uri';
import * as vscode from 'vscode';
import { PullRequestBuilder } from '../builders/rest/pullRequestBuilder';
import { convertRESTPullRequestToRawPullRequest } from '../../github/utils';
import { PullRequestModel } from '../../github/pullRequestModel';
import { Protocol } from '../../common/protocol';
import { GitHubRemote, Remote } from '../../common/remote';
import { GHPRCommentThread } from '../../github/prComment';
import { DiffLine } from '../../common/diffHunk';
import { MockGitHubRepository } from '../mocks/mockGitHubRepository';
import { GitApiImpl } from '../../api/api1';
import { DiffSide, SubjectType } from '../../common/comment';
import { ReviewManager, ShowPullRequest } from '../../view/reviewManager';
import { PullRequestChangesTreeDataProvider } from '../../view/prChangesTreeDataProvider';
import { MockExtensionContext } from '../mocks/mockExtensionContext';
import { ReviewModel } from '../../view/reviewModel';
import { Resource } from '../../common/resources';
import { RepositoriesManager } from '../../github/repositoriesManager';
import { GitFileChangeModel } from '../../view/fileChangeModel';
import { WebviewViewCoordinator } from '../../view/webviewViewCoordinator';
import { GitHubServerType } from '../../common/authentication';
import { CreatePullRequestHelper } from '../../view/createPullRequestHelper';
import { mergeQuerySchemaWithShared } from '../../github/common';
const schema = mergeQuerySchemaWithShared(require('../../github/queries.gql'), require('../../github/queriesShared.gql')) as any;

const protocol = new Protocol('https://github.com/github/test.git');
const remote = new GitHubRemote('test', 'github/test', protocol, GitHubServerType.GitHubDotCom);

class TestReviewCommentController extends ReviewCommentController {
	public workspaceFileChangeCommentThreads() {
		return this._workspaceFileChangeCommentThreads;
	}
}

describe('ReviewCommentController', function () {
	let sinon: SinonSandbox;
	let credentialStore: CredentialStore;
	let repository: MockRepository;
	let telemetry: MockTelemetry;
	let provider: PullRequestsTreeDataProvider;
	let manager: FolderRepositoryManager;
	let activePullRequest: PullRequestModel;
	let githubRepo: MockGitHubRepository;
	let reviewManager: ReviewManager;
	let reposManager: RepositoriesManager;
	let gitApiImpl: GitApiImpl;

	beforeEach(async function () {
		sinon = createSandbox();
		MockCommandRegistry.install(sinon);

		telemetry = new MockTelemetry();
		const context = new MockExtensionContext();
		credentialStore = new CredentialStore(telemetry, context);

		repository = new MockRepository();
		repository.addRemote('origin', 'git@github.com:aaa/bbb');
		reposManager = new RepositoriesManager(credentialStore, telemetry);
		provider = new PullRequestsTreeDataProvider(telemetry, context, reposManager);
		const activePrViewCoordinator = new WebviewViewCoordinator(context);
		const createPrHelper = new CreatePullRequestHelper();
		Resource.initialize(context);
		gitApiImpl = new GitApiImpl();
		manager = new FolderRepositoryManager(0, context, repository, telemetry, gitApiImpl, credentialStore);
		reposManager.insertFolderManager(manager);
		const tree = new PullRequestChangesTreeDataProvider(context, gitApiImpl, reposManager);
		reviewManager = new ReviewManager(0, context, repository, manager, telemetry, tree, provider, new ShowPullRequest(), activePrViewCoordinator, createPrHelper, gitApiImpl);
		sinon.stub(manager, 'createGitHubRepository').callsFake((r, cStore) => {
			return Promise.resolve(new MockGitHubRepository(GitHubRemote.remoteAsGitHub(r, GitHubServerType.GitHubDotCom), cStore, telemetry, sinon));
		});
		sinon.stub(credentialStore, 'isAuthenticated').returns(false);
		await manager.updateRepositories();

		const pr = new PullRequestBuilder().build();
		githubRepo = new MockGitHubRepository(remote, credentialStore, telemetry, sinon);
		activePullRequest = new PullRequestModel(
			credentialStore,
			telemetry,
			githubRepo,
			remote,
			convertRESTPullRequestToRawPullRequest(pr, githubRepo),
		);

		manager.activePullRequest = activePullRequest;
	});

	afterEach(function () {
		sinon.restore();
	});

	function createLocalFileChange(uri: vscode.Uri, fileName: string, rootUri: vscode.Uri): GitFileChangeNode {
		const gitFileChangeModel = new GitFileChangeModel(
			manager,
			activePullRequest,
			{
				status: GitChangeType.MODIFY,
				fileName,
				blobUrl: 'https://example.com',
				diffHunks:
					[
						{
							oldLineNumber: 22,
							oldLength: 5,
							newLineNumber: 22,
							newLength: 11,
							positionInHunk: 0,
							diffLines: [
								new DiffLine(3, -1, -1, 0, '@@ -22,5 +22,11 @@', true),
								new DiffLine(0, 22, 22, 1, "     'title': 'Papayas',", true),
								new DiffLine(0, 23, 23, 2, "     'title': 'Papayas',", true),
								new DiffLine(0, 24, 24, 3, "     'title': 'Papayas',", true),
								new DiffLine(1, -1, 25, 4, '+  {', true),
								new DiffLine(1, -1, 26, 5, '+  {', true),
								new DiffLine(1, -1, 27, 6, '+  {', true),
								new DiffLine(1, -1, 28, 7, '+  {', true),
								new DiffLine(1, -1, 29, 8, '+  {', true),
								new DiffLine(1, -1, 30, 9, '+  {', true),
								new DiffLine(0, 25, 31, 10, '+  {', true),
								new DiffLine(0, 26, 32, 11, '+  {', true),
							],
						},
					]
			},
			uri,
			toReviewUri(uri, fileName, undefined, '1', false, { base: true }, rootUri),
			'abcd'
		);

		return new GitFileChangeNode(
			provider,
			manager,
			activePullRequest,
			gitFileChangeModel
		);
	}

	function createGHPRCommentThread(threadId: string, uri: vscode.Uri): GHPRCommentThread {
		return {
			gitHubThreadId: threadId,
			uri,
			range: new vscode.Range(new vscode.Position(21, 0), new vscode.Position(21, 0)),
			comments: [],
			collapsibleState: vscode.CommentThreadCollapsibleState.Expanded,
			label: 'Start discussion',
			state: { resolved: vscode.CommentThreadState.Unresolved, applicability: 0 },
			canReply: false,
<<<<<<< HEAD
			reveal: () => { return Promise.resolve(); },
=======
			reveal: () => Promise.resolve(),
>>>>>>> 9d78ca5e
			dispose: () => { },
		};
	}

	describe('initializes workspace thread data', async function () {
		const fileName = 'data/products.json';
		const uri = vscode.Uri.parse(`${repository.rootUri.toString()}/${fileName}`);
		const localFileChanges = [createLocalFileChange(uri, fileName, repository.rootUri)];
		const reviewModel = new ReviewModel();
		reviewModel.localFileChanges = localFileChanges;
		const reviewCommentController = new TestReviewCommentController(reviewManager, manager, repository, reviewModel, gitApiImpl);

		sinon.stub(activePullRequest, 'validateDraftMode').returns(Promise.resolve(false));
		sinon.stub(activePullRequest, 'getReviewThreads').returns(
			Promise.resolve([
				{
					id: '1',
					isResolved: false,
					viewerCanResolve: false,
					viewerCanUnresolve: false,
					path: fileName,
					diffSide: DiffSide.RIGHT,
					startLine: 372,
					endLine: 372,
					originalStartLine: 372,
					originalEndLine: 372,
					isOutdated: false,
					comments: [
						{
							id: 1,
							url: '',
							diffHunk: '',
							body: '',
							createdAt: '',
							htmlUrl: '',
							graphNodeId: '',
						}
					],
					subjectType: SubjectType.LINE
				},
			]),
		);

		sinon.stub(manager, 'getCurrentUser').returns(Promise.resolve({
			login: 'rmacfarlane',
			url: 'https://github.com/rmacfarlane',
			id: '123'
		}));

		sinon.stub(vscode.workspace, 'getWorkspaceFolder').returns({
			uri: repository.rootUri,
			name: '',
			index: 0,
		});

		await reviewCommentController.initialize();
		const workspaceFileChangeCommentThreads = reviewCommentController.workspaceFileChangeCommentThreads();
		assert.strictEqual(Object.keys(workspaceFileChangeCommentThreads).length, 1);
		assert.strictEqual(Object.keys(workspaceFileChangeCommentThreads)[0], fileName);
		assert.strictEqual(workspaceFileChangeCommentThreads[fileName].length, 1);
	});

	describe('createOrReplyComment', function () {
		it('creates a new comment on an empty thread in a local file', async function () {
			const fileName = 'data/products.json';
			const uri = vscode.Uri.parse(`${repository.rootUri.toString()}/${fileName}`);
			await activePullRequest.initializeReviewThreadCache();
			const localFileChanges = [createLocalFileChange(uri, fileName, repository.rootUri)];
			const reviewModel = new ReviewModel();
			reviewModel.localFileChanges = localFileChanges;
			const reviewCommentController = new TestReviewCommentController(
				reviewManager,
				manager,
				repository,
				reviewModel,
				gitApiImpl
			);
			const thread = createGHPRCommentThread('review-1.1', uri);

			sinon.stub(activePullRequest, 'validateDraftMode').returns(Promise.resolve(false));
			sinon.stub(activePullRequest, 'getReviewThreads').returns(Promise.resolve([]));
			sinon.stub(activePullRequest, 'getPendingReviewId').returns(Promise.resolve(undefined));

			sinon.stub(manager, 'getCurrentUser').returns(Promise.resolve({
				login: 'rmacfarlane',
				url: 'https://github.com/rmacfarlane',
				id: '123'
			}));

			sinon.stub(vscode.workspace, 'getWorkspaceFolder').returns({
				uri: repository.rootUri,
				name: '',
				index: 0,
			});

			sinon.stub(vscode.workspace, 'asRelativePath').callsFake((pathOrUri: string | vscode.Uri): string => {
				const path = pathOrUri.toString();
				return path.substring('/root/'.length);
			});

			sinon.stub(repository, 'diffWith').returns(Promise.resolve(''));

			await reviewCommentController.initialize();
			const workspaceFileChangeCommentThreads = reviewCommentController.workspaceFileChangeCommentThreads();
			assert.strictEqual(Object.keys(workspaceFileChangeCommentThreads).length, 0);

			githubRepo.queryProvider.expectGraphQLMutation(
				{
					mutation: schema.AddReviewThread,
					variables: {
						input: {
							path: fileName,
							body: 'hello world',
							pullRequestId: activePullRequest.graphNodeId,
							pullRequestReviewId: undefined,
							startLine: undefined,
							line: 22,
							side: 'RIGHT',
							subjectType: 'LINE'
						}
					}
				},
				{
					data: {
						addPullRequestReviewThread: {
							thread: {
								id: 1,
								isResolved: false,
								viewCanResolve: true,
								path: fileName,
								line: 22,
								startLine: null,
								originalStartLine: null,
								originalLine: 22,
								diffSide: 'RIGHT',
								isOutdated: false,
								subjectType: 'LINE',
								comments: {
									nodes: [
										{
											databaseId: 1,
											id: 1,
											body: 'hello world',
											commit: {},
											diffHunk: '',
											reactionGroups: [],
											author: {}
										}
									]
								}
							}
						}
					}
				}
			)

			await reviewCommentController.createOrReplyComment(thread, 'hello world', false);

			assert.strictEqual(thread.comments.length, 1);
			assert.strictEqual(thread.comments[0].parent, thread);

			assert.strictEqual(Object.keys(workspaceFileChangeCommentThreads).length, 1);
			assert.strictEqual(Object.keys(workspaceFileChangeCommentThreads)[0], fileName);
			assert.strictEqual(workspaceFileChangeCommentThreads[fileName].length, 1);
		});
	});
});<|MERGE_RESOLUTION|>--- conflicted
+++ resolved
@@ -160,11 +160,7 @@
 			label: 'Start discussion',
 			state: { resolved: vscode.CommentThreadState.Unresolved, applicability: 0 },
 			canReply: false,
-<<<<<<< HEAD
-			reveal: () => { return Promise.resolve(); },
-=======
 			reveal: () => Promise.resolve(),
->>>>>>> 9d78ca5e
 			dispose: () => { },
 		};
 	}
