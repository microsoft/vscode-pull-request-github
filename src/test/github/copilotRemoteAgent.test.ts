--- conflicted
+++ resolved
@@ -67,13 +67,8 @@
 
 		gitAPIImp = new GitApiImpl(reposManager);
 
-<<<<<<< HEAD
 		mockPrsTreeModel = new MockPrsTreeModel();
 		manager = new CopilotRemoteAgentManager(credentialStore, reposManager, telemetry, context, gitAPIImp, mockPrsTreeModel as unknown as PrsTreeModel);
-		Resource.initialize(context);
-=======
-		manager = new CopilotRemoteAgentManager(credentialStore, reposManager, telemetry, context, gitAPIImp);
->>>>>>> 164296e7
 	});
 
 	afterEach(function () {
