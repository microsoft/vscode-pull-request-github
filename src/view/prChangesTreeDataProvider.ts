/*---------------------------------------------------------------------------------------------
 *  Copyright (c) Microsoft Corporation. All rights reserved.
 *  Licensed under the MIT License. See License.txt in the project root for license information.
 *--------------------------------------------------------------------------------------------*/

import * as vscode from 'vscode';
import { GitFileChangeNode, RemoteFileChangeNode } from './treeNodes/fileChangeNode';
import { DescriptionNode } from './treeNodes/descriptionNode';
import { TreeNode } from './treeNodes/treeNode';
import { FilesCategoryNode } from './treeNodes/filesCategoryNode';
import { CommitsNode } from './treeNodes/commitsCategoryNode';
import { Comment } from '../common/comment';
import { PullRequestManager } from '../github/pullRequestManager';
import { PullRequestModel } from '../github/pullRequestModel';

export class PullRequestChangesTreeDataProvider extends vscode.Disposable implements vscode.TreeDataProvider<TreeNode> {
	private _onDidChangeTreeData = new vscode.EventEmitter<GitFileChangeNode | DescriptionNode>();
	readonly onDidChangeTreeData = this._onDidChangeTreeData.event;
	private _disposables: vscode.Disposable[] = [];

	private _localFileChanges: (GitFileChangeNode | RemoteFileChangeNode)[] = [];
	private _comments: Comment[] = [];
<<<<<<< HEAD
	private _pullrequest: PullRequestModel = null;
	private _pullRequestManager: PullRequestManager;
=======
	private _pullrequest: IPullRequestModel = null;
	private _pullRequestManager: IPullRequestManager;
	private _view: vscode.TreeView<TreeNode>;
>>>>>>> e65a6092

	public get view(): vscode.TreeView<TreeNode> {
		return this._view;
	}

	private _descriptionNode: DescriptionNode;
	private _filesCategoryNode: FilesCategoryNode;
	private _commitsCategoryNode: CommitsNode;

	constructor(private _context: vscode.ExtensionContext) {
		super(() => this.dispose());
		this._view = vscode.window.createTreeView('prStatus', {
			treeDataProvider: this,
			showCollapseAll: true
		});
		this._descriptionNode = null;
		this._filesCategoryNode = null;
		this._commitsCategoryNode = null;
		this._context.subscriptions.push(this._view);
	}

	refresh() {
		this._descriptionNode = null;
		this._filesCategoryNode = null;
		this._commitsCategoryNode = null;
		this._onDidChangeTreeData.fire();
	}

	async showPullRequestFileChanges(pullRequestManager: PullRequestManager, pullrequest: PullRequestModel, fileChanges: (GitFileChangeNode | RemoteFileChangeNode)[], comments: Comment[]) {
		this._pullRequestManager = pullRequestManager;
		this._pullrequest = pullrequest;
		this._comments = comments;

		await vscode.commands.executeCommand(
			'setContext',
			'github:inReviewMode',
			true
		);

		this._localFileChanges = fileChanges;
		this._descriptionNode = null;
		this._filesCategoryNode = null;
		this._commitsCategoryNode = null;
		this._onDidChangeTreeData.fire();
	}

	async hide() {
		await vscode.commands.executeCommand(
			'setContext',
			'github:inReviewMode',
			false
		);
	}

	getTreeItem(element: TreeNode): vscode.TreeItem | Thenable<vscode.TreeItem> {
		return element.getTreeItem();
	}

	getParent(element: TreeNode) {
		return element.getParent();
	}

	async reveal(element: TreeNode, options?: { select?: boolean, focus?: boolean, expand?: boolean | number }): Promise<void> {
		this._view.reveal(element, options);
	}

	async revealComment(comment: Comment) {
		let fileChange = this._localFileChanges.find(fc => {
			if (fc.fileName !== comment.path) {
				return false;
			}

			if (fc.pullRequest.head.sha !== comment.commit_id) {
				return false;
			}

			return true;
		});

		if (fileChange) {
			await this.reveal(fileChange, { focus: true, expand: 2 });
			if (fileChange instanceof GitFileChangeNode) {
				let lineNumber = fileChange.getCommentPosition(comment);
				let [ parentFilePath, filePath, fileName, isPartial, opts ] = fileChange.command.arguments;
				opts.selection = new vscode.Range(lineNumber, 0, lineNumber, 0);
				await vscode.commands.executeCommand(fileChange.command.command, parentFilePath, filePath, fileName, isPartial, opts);
			} else {
				await vscode.commands.executeCommand(fileChange.command.command, ...fileChange.command.arguments);
			}
		}
	}

	getChildren(element?: GitFileChangeNode): vscode.ProviderResult<TreeNode[]> {
		if (!element) {
			if (!this._descriptionNode || !this._filesCategoryNode || !this._commitsCategoryNode) {
				this._descriptionNode = new DescriptionNode(this, this._pullrequest.title,
					this._pullrequest.userAvatarUri, this._pullrequest);
				this._filesCategoryNode = new FilesCategoryNode(this._view, this._localFileChanges);
				this._commitsCategoryNode = new CommitsNode(this._view, this._pullRequestManager, this._pullrequest, this._comments);
			}
			return [ this._descriptionNode, this._filesCategoryNode, this._commitsCategoryNode ];
		} else {
			return element.getChildren();
		}
	}

	dispose() {
		this._disposables.forEach(disposable => disposable.dispose());
	}
}<|MERGE_RESOLUTION|>--- conflicted
+++ resolved
@@ -20,14 +20,9 @@
 
 	private _localFileChanges: (GitFileChangeNode | RemoteFileChangeNode)[] = [];
 	private _comments: Comment[] = [];
-<<<<<<< HEAD
 	private _pullrequest: PullRequestModel = null;
 	private _pullRequestManager: PullRequestManager;
-=======
-	private _pullrequest: IPullRequestModel = null;
-	private _pullRequestManager: IPullRequestManager;
 	private _view: vscode.TreeView<TreeNode>;
->>>>>>> e65a6092
 
 	public get view(): vscode.TreeView<TreeNode> {
 		return this._view;
