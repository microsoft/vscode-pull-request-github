/*---------------------------------------------------------------------------------------------
 *  Copyright (c) Microsoft Corporation. All rights reserved.
 *  Licensed under the MIT License. See License.txt in the project root for license information.
 *--------------------------------------------------------------------------------------------*/

import * as vscode from 'vscode';
import { TreeNode } from './treeNode';
import { CommitNode } from './commitNode';
import { Comment } from '../../common/comment';
import { PullRequestManager } from '../../github/pullRequestManager';
import { PullRequestModel } from '../../github/pullRequestModel';

export class CommitsNode extends TreeNode implements vscode.TreeItem {
	public label: string = 'Commits';
	public collapsibleState: vscode.TreeItemCollapsibleState;
	private _prManager: PullRequestManager;
	private _pr: PullRequestModel;
	private _comments: Comment[];

<<<<<<< HEAD
	constructor(prManager: PullRequestManager, pr: PullRequestModel, comments: Comment[]) {
=======
	constructor(parent: TreeNode | vscode.TreeView<TreeNode>, prManager: IPullRequestManager, pr: IPullRequestModel, comments: Comment[]) {
>>>>>>> e65a6092
		super();
		this.parent = parent;
		this._pr = pr;
		this._prManager = prManager;
		this._comments = comments;
		this.collapsibleState = vscode.TreeItemCollapsibleState.Collapsed;
	}

	getTreeItem(): vscode.TreeItem {
		return this;
	}

	async getChildren(): Promise<TreeNode[]> {
		try {
			const commits = await this._prManager.getPullRequestCommits(this._pr);
			const commitNodes = commits.map(commit => new CommitNode(this, this._prManager, this._pr, commit, this._comments));
			return Promise.resolve(commitNodes);
		} catch (e) {
			Promise.resolve([]);
		}
	}
}<|MERGE_RESOLUTION|>--- conflicted
+++ resolved
@@ -17,11 +17,7 @@
 	private _pr: PullRequestModel;
 	private _comments: Comment[];
 
-<<<<<<< HEAD
-	constructor(prManager: PullRequestManager, pr: PullRequestModel, comments: Comment[]) {
-=======
-	constructor(parent: TreeNode | vscode.TreeView<TreeNode>, prManager: IPullRequestManager, pr: IPullRequestModel, comments: Comment[]) {
->>>>>>> e65a6092
+	constructor(parent: TreeNode | vscode.TreeView<TreeNode>, prManager: PullRequestManager, pr: PullRequestModel, comments: Comment[]) {
 		super();
 		this.parent = parent;
 		this._pr = pr;
