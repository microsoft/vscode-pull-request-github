--- conflicted
+++ resolved
@@ -29,11 +29,8 @@
 		private folderManager: FolderRepositoryManager,
 		private telemetry: ITelemetry,
 		private notificationProvider: NotificationProvider,
-<<<<<<< HEAD
+		private context: vscode.ExtensionContext,
 		private readonly _prsTreeModel: PrsTreeModel
-=======
-		private context: vscode.ExtensionContext
->>>>>>> 7c3437d4
 	) {
 		super();
 		this.parent = parent;
@@ -54,11 +51,7 @@
 	}
 
 	async getChildren(): Promise<TreeNode[]> {
-<<<<<<< HEAD
-		return WorkspaceFolderNode.getCategoryTreeNodes(this.folderManager, this.telemetry, this, this.notificationProvider, this._prsTreeModel);
-=======
-		return WorkspaceFolderNode.getCategoryTreeNodes(this.folderManager, this.telemetry, this, this.notificationProvider, this.context);
->>>>>>> 7c3437d4
+		return WorkspaceFolderNode.getCategoryTreeNodes(this.folderManager, this.telemetry, this, this.notificationProvider, this.context, this._prsTreeModel);
 	}
 
 	public static getCategoryTreeNodes(
@@ -66,31 +59,19 @@
 		telemetry: ITelemetry,
 		parent: TreeNodeParent,
 		notificationProvider: NotificationProvider,
-<<<<<<< HEAD
+		context: vscode.ExtensionContext,
 		prsTreeModel: PrsTreeModel
-=======
-		context: vscode.ExtensionContext
->>>>>>> 7c3437d4
 	) {
 		const expandedQueries = new Set<string>(context.workspaceState.get(EXPANDED_QUERIES_STATE, [] as string[]));
 
 		const queryCategories = WorkspaceFolderNode.getQueries(folderManager).map(
 			queryInfo =>
-<<<<<<< HEAD
-				new CategoryTreeNode(parent, folderManager, telemetry, PRType.Query, notificationProvider, prsTreeModel, queryInfo.label, queryInfo.query),
+				new CategoryTreeNode(parent, folderManager, telemetry, PRType.Query, notificationProvider, expandedQueries, prsTreeModel, queryInfo.label, queryInfo.query),
 		);
 		return [
-			new CategoryTreeNode(parent, folderManager, telemetry, PRType.LocalPullRequest, notificationProvider, prsTreeModel),
+			new CategoryTreeNode(parent, folderManager, telemetry, PRType.LocalPullRequest, notificationProvider, expandedQueries, prsTreeModel),
 			...queryCategories,
-			new CategoryTreeNode(parent, folderManager, telemetry, PRType.All, notificationProvider, prsTreeModel),
-=======
-				new CategoryTreeNode(parent, folderManager, telemetry, PRType.Query, notificationProvider, expandedQueries, queryInfo.label, queryInfo.query),
-		);
-		return [
-			new CategoryTreeNode(parent, folderManager, telemetry, PRType.LocalPullRequest, notificationProvider, expandedQueries),
-			...queryCategories,
-			new CategoryTreeNode(parent, folderManager, telemetry, PRType.All, notificationProvider, expandedQueries),
->>>>>>> 7c3437d4
+			new CategoryTreeNode(parent, folderManager, telemetry, PRType.All, notificationProvider, expandedQueries, prsTreeModel),
 		];
 	}
 }