/*---------------------------------------------------------------------------------------------
 *  Copyright (c) Microsoft Corporation. All rights reserved.
 *  Licensed under the MIT License. See License.txt in the project root for license information.
 *--------------------------------------------------------------------------------------------*/

import * as vscode from 'vscode';
import { PRType, ITelemetry } from '../../github/interface';
import { PRNode } from './pullRequestNode';
import { TreeNode } from './treeNode';
import { formatError } from '../../common/utils';
import { AuthenticationError } from '../../common/authentication';
import { PullRequestManager } from '../../github/pullRequestManager';
import { PullRequestModel } from '../../github/pullRequestModel';

export enum PRCategoryActionType {
	Empty,
	More,
	Login
}

export class PRCategoryActionNode extends TreeNode implements vscode.TreeItem {
	public readonly label: string;
	public collapsibleState: vscode.TreeItemCollapsibleState;
	public iconPath?: { light: string | vscode.Uri; dark: string | vscode.Uri };
	public type: PRCategoryActionType;
	public command?: vscode.Command;

	constructor(parent: TreeNode | vscode.TreeView<TreeNode>, type: PRCategoryActionType, node?: CategoryTreeNode) {
		super();
		this.parent = parent;
		this.type = type;
		this.collapsibleState = vscode.TreeItemCollapsibleState.None;
		switch (type) {
			case PRCategoryActionType.Empty:
				this.label = '0 pull requests in this category';
				break;
			case PRCategoryActionType.More:
				this.label = 'Load more';
				this.command = {
					title: 'Load more',
					command: 'pr.loadMore',
					arguments: [
						node
					]
				};
				break;
			case PRCategoryActionType.Login:
				this.label = 'Sign in';
				this.command = {
					title: 'Sign in',
					command: 'pr.signinAndRefreshList',
					arguments: []
				};
				break;
			default:
				break;
		}
	}

	getTreeItem(): vscode.TreeItem {
		return this;
	}
}

interface PageInformation {
	pullRequestPage: number;
	hasMorePages: boolean;
}

export class CategoryTreeNode extends TreeNode implements vscode.TreeItem {
	public readonly label: string;
	public collapsibleState: vscode.TreeItemCollapsibleState;
	public prs: PullRequestModel[];
	public fetchNextPage: boolean = false;
	public repositoryPageInformation: Map<string, PageInformation> = new Map<string, PageInformation>();

	constructor(
<<<<<<< HEAD
		private _prManager: PullRequestManager,
=======
		public parent: TreeNode | vscode.TreeView<TreeNode>,
		private _prManager: IPullRequestManager,
>>>>>>> e65a6092
		private _telemetry: ITelemetry,
		private _type: PRType
	) {
		super();

		this.prs = [];
		this.collapsibleState = vscode.TreeItemCollapsibleState.Collapsed;
		switch (_type) {
			case PRType.All:
				this.label = 'All';
				break;
			case PRType.RequestReview:
				this.label = 'Waiting For My Review';
				break;
			case PRType.AssignedToMe:
				this.label = 'Assigned To Me';
				break;
			case PRType.Mine:
				this.label = 'Created By Me';
				break;
			case PRType.LocalPullRequest:
				this.label = 'Local Pull Request Branches';
				break;
			default:
				break;
		}
	}

	async getChildren(): Promise<TreeNode[]> {
		let hasMorePages = false;
		let needLogin = false;
		if (this._type === PRType.LocalPullRequest) {
			try {
				this.prs = await this._prManager.getLocalPullRequests();
				this._telemetry.on('prList.expand.local');
			} catch (e) {
				vscode.window.showErrorMessage(`Fetching local pull requests failed: ${formatError(e)}`);
				needLogin = e instanceof AuthenticationError;
			}
		} else {
			if (!this.fetchNextPage) {
				try {
					let ret = await this._prManager.getPullRequests(this._type, { fetchNextPage: false });
					this.prs = ret[0];
					hasMorePages = ret[1];
					switch (this._type) {
						case PRType.All:
							this._telemetry.on('prList.expand.all');
							break;
						case PRType.AssignedToMe:
							this._telemetry.on('prList.expand.assignedToMe');
							break;
						case PRType.RequestReview:
							this._telemetry.on('prList.expand.requestReview');
							break;
						case PRType.Mine:
							this._telemetry.on('prList.expand.mine');
							break;
					}

				} catch (e) {
					vscode.window.showErrorMessage(`Fetching pull requests failed: ${formatError(e)}`);
					needLogin = e instanceof AuthenticationError;
				}
			} else {
				try {
					let ret = await this._prManager.getPullRequests(this._type, { fetchNextPage: true });
					this.prs = this.prs.concat(ret[0]);
					hasMorePages = ret[1];
				} catch (e) {
					vscode.window.showErrorMessage(`Fetching pull requests failed: ${formatError(e)}`);
					needLogin = e instanceof AuthenticationError;
				}

				this.fetchNextPage = false;
			}
		}

		if (this.prs && this.prs.length) {
			let nodes: TreeNode[] = this.prs.map(prItem => new PRNode(this, this._prManager, prItem, this._type === PRType.LocalPullRequest));
			if (hasMorePages) {
				nodes.push(new PRCategoryActionNode(this, PRCategoryActionType.More, this));
			}

			this.childrenDisposables = nodes;
			return nodes;
		} else {
			let category = needLogin ? PRCategoryActionType.Login : PRCategoryActionType.Empty;
			let result = [new PRCategoryActionNode(this, category)];

			this.childrenDisposables = result;
			return result;
		}
	}

	getTreeItem(): vscode.TreeItem {
		return this;
	}
}<|MERGE_RESOLUTION|>--- conflicted
+++ resolved
@@ -75,12 +75,8 @@
 	public repositoryPageInformation: Map<string, PageInformation> = new Map<string, PageInformation>();
 
 	constructor(
-<<<<<<< HEAD
+		public parent: TreeNode | vscode.TreeView<TreeNode>,
 		private _prManager: PullRequestManager,
-=======
-		public parent: TreeNode | vscode.TreeView<TreeNode>,
-		private _prManager: IPullRequestManager,
->>>>>>> e65a6092
 		private _telemetry: ITelemetry,
 		private _type: PRType
 	) {
