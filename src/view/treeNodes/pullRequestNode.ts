--- conflicted
+++ resolved
@@ -291,14 +291,8 @@
 				}
 			});
 
-<<<<<<< HEAD
-			const inDraftMode = await this._prManager.validateDraftMode(this.pullRequestModel);
 			currentPRDocuments.forEach(async editor => {
 				let fileChange = (await this.getFileChanges()).find(fc => fc.fileName === editor.fileName);
-=======
-			currentPRDocuments.forEach(editor => {
-				let fileChange = this._fileChanges.find(fc => fc.fileName === editor.fileName);
->>>>>>> 84af42f5
 
 				if (!fileChange || fileChange instanceof RemoteFileChangeNode) {
 					return;
