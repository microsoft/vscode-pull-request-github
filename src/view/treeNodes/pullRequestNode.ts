--- conflicted
+++ resolved
@@ -89,17 +89,8 @@
 				);
 			}
 
-<<<<<<< HEAD
-			if (!this._commentController) {
-				await this.resolvePRCommentController();
-			}
-
-			await this.pullRequestModel.validateDraftMode();
-
 			descriptionNode.updateContextValue();
 
-=======
->>>>>>> f2ea88b0
 			const result: TreeNode[] = [descriptionNode];
 			const layout = vscode.workspace.getConfiguration(SETTINGS_NAMESPACE).get<string>(FILE_LIST_LAYOUT);
 			if (layout === 'tree') {
