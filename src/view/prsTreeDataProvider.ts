--- conflicted
+++ resolved
@@ -239,11 +239,8 @@
 					this._telemetry,
 					this,
 					this.notificationProvider,
-<<<<<<< HEAD
+					this._context,
 					this._prsTreeModel
-=======
-					this._context
->>>>>>> 7c3437d4
 				);
 			} else {
 				result = this._reposManager.folderManagers.map(
@@ -254,11 +251,8 @@
 							folderManager,
 							this._telemetry,
 							this.notificationProvider,
-<<<<<<< HEAD
+							this._context,
 							this._prsTreeModel
-=======
-							this._context
->>>>>>> 7c3437d4
 						),
 				);
 			}
