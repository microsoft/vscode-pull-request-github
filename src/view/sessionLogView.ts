--- conflicted
+++ resolved
@@ -39,23 +39,15 @@
 		this._register(vscode.window.registerWebviewPanelSerializer(SessionLogViewManager.viewType, this));
 
 		this._register(vscode.commands.registerCommand('codingAgent.openSessionLog', async () => {
-<<<<<<< HEAD
-			const copilotApi = await getCopilotApi(credentialStore, telemetry);
-			if (!copilotApi) {
-				vscode.window.showErrorMessage(vscode.l10n.t('You must be authenticated to view sessions.'));
-				return;
-			}
-=======
 			const allSessions = await vscode.window.withProgress({
 				location: vscode.ProgressLocation.Window,
 				title: vscode.l10n.t('Loading sessions...')
 			}, async () => {
-				const copilotApi = await getCopilotApi(credentialStore);
+				const copilotApi = await getCopilotApi(credentialStore, telemetry);
 				if (!copilotApi) {
 					vscode.window.showErrorMessage(vscode.l10n.t('You must be authenticated to view sessions.'));
 					return;
 				}
-
 				const allSessions = await copilotApi.getAllSessions(undefined);
 				if (!allSessions?.length) {
 					vscode.window.showErrorMessage(vscode.l10n.t('No sessions found.'));
@@ -63,7 +55,6 @@
 				}
 				return allSessions;
 			});
->>>>>>> c45e36d8
 
 			if (!allSessions?.length) {
 				return;
