/*---------------------------------------------------------------------------------------------
 *  Copyright (c) Microsoft Corporation. All rights reserved.
 *  Licensed under the MIT License. See License.txt in the project root for license information.
 *--------------------------------------------------------------------------------------------*/

import * as nodePath from 'path';
import * as vscode from 'vscode';
import type { Branch, Repository } from '../api/api';
import { GitApiImpl, GitErrorCodes } from '../api/api1';
import { openDescription } from '../commands';
import { DiffChangeType } from '../common/diffHunk';
import { commands } from '../common/executeCommands';
import { GitChangeType, InMemFileChange, SlimFileChange } from '../common/file';
import Logger from '../common/logger';
import { parseRepositoryRemotes, Remote } from '../common/remote';
import {
	COMMENTS,
	FOCUSED_MODE,
	IGNORE_PR_BRANCHES,
	NEVER_IGNORE_DEFAULT_BRANCH,
	OPEN_VIEW,
	POST_CREATE,
	PR_SETTINGS_NAMESPACE,
	PULL_PR_BRANCH_BEFORE_CHECKOUT,
	PullPRBranchVariants,
	QUICK_DIFF,
} from '../common/settingKeys';
import { getReviewMode } from '../common/settingsUtils';
import { ITelemetry } from '../common/telemetry';
import { fromPRUri, fromReviewUri, KnownMediaExtensions, PRUriParams, Schemes, toReviewUri } from '../common/uri';
<<<<<<< HEAD
import { formatError, groupBy, onceEvent } from '../common/utils';
=======
import { dispose, formatError, groupBy, isPreRelease, onceEvent } from '../common/utils';
>>>>>>> 6073b255
import { FOCUS_REVIEW_MODE } from '../constants';
import { GitHubCreatePullRequestLinkProvider } from '../github/createPRLinkProvider';
import { FolderRepositoryManager } from '../github/folderRepositoryManager';
import { GitHubRepository, ViewerPermission } from '../github/githubRepository';
import { GithubItemStateEnum } from '../github/interface';
import { PullRequestGitHelper, PullRequestMetadata } from '../github/pullRequestGitHelper';
import { IResolvedPullRequestModel, PullRequestModel } from '../github/pullRequestModel';
import { CreatePullRequestHelper } from './createPullRequestHelper';
import { GitFileChangeModel, InMemFileChangeModel, RemoteFileChangeModel } from './fileChangeModel';
import { getGitHubFileContent } from './gitHubContentProvider';
import { getInMemPRFileSystemProvider, provideDocumentContentForChangeModel } from './inMemPRContentProvider';
import { PullRequestChangesTreeDataProvider } from './prChangesTreeDataProvider';
import { ProgressHelper } from './progress';
import { PullRequestsTreeDataProvider } from './prsTreeDataProvider';
import { RemoteQuickPickItem } from './quickpick';
import { ReviewCommentController } from './reviewCommentController';
import { ReviewModel } from './reviewModel';
import { GitFileChangeNode, gitFileChangeNodeFilter, RemoteFileChangeNode } from './treeNodes/fileChangeNode';
import { WebviewViewCoordinator } from './webviewViewCoordinator';

export class ReviewManager {
	public static ID = 'Review';
	private _localToDispose: vscode.Disposable[] = [];
	private _disposables: vscode.Disposable[];

	private _reviewModel: ReviewModel = new ReviewModel();
	private _lastCommitSha?: string;
	private _updateMessageShown: boolean = false;
	private _validateStatusInProgress?: Promise<void>;
	private _reviewCommentController: ReviewCommentController | undefined;
	private _quickDiffProvider: vscode.Disposable | undefined;
	private _inMemGitHubContentProvider: vscode.Disposable | undefined;

	private _statusBarItem: vscode.StatusBarItem;
	private _prNumber?: number;
	private _isShowingLastReviewChanges: boolean = false;
	private _previousRepositoryState: {
		HEAD: Branch | undefined;
		remotes: Remote[];
	};

	private _switchingToReviewMode: boolean;
	private _changesSinceLastReviewProgress: ProgressHelper = new ProgressHelper();
	/**
	 * Flag set when the "Checkout" action is used and cleared on the next git
	 * state update, once review mode has been entered. Used to disambiguate
	 * explicit user action from something like reloading on an existing PR branch.
	 */
	private justSwitchedToReviewMode: boolean = false;

	public get switchingToReviewMode(): boolean {
		return this._switchingToReviewMode;
	}

	public set switchingToReviewMode(newState: boolean) {
		this._switchingToReviewMode = newState;
		if (!newState) {
			this.updateState(true);
		}
	}

	private _isFirstLoad = true;

	constructor(
		private _id: number,
		private _context: vscode.ExtensionContext,
		private readonly _repository: Repository,
		private _folderRepoManager: FolderRepositoryManager,
		private _telemetry: ITelemetry,
		public changesInPrDataProvider: PullRequestChangesTreeDataProvider,
		private _pullRequestsTree: PullRequestsTreeDataProvider,
		private _showPullRequest: ShowPullRequest,
		private readonly _activePrViewCoordinator: WebviewViewCoordinator,
		private _createPullRequestHelper: CreatePullRequestHelper,
		gitApi: GitApiImpl
	) {
		this._switchingToReviewMode = false;
		this._disposables = [];

		this._previousRepositoryState = {
			HEAD: _repository.state.HEAD,
			remotes: parseRepositoryRemotes(this._repository),
		};

		this.registerListeners();

		if (gitApi.state === 'initialized') {
			this.updateState(true);
		}
		this.pollForStatusChange();
	}

	private registerListeners(): void {
		this._disposables.push(
			this._repository.state.onDidChange(_ => {
				const oldHead = this._previousRepositoryState.HEAD;
				const newHead = this._repository.state.HEAD;

				if (!oldHead && !newHead) {
					// both oldHead and newHead are undefined
					return;
				}

				let sameUpstream: boolean | undefined;

				if (!oldHead || !newHead) {
					sameUpstream = false;
				} else {
					sameUpstream = !!oldHead.upstream
						? newHead.upstream &&
						oldHead.upstream.name === newHead.upstream.name &&
						oldHead.upstream.remote === newHead.upstream.remote
						: !newHead.upstream;
				}

				const sameHead =
					sameUpstream && // falsy if oldHead or newHead is undefined.
					oldHead!.ahead === newHead!.ahead &&
					oldHead!.behind === newHead!.behind &&
					oldHead!.commit === newHead!.commit &&
					oldHead!.name === newHead!.name &&
					oldHead!.remote === newHead!.remote &&
					oldHead!.type === newHead!.type;

				const remotes = parseRepositoryRemotes(this._repository);
				const sameRemotes =
					this._previousRepositoryState.remotes.length === remotes.length &&
					this._previousRepositoryState.remotes.every(remote => remotes.some(r => remote.equals(r)));

				if (!sameHead || !sameRemotes) {
					this._previousRepositoryState = {
						HEAD: this._repository.state.HEAD,
						remotes: remotes,
					};

					// The first time this event occurs we do want to do visible updates.
					// The first time, oldHead will be undefined.
					// For subsequent changes, we don't want to make visible updates.
					// This occurs on branch changes.
					// Note that the visible changes will occur when checking out a PR.
					this.updateState(true);
				}

				if (oldHead && newHead) {
					this.updateBaseBranchMetadata(oldHead, newHead);
				}
			}),
		);

		this._disposables.push(
			vscode.workspace.onDidChangeConfiguration(e => {
				this.updateFocusedViewMode();
				if (e.affectsConfiguration(`${PR_SETTINGS_NAMESPACE}.${IGNORE_PR_BRANCHES}`)) {
					this.validateStateAndResetPromise(true, false);
				}
			}),
		);

		this._disposables.push(this._folderRepoManager.onDidChangeActivePullRequest(_ => {
			this.updateFocusedViewMode();
			this.registerQuickDiff();
		}));

		GitHubCreatePullRequestLinkProvider.registerProvider(this._disposables, this, this._folderRepoManager);
	}

	private async updateBaseBranchMetadata(oldHead: Branch, newHead: Branch) {
		if (!oldHead.commit || (oldHead.commit !== newHead.commit) || !newHead.name || !oldHead.name || (oldHead.name === newHead.name)) {
			return;
		}

		let githubRepository = this._folderRepoManager.gitHubRepositories.find(repo => repo.remote.remoteName === oldHead.upstream?.remote);
		if (githubRepository) {
			const metadata = await githubRepository.getMetadata();
			if (metadata.fork && oldHead.name === metadata.default_branch) {
				// For forks, we use the upstream repo if it's available. Otherwise, fallback to the fork.
				githubRepository = this._folderRepoManager.gitHubRepositories.find(repo => repo.remote.owner === metadata.parent?.owner?.login && repo.remote.repositoryName === metadata.parent?.name) ?? githubRepository;
			}
			return PullRequestGitHelper.associateBaseBranchWithBranch(this.repository, newHead.name, githubRepository.remote.owner, githubRepository.remote.repositoryName, oldHead.name);
		}
	}

	private registerQuickDiff() {
		if (vscode.workspace.getConfiguration(PR_SETTINGS_NAMESPACE).get<boolean>(QUICK_DIFF)) {
			if (this._quickDiffProvider) {
				this._quickDiffProvider.dispose();
				this._quickDiffProvider = undefined;
			}
			const label = this._folderRepoManager.activePullRequest ? vscode.l10n.t('GitHub pull request #{0}', this._folderRepoManager.activePullRequest.number) : vscode.l10n.t('GitHub pull request');
			this._disposables.push(this._quickDiffProvider = vscode.window.registerQuickDiffProvider({ scheme: 'file' }, {
				provideOriginalResource: (uri: vscode.Uri) => {
					const changeNode = this.reviewModel.localFileChanges.find(changeNode => changeNode.changeModel.filePath.toString() === uri.toString());
					if (changeNode) {
						return changeNode.changeModel.parentFilePath;
					}
				}
			}, label, this.repository.rootUri));
		}
	}


	get statusBarItem() {
		if (!this._statusBarItem) {
			this._statusBarItem = vscode.window.createStatusBarItem('github.pullrequest.status', vscode.StatusBarAlignment.Left);
			this._statusBarItem.name = vscode.l10n.t('GitHub Active Pull Request');
		}

		return this._statusBarItem;
	}

	get repository(): Repository {
		return this._repository;
	}

	get reviewModel() {
		return this._reviewModel;
	}

	private pollForStatusChange() {
		setTimeout(async () => {
			if (!this._validateStatusInProgress) {
				await this.updateComments();
			}
			this.pollForStatusChange();
		}, 1000 * 60 * 5);
	}

	private get id(): string {
		return `${ReviewManager.ID}+${this._id}`;
	}

	public async updateState(silent: boolean = false, updateLayout: boolean = true) {
		if (this.switchingToReviewMode) {
			return;
		}
		if (!this._validateStatusInProgress) {
<<<<<<< HEAD
			Logger.appendLine('Validate state in progress', ReviewManager.ID);
			this._validateStatusInProgress = this.validateStateAndSetContext(silent, updateLayout);
=======
			Logger.appendLine('Validate state in progress', this.id);
			this._validateStatusInProgress = this.validateStatusAndSetContext(silent, updateLayout);
>>>>>>> 6073b255
			return this._validateStatusInProgress;
		} else {
			Logger.appendLine('Queuing additional validate state', this.id);
			this._validateStatusInProgress = this._validateStatusInProgress.then(async _ => {
<<<<<<< HEAD
				return await this.validateStateAndSetContext(silent, updateLayout);
=======
				return await this.validateStatusAndSetContext(silent, updateLayout);
>>>>>>> 6073b255
			});

			return this._validateStatusInProgress;
		}
	}

<<<<<<< HEAD
	private async validateStateAndSetContext(silent: boolean, updateLayout: boolean) {
		await this.validateState(silent, updateLayout);
		await vscode.commands.executeCommand('setContext', 'github:stateValidated', true);
=======
	private hasShownLogRequest: boolean = false;
	private async validateStatusAndSetContext(silent: boolean, updateLayout: boolean) {
		// TODO @alexr00: There's a bug where validateState never returns sometimes. It's not clear what's causing this.
		// This is a temporary workaround to ensure that the validateStatueAndSetContext promise always resolves.
		// Additional logs have been added, and the issue is being tracked here: https://github.com/microsoft/vscode-pull-request-git/issues/5277
		let timeout: NodeJS.Timeout | undefined;
		const timeoutPromise = new Promise<void>(resolve => {
			timeout = setTimeout(() => {
				if (timeout) {
					clearTimeout(timeout);
					timeout = undefined;
					Logger.error('Timeout occurred while validating state.', this.id);
					/* __GDPR__
						"pr.checkout" : {
						{
							"version" : { "classification": "SystemMetaData", "purpose": "PerformanceAndHealth"
						}
					*/
					this._telemetry.sendTelemetryErrorEvent('pr.validateStateTimeout', { version: this._context.extension.packageJSON.version });
					if (!this.hasShownLogRequest && isPreRelease(this._context)) {
						this.hasShownLogRequest = true;
						vscode.window.showErrorMessage(vscode.l10n.t('A known error has occurred refreshing the repository state. Please share logs from "GitHub Pull Request" in the [tracking issue]({0}).', 'https://github.com/microsoft/vscode-pull-request-github/issues/5277'));
					}
				}
				resolve();
			}, 1000 * 60 * 2);
		});

		const validatePromise = new Promise<void>(resolve => {
			this.validateStateAndResetPromise(silent, updateLayout).then(() => {
				vscode.commands.executeCommand('setContext', 'github:stateValidated', true).then(() => {
					if (timeout) {
						clearTimeout(timeout);
						timeout = undefined;
					}
					resolve();
				});
			});
		});

		return Promise.race([validatePromise, timeoutPromise]);
>>>>>>> 6073b255
	}

	private async offerIgnoreBranch(currentBranchName): Promise<boolean> {
		const ignoreBranchStateKey = 'githubPullRequest.showOfferIgnoreBranch';
		const showOffer = this._context.workspaceState.get(ignoreBranchStateKey, true);
		if (!showOffer) {
			return false;
		}
		// Only show once per day.
		const lastOfferTimeKey = 'githubPullRequest.offerIgnoreBranchTime';
		const lastOfferTime = this._context.workspaceState.get<number>(lastOfferTimeKey, 0);
		const currentTime = new Date().getTime();
		if ((currentTime - lastOfferTime) < (1000 * 60 * 60 * 24)) { // 1 day
			return false;
		}
		const { base } = await this._folderRepoManager.getPullRequestDefaults(currentBranchName);
		if (base !== currentBranchName) {
			return false;
		}
		await this._context.workspaceState.update(lastOfferTimeKey, currentTime);
		const ignore = vscode.l10n.t('Ignore Pull Request');
		const dontShow = vscode.l10n.t('Don\'t Show Again');
		const offerResult = await vscode.window.showInformationMessage(
			vscode.l10n.t(`There\'s a pull request associated with the default branch '{0}'. Do you want to ignore this Pull Request?`, currentBranchName),
			ignore,
			dontShow);
		if (offerResult === ignore) {
			Logger.appendLine(`Branch ${currentBranchName} will now be ignored in ${IGNORE_PR_BRANCHES}.`, this.id);
			const settingNamespace = vscode.workspace.getConfiguration(PR_SETTINGS_NAMESPACE);
			const setting = settingNamespace.get<string[]>(IGNORE_PR_BRANCHES, []);
			setting.push(currentBranchName);
			await settingNamespace.update(IGNORE_PR_BRANCHES, setting);
			return true;
		} else if (offerResult === dontShow) {
			await this._context.workspaceState.update(ignoreBranchStateKey, false);
			return false;
		}
		return false;
	}

	private async getUpstreamUrlAndName(branch: Branch): Promise<{ url: string | undefined, branchName: string | undefined, remoteName: string | undefined }> {
		if (branch.upstream) {
			return { remoteName: branch.upstream.remote, branchName: branch.upstream.name, url: undefined };
		} else {
			try {
				const url = await this.repository.getConfig(`branch.${branch.name}.remote`);
				const upstreamBranch = await this.repository.getConfig(`branch.${branch.name}.merge`);
				let branchName: string | undefined;
				if (upstreamBranch) {
					branchName = upstreamBranch.substring('refs/heads/'.length);
				}
				return { url, branchName, remoteName: undefined };
			} catch (e) {
				Logger.appendLine(`Failed to get upstream for branch ${branch.name} from git config.`, this.id);
				return { url: undefined, branchName: undefined, remoteName: undefined };
			}
		}
	}

	private async checkGitHubForPrBranch(branch: Branch): Promise<(PullRequestMetadata & { model: PullRequestModel }) | undefined> {
		const { url, branchName, remoteName } = await this.getUpstreamUrlAndName(this._repository.state.HEAD!);
		const metadataFromGithub = await this._folderRepoManager.getMatchingPullRequestMetadataFromGitHub(branch, remoteName, url, branchName);
		if (metadataFromGithub) {
			Logger.appendLine(`Found matching pull request metadata on GitHub for current branch ${branch.name}. Repo: ${metadataFromGithub.owner}/${metadataFromGithub.repositoryName} PR: ${metadataFromGithub.prNumber}`);
			await PullRequestGitHelper.associateBranchWithPullRequest(
				this._repository,
				metadataFromGithub.model,
				branch.name!,
			);
			return metadataFromGithub;
		}
	}

	private async resolvePullRequest(metadata: PullRequestMetadata): Promise<(PullRequestModel & IResolvedPullRequestModel) | undefined> {
		try {
			this._prNumber = metadata.prNumber;

			const { owner, repositoryName } = metadata;
			Logger.appendLine('Resolving pull request', this.id);
			const pr = await this._folderRepoManager.resolvePullRequest(owner, repositoryName, metadata.prNumber);

			if (!pr || !pr.isResolved()) {
				await this.clear(true);
				this._prNumber = undefined;
				Logger.appendLine('This PR is no longer valid', this.id);
				return;
			}
			return pr;
		} catch (e) {
			Logger.appendLine(`Pull request cannot be resolved: ${e.message}`, this.id);
		}
	}

	private async validateStateAndResetPromise(silent: boolean, updateLayout: boolean): Promise<void> {
		return this.validateState(silent, updateLayout).then(() => {
			this._validateStatusInProgress = undefined;
		});
	}

	private async validateState(silent: boolean, updateLayout: boolean) {
		Logger.appendLine('Validating state...', this.id);
		const oldLastCommitSha = this._lastCommitSha;
		this._lastCommitSha = undefined;
		if (!(await this._folderRepoManager.updateRepositories(false))) {
			return;
		}

		if (!this._repository.state.HEAD) {
			await this.clear(true);
			return;
		}

		const branch = this._repository.state.HEAD;
		const ignoreBranches = vscode.workspace.getConfiguration(PR_SETTINGS_NAMESPACE).get<string[]>(IGNORE_PR_BRANCHES);
		if (ignoreBranches?.find(value => value === branch.name) && ((branch.remote === 'origin') || !(await this._folderRepoManager.gitHubRepositories.find(repo => repo.remote.remoteName === branch.remote)?.getMetadata())?.fork)) {
			Logger.appendLine(`Branch ${branch.name} is ignored in ${IGNORE_PR_BRANCHES}.`, this.id);
			await this.clear(true);
			return;
		}

		let matchingPullRequestMetadata = await this._folderRepoManager.getMatchingPullRequestMetadataForBranch();

		if (!matchingPullRequestMetadata) {
			Logger.appendLine(`No matching pull request metadata found locally for current branch ${branch.name}`, this.id);
			matchingPullRequestMetadata = await this.checkGitHubForPrBranch(branch);
		}

		if (!matchingPullRequestMetadata) {
			Logger.appendLine(
				`No matching pull request metadata found on GitHub for current branch ${branch.name}`, this.id
			);
			await this.clear(true);
			return;
		}
		Logger.appendLine(`Found matching pull request metadata for current branch ${branch.name}. Repo: ${matchingPullRequestMetadata.owner}/${matchingPullRequestMetadata.repositoryName} PR: ${matchingPullRequestMetadata.prNumber}`, this.id);

		const remote = branch.upstream ? branch.upstream.remote : null;
		if (!remote) {
			Logger.appendLine(`Current branch ${this._repository.state.HEAD.name} hasn't setup remote yet`, this.id);
			await this.clear(true);
			return;
		}

		// we switch to another PR, let's clean up first.
		Logger.appendLine(
			`current branch ${this._repository.state.HEAD.name} is associated with pull request #${matchingPullRequestMetadata.prNumber}`, this.id
		);
		const previousPrNumber = this._prNumber;
		let pr = await this.resolvePullRequest(matchingPullRequestMetadata);
		if (!pr) {
			Logger.appendLine(`Unable to resolve PR #${matchingPullRequestMetadata.prNumber}`, this.id);
			return;
		}
		Logger.appendLine(`Resolved PR #${matchingPullRequestMetadata.prNumber}, state is ${pr.state}`, this.id);

		// Check if the PR is open, if not, check if there's another PR from the same branch on GitHub
		if (pr.state !== GithubItemStateEnum.Open) {
			const metadataFromGithub = await this.checkGitHubForPrBranch(branch);
			if (metadataFromGithub && metadataFromGithub?.prNumber !== pr.number) {
				const prFromGitHub = await this.resolvePullRequest(metadataFromGithub);
				if (prFromGitHub) {
					pr = prFromGitHub;
				}
			}
		}

		const hasPushedChanges = branch.commit !== oldLastCommitSha && branch.ahead === 0 && branch.behind === 0;
		if (previousPrNumber === pr.number && !hasPushedChanges && (this._isShowingLastReviewChanges === pr.showChangesSinceReview)) {
			return;
		}
		this._isShowingLastReviewChanges = pr.showChangesSinceReview;
		if (previousPrNumber !== pr.number) {
			this.clear(false);
		}

		const useReviewConfiguration = getReviewMode();

		if (pr.isClosed && !useReviewConfiguration.closed) {
			Logger.appendLine('This PR is closed', this.id);
			await this.clear(true);
			return;
		}

		if (pr.isMerged && !useReviewConfiguration.merged) {
			Logger.appendLine('This PR is merged', this.id);
			await this.clear(true);
			return;
		}

		const neverIgnoreDefaultBranch = vscode.workspace.getConfiguration(PR_SETTINGS_NAMESPACE).get<boolean>(NEVER_IGNORE_DEFAULT_BRANCH, false);
		if (!neverIgnoreDefaultBranch) {
			// Do not await the result of offering to ignore the branch.
			this.offerIgnoreBranch(branch.name);
		}

		const previousActive = this._folderRepoManager.activePullRequest;
		this._folderRepoManager.activePullRequest = pr;
		this._lastCommitSha = pr.head.sha;

		if (this._isFirstLoad) {
			this._isFirstLoad = false;
			this._folderRepoManager.checkBranchUpToDate(pr, true);
		}

		Logger.appendLine('Fetching pull request data', this.id);
		if (!silent) {
			onceEvent(this._reviewModel.onDidChangeLocalFileChanges)(() => {
				if (pr) {
					this._upgradePullRequestEditors(pr);
				}
			});
		}
		// Don't await. Events will be fired as part of the initialization.
		this.initializePullRequestData(pr);
		await this.changesInPrDataProvider.addPrToView(
			this._folderRepoManager,
			pr,
			this._reviewModel,
			this.justSwitchedToReviewMode,
			this._changesSinceLastReviewProgress
		);

		Logger.appendLine(`Register comments provider`, this.id);
		await this.registerCommentController();

		this._activePrViewCoordinator.setPullRequest(pr, this._folderRepoManager, this, previousActive);
		this._localToDispose.push(
			pr.onDidChangeChangesSinceReview(async _ => {
				this._changesSinceLastReviewProgress.startProgress();
				this.changesInPrDataProvider.refresh();
				await this.updateComments();
				await this.reopenNewReviewDiffs();
				this._changesSinceLastReviewProgress.endProgress();
			})
		);
		Logger.appendLine(`Register in memory content provider`, this.id);
		await this.registerGitHubInMemContentProvider();

		this.statusBarItem.text = '$(git-pull-request) ' + vscode.l10n.t('Pull Request #{0}', pr.number);
		this.statusBarItem.command = {
			command: 'pr.openDescription',
			title: vscode.l10n.t('View Pull Request Description'),
			arguments: [pr],
		};
		Logger.appendLine(`Display pull request status bar indicator.`, this.id);
		this.statusBarItem.show();

		this.layout(pr, updateLayout, this.justSwitchedToReviewMode ? false : silent);
		this.justSwitchedToReviewMode = false;
	}

	private layout(pr: PullRequestModel, updateLayout: boolean, silent: boolean) {
		const isFocusMode = this._context.workspaceState.get<boolean>(FOCUS_REVIEW_MODE);

		Logger.appendLine(`Using focus mode = ${isFocusMode}.`, this.id);
		Logger.appendLine(`State validation silent = ${silent}.`, this.id);
		Logger.appendLine(`PR show should show = ${this._showPullRequest.shouldShow}.`, this.id);

		if ((!silent || this._showPullRequest.shouldShow) && isFocusMode) {
			this._doFocusShow(pr, updateLayout);
		} else if (!this._showPullRequest.shouldShow && isFocusMode) {
			const showPRChangedDisposable = this._showPullRequest.onChangedShowValue(shouldShow => {
				Logger.appendLine(`PR show value changed = ${shouldShow}.`, this.id);
				if (shouldShow) {
					this._doFocusShow(pr, updateLayout);
				}
				showPRChangedDisposable.dispose();
			});
			this._localToDispose.push(showPRChangedDisposable);
		}
	}

	private async reopenNewReviewDiffs() {
		let hasOpenDiff = false;
		await Promise.all(vscode.window.tabGroups.all.map(tabGroup => {
			return tabGroup.tabs.map(tab => {
				if (tab.input instanceof vscode.TabInputTextDiff) {
					if ((tab.input.original.scheme === Schemes.Review)) {

						for (const localChange of this._reviewModel.localFileChanges) {
							const fileName = fromReviewUri(tab.input.original.query);

							if (localChange.fileName === fileName.path) {
								hasOpenDiff = true;
								vscode.window.tabGroups.close(tab).then(_ => localChange.openDiff(this._folderRepoManager, { preview: tab.isPreview }));
								break;
							}
						}

					}
				}
				return Promise.resolve(undefined);
			});
		}).flat());

		if (!hasOpenDiff && this._reviewModel.localFileChanges.length) {
			this._reviewModel.localFileChanges[0].openDiff(this._folderRepoManager, { preview: true });
		}
	}

	private openDiff() {
		if (this._reviewModel.localFileChanges.length) {
			let fileChangeToShow: GitFileChangeNode[] = [];
			for (const fileChange of this._reviewModel.localFileChanges) {
				if (fileChange.status === GitChangeType.MODIFY) {
					if (KnownMediaExtensions.includes(nodePath.extname(fileChange.fileName))) {
						fileChangeToShow.push(fileChange);
					} else {
						fileChangeToShow.unshift(fileChange);
						break;
					}
				}
			}
			const change = fileChangeToShow.length ? fileChangeToShow[0] : this._reviewModel.localFileChanges[0];
			change.openDiff(this._folderRepoManager);
		}
	}

	private _doFocusShow(pr: PullRequestModel, updateLayout: boolean) {
		// Respect the setting 'comments.openView' when it's 'never'.
		const shouldShowCommentsView = vscode.workspace.getConfiguration(COMMENTS).get<'never' | string>(OPEN_VIEW);
		if (shouldShowCommentsView !== 'never') {
			commands.executeCommand('workbench.action.focusCommentsPanel');
		}
		this._activePrViewCoordinator.show(pr);
		if (updateLayout) {
			const focusedMode = vscode.workspace.getConfiguration(PR_SETTINGS_NAMESPACE).get<'firstDiff' | 'overview' | 'multiDiff' | false>(FOCUSED_MODE);
			if (focusedMode === 'firstDiff') {
				if (this._reviewModel.localFileChanges.length) {
					this.openDiff();
				} else {
					const localFileChangesDisposable = this._reviewModel.onDidChangeLocalFileChanges(() => {
						localFileChangesDisposable.dispose();
						this.openDiff();
					});
				}
			} else if (focusedMode === 'overview') {
				return this.openDescription();
			} else if (focusedMode === 'multiDiff') {
				return PullRequestModel.openChanges(this._folderRepoManager, pr);
			}
		}
	}

	public async _upgradePullRequestEditors(pullRequest: PullRequestModel) {
		// Go through all open editors and find pr scheme editors that belong to the active pull request.
		// Close the editors, and reopen them from the pull request.
		const reopenFilenames: Set<[PRUriParams, PRUriParams]> = new Set();
		await Promise.all(vscode.window.tabGroups.all.map(tabGroup => {
			return tabGroup.tabs.map(tab => {
				if (tab.input instanceof vscode.TabInputTextDiff) {
					if ((tab.input.original.scheme === Schemes.Pr) && (tab.input.modified.scheme === Schemes.Pr)) {
						const originalParams = fromPRUri(tab.input.original);
						const modifiedParams = fromPRUri(tab.input.modified);
						if ((originalParams?.prNumber === pullRequest.number) && (modifiedParams?.prNumber === pullRequest.number)) {
							reopenFilenames.add([originalParams, modifiedParams]);
							return vscode.window.tabGroups.close(tab);
						}
					}
				}
				return Promise.resolve(undefined);
			});
		}).flat());
		const reopenPromises: Promise<void>[] = [];
		if (reopenFilenames.size) {
			for (const localChange of this.reviewModel.localFileChanges) {
				for (const prFileChange of reopenFilenames) {
					if (Array.isArray(prFileChange)) {
						const modifiedPrChange = prFileChange[1];
						if (localChange.fileName === modifiedPrChange.fileName) {
							reopenPromises.push(localChange.openDiff(this._folderRepoManager, { preview: false }));
							reopenFilenames.delete(prFileChange);
							break;
						}
					}
				}
			}
		}
		return Promise.all(reopenPromises);
	}

	public async updateComments(): Promise<void> {
		const branch = this._repository.state.HEAD;
		if (!branch) {
			return;
		}

		const matchingPullRequestMetadata = await this._folderRepoManager.getMatchingPullRequestMetadataForBranch();
		if (!matchingPullRequestMetadata) {
			return;
		}

		const remote = branch.upstream ? branch.upstream.remote : null;
		if (!remote) {
			return;
		}

		if (this._prNumber === undefined || !this._folderRepoManager.activePullRequest) {
			return;
		}

		const pr = await this._folderRepoManager.resolvePullRequest(
			matchingPullRequestMetadata.owner,
			matchingPullRequestMetadata.repositoryName,
			this._prNumber,
		);

		if (!pr || !pr.isResolved()) {
			Logger.warn('This PR is no longer valid', this.id);
			return;
		}

		await this._folderRepoManager.checkBranchUpToDate(pr, false);

		await this.initializePullRequestData(pr);
		await this._reviewCommentController?.update();

		return Promise.resolve(void 0);
	}

	private async getLocalChangeNodes(
		pr: PullRequestModel & IResolvedPullRequestModel,
		contentChanges: (InMemFileChange | SlimFileChange)[],
	): Promise<GitFileChangeNode[]> {
		const nodes: GitFileChangeNode[] = [];
		const mergeBase = pr.mergeBase || pr.base.sha;
		const headSha = pr.head.sha;

		for (let i = 0; i < contentChanges.length; i++) {
			const change = contentChanges[i];
			const filePath = nodePath.join(this._repository.rootUri.path, change.fileName).replace(/\\/g, '/');
			const uri = this._repository.rootUri.with({ path: filePath });

			const modifiedFileUri =
				change.status === GitChangeType.DELETE
					? toReviewUri(uri, undefined, undefined, '', false, { base: false }, this._repository.rootUri)
					: uri;

			const originalFileUri = toReviewUri(
				uri,
				change.status === GitChangeType.RENAME ? change.previousFileName : change.fileName,
				undefined,
				change.status === GitChangeType.ADD ? '' : mergeBase,
				false,
				{ base: true },
				this._repository.rootUri,
			);

			const changeModel = new GitFileChangeModel(this._folderRepoManager, pr, change, modifiedFileUri, originalFileUri, headSha, contentChanges.length < 20);
			const changedItem = new GitFileChangeNode(
				this.changesInPrDataProvider,
				this._folderRepoManager,
				pr,
				changeModel
			);
			nodes.push(changedItem);
		}

		return nodes;
	}

	private async initializePullRequestData(pr: PullRequestModel & IResolvedPullRequestModel): Promise<void> {
		try {
			const contentChanges = await pr.getFileChangesInfo();
			this._reviewModel.localFileChanges = await this.getLocalChangeNodes(pr, contentChanges);
			await Promise.all([pr.initializeReviewThreadCacheAndReviewComments(), pr.initializePullRequestFileViewState()]);
			this._folderRepoManager.setFileViewedContext();
			const outdatedComments = pr.comments.filter(comment => !comment.position);

			const commitsGroup = groupBy(outdatedComments, comment => comment.originalCommitId!);
			const obsoleteFileChanges: (GitFileChangeNode | RemoteFileChangeNode)[] = [];
			for (const commit in commitsGroup) {
				const commentsForCommit = commitsGroup[commit];
				const commentsForFile = groupBy(commentsForCommit, comment => comment.path!);

				for (const fileName in commentsForFile) {
					const oldComments = commentsForFile[fileName];
					const uri = vscode.Uri.file(nodePath.join(`commit~${commit.substr(0, 8)}`, fileName));
					const changeModel = new GitFileChangeModel(
						this._folderRepoManager,
						pr,
						{
							status: GitChangeType.MODIFY,
							fileName,
							blobUrl: undefined,

						}, toReviewUri(
							uri,
							fileName,
							undefined,
							oldComments[0].originalCommitId!,
							true,
							{ base: false },
							this._repository.rootUri,
						),
						toReviewUri(
							uri,
							fileName,
							undefined,
							oldComments[0].originalCommitId!,
							true,
							{ base: true },
							this._repository.rootUri,
						),
						commit);
					const obsoleteFileChange = new GitFileChangeNode(
						this.changesInPrDataProvider,
						this._folderRepoManager,
						pr,
						changeModel,
						false,
						oldComments
					);

					obsoleteFileChanges.push(obsoleteFileChange);
				}
			}
			this._reviewModel.obsoleteFileChanges = obsoleteFileChanges;

			return Promise.resolve(void 0);
		} catch (e) {
			Logger.error(`Failed to initialize PR data ${e}`, this.id);
		}
	}

	private async registerGitHubInMemContentProvider() {
		try {
			this._inMemGitHubContentProvider?.dispose();
			this._inMemGitHubContentProvider = undefined;

			const pr = this._folderRepoManager.activePullRequest;
			if (!pr) {
				return;
			}
			const rawChanges = await pr.getFileChangesInfo();
			const mergeBase = pr.mergeBase;
			if (!mergeBase) {
				return;
			}
			const changes = rawChanges.map(change => {
				if (change instanceof SlimFileChange) {
					return new RemoteFileChangeModel(this._folderRepoManager, change, pr);
				}
				return new InMemFileChangeModel(this._folderRepoManager,
					pr as (PullRequestModel & IResolvedPullRequestModel),
					change, true, mergeBase);
			});

			this._inMemGitHubContentProvider = getInMemPRFileSystemProvider()?.registerTextDocumentContentProvider(
				pr.number,
				async (uri: vscode.Uri): Promise<string> => {
					const params = fromPRUri(uri);
					if (!params) {
						return '';
					}
					const fileChange = changes.find(
						contentChange => contentChange.fileName === params.fileName,
					);

					if (!fileChange) {
						Logger.error(`Cannot find content for document ${uri.toString()}`, 'PR');
						return '';
					}

					return provideDocumentContentForChangeModel(this._folderRepoManager, pr, params, fileChange);

				},
			);
		} catch (e) {
			Logger.error(`Failed to register in mem content provider: ${e}`, this.id);
		}
	}

	private async registerCommentController() {
		if (this._folderRepoManager.activePullRequest?.reviewThreadsCacheReady && this._reviewModel.hasLocalFileChanges) {
			await this.doRegisterCommentController();
		} else {
			const changedLocalFilesChangesDisposable: vscode.Disposable | undefined =
				this._reviewModel.onDidChangeLocalFileChanges(async () => {
					if (this._folderRepoManager.activePullRequest?.reviewThreadsCache && this._reviewModel.hasLocalFileChanges) {
						if (changedLocalFilesChangesDisposable) {
							changedLocalFilesChangesDisposable.dispose();
						}
						await this.doRegisterCommentController();
					}
				});
		}
	}

	private async doRegisterCommentController() {
		if (!this._reviewCommentController) {
			this._reviewCommentController = new ReviewCommentController(
				this,
				this._folderRepoManager,
				this._repository,
				this._reviewModel,
			);

			await this._reviewCommentController.initialize();
		}
	}

	public async switch(pr: PullRequestModel): Promise<void> {
		Logger.appendLine(`Switch to Pull Request #${pr.number} - start`, this.id);
		this.statusBarItem.text = vscode.l10n.t('{0} Switching to Review Mode', '$(sync~spin)');
		this.statusBarItem.command = undefined;
		this.statusBarItem.show();
		this.switchingToReviewMode = true;

		try {
			await vscode.window.withProgress({ location: vscode.ProgressLocation.Notification }, async (progress) => {
				const didLocalCheckout = await this._folderRepoManager.checkoutExistingPullRequestBranch(pr, progress);

				if (!didLocalCheckout) {
					await this._folderRepoManager.fetchAndCheckout(pr, progress);
				}
			});
			const updateBaseSetting = vscode.workspace.getConfiguration(PR_SETTINGS_NAMESPACE).get<PullPRBranchVariants>(PULL_PR_BRANCH_BEFORE_CHECKOUT, 'pull');
			if (updateBaseSetting === 'pullAndMergeBase' || updateBaseSetting === 'pullAndUpdateBase') {
				await this._folderRepoManager.tryMergeBaseIntoHead(pr, updateBaseSetting === 'pullAndUpdateBase');
			}

		} catch (e) {
			Logger.error(`Checkout failed #${JSON.stringify(e)}`, this.id);
			this.switchingToReviewMode = false;

			if (e.message === 'User aborted') {
				// The user cancelled the action
			} else if (e.gitErrorCode && (
				e.gitErrorCode === GitErrorCodes.LocalChangesOverwritten ||
				e.gitErrorCode === GitErrorCodes.DirtyWorkTree
			)) {
				// for known git errors, we should provide actions for users to continue.
				vscode.window.showErrorMessage(vscode.l10n.t(
					'Your local changes would be overwritten by checkout, please commit your changes or stash them before you switch branches'
				));
			} else if ((e.stderr as string)?.startsWith('fatal: couldn\'t find remote ref') && e.gitCommand === 'fetch') {
				// The pull request was checked out, but the upstream branch was deleted
				vscode.window.showInformationMessage('The remote branch for this pull request has been deleted. The file contents may not match the remote.');
			} else {
				vscode.window.showErrorMessage(formatError(e));
			}
			// todo, we should try to recover, for example, git checkout succeeds but set config fails.
			if (this._folderRepoManager.activePullRequest) {
				this.setStatusForPr(this._folderRepoManager.activePullRequest);
			} else {
				this.statusBarItem.hide();
			}
			return;
		}

		try {
			this.statusBarItem.text = '$(sync~spin) ' + vscode.l10n.t('Fetching additional data: {0}', `pr/${pr.number}`);
			this.statusBarItem.command = undefined;
			this.statusBarItem.show();

			await this._folderRepoManager.fulfillPullRequestMissingInfo(pr);
			this._upgradePullRequestEditors(pr);

			/* __GDPR__
				"pr.checkout" : {}
			*/
			this._telemetry.sendTelemetryEvent('pr.checkout');
			Logger.appendLine(`Switch to Pull Request #${pr.number} - done`, this.id);
		} finally {
			this.setStatusForPr(pr);
			await this._repository.status();
		}
	}

	private setStatusForPr(pr: PullRequestModel) {
		this.switchingToReviewMode = false;
		this.justSwitchedToReviewMode = true;
		this.statusBarItem.text = vscode.l10n.t('Pull Request #{0}', pr.number);
		this.statusBarItem.command = undefined;
		this.statusBarItem.show();
	}

	public async publishBranch(branch: Branch): Promise<Branch | undefined> {
		const potentialTargetRemotes = await this._folderRepoManager.getAllGitHubRemotes();
		let selectedRemote = (await this.getRemote(
			potentialTargetRemotes,
			vscode.l10n.t(`Pick a remote to publish the branch '{0}' to:`, branch.name!),
		))!.remote;

		if (!selectedRemote || branch.name === undefined) {
			return;
		}

		const githubRepo = await this._folderRepoManager.createGitHubRepository(
			selectedRemote,
			this._folderRepoManager.credentialStore,
		);
		const permission = await githubRepo.getViewerPermission();
		if (
			permission === ViewerPermission.Read ||
			permission === ViewerPermission.Triage ||
			permission === ViewerPermission.Unknown
		) {
			// No permission to publish the branch to the chosen remote. Offer to fork.
			const fork = await this._folderRepoManager.tryOfferToFork(githubRepo);
			if (!fork) {
				return;
			}
			selectedRemote = (await this._folderRepoManager.getGitHubRemotes()).find(element => element.remoteName === fork);
		}

		if (!selectedRemote) {
			return;
		}
		const remote: Remote = selectedRemote;

		return new Promise<Branch | undefined>(async resolve => {
			const inputBox = vscode.window.createInputBox();
			inputBox.value = branch.name!;
			inputBox.ignoreFocusOut = true;
			inputBox.prompt =
				potentialTargetRemotes.length === 1
					? vscode.l10n.t(`The branch '{0}' is not published yet, pick a name for the upstream branch`, branch.name!)
					: vscode.l10n.t('Pick a name for the upstream branch');
			const validate = async function (value: string) {
				try {
					inputBox.busy = true;
					const remoteBranch = await this._reposManager.getBranch(remote, value);
					if (remoteBranch) {
						inputBox.validationMessage = vscode.l10n.t(`Branch '{0}' already exists in {1}`, value, `${remote.owner}/${remote.repositoryName}`);
					} else {
						inputBox.validationMessage = undefined;
					}
				} catch (e) {
					inputBox.validationMessage = undefined;
				}

				inputBox.busy = false;
			};
			await validate(branch.name!);
			inputBox.onDidChangeValue(validate.bind(this));
			inputBox.onDidAccept(async () => {
				inputBox.validationMessage = undefined;
				inputBox.hide();
				try {
					// since we are probably pushing a remote branch with a different name, we use the complete syntax
					// git push -u origin local_branch:remote_branch
					await this._repository.push(remote.remoteName, `${branch.name}:${inputBox.value}`, true);
				} catch (err) {
					if (err.gitErrorCode === GitErrorCodes.PushRejected) {
						vscode.window.showWarningMessage(
							vscode.l10n.t(`Can't push refs to remote, try running 'git pull' first to integrate with your change`),
							{
								modal: true,
							},
						);

						resolve(undefined);
					}

					if (err.gitErrorCode === GitErrorCodes.RemoteConnectionError) {
						vscode.window.showWarningMessage(
							vscode.l10n.t(`Could not read from remote repository '{0}'. Please make sure you have the correct access rights and the repository exists.`, remote.remoteName),
							{
								modal: true,
							},
						);

						resolve(undefined);
					}

					// we can't handle the error
					throw err;
				}

				// we don't want to wait for repository status update
				const latestBranch = await this._repository.getBranch(branch.name!);
				if (!latestBranch || !latestBranch.upstream) {
					resolve(undefined);
				}

				resolve(latestBranch);
			});

			inputBox.show();
		});
	}

	private async getRemote(
		potentialTargetRemotes: Remote[],
		placeHolder: string,
		defaultUpstream?: RemoteQuickPickItem,
	): Promise<RemoteQuickPickItem | undefined> {
		if (!potentialTargetRemotes.length) {
			vscode.window.showWarningMessage(vscode.l10n.t(`No GitHub remotes found. Add a remote and try again.`));
			return;
		}

		if (potentialTargetRemotes.length === 1 && !defaultUpstream) {
			return RemoteQuickPickItem.fromRemote(potentialTargetRemotes[0]);
		}

		if (
			potentialTargetRemotes.length === 1 &&
			defaultUpstream &&
			defaultUpstream.owner === potentialTargetRemotes[0].owner &&
			defaultUpstream.name === potentialTargetRemotes[0].repositoryName
		) {
			return defaultUpstream;
		}

		let defaultUpstreamWasARemote = false;
		const picks: RemoteQuickPickItem[] = potentialTargetRemotes.map(remote => {
			const remoteQuickPick = RemoteQuickPickItem.fromRemote(remote);
			if (defaultUpstream) {
				const { owner, name } = defaultUpstream;
				remoteQuickPick.picked = remoteQuickPick.owner === owner && remoteQuickPick.name === name;
				if (remoteQuickPick.picked) {
					defaultUpstreamWasARemote = true;
				}
			}
			return remoteQuickPick;
		});
		if (!defaultUpstreamWasARemote && defaultUpstream) {
			picks.unshift(defaultUpstream);
		}

		const selected: RemoteQuickPickItem | undefined = await vscode.window.showQuickPick<RemoteQuickPickItem>(
			picks,
			{
				ignoreFocusOut: true,
				placeHolder: placeHolder,
			},
		);

		if (!selected) {
			return;
		}

		return selected;
	}

	public async createPullRequest(compareBranch?: string): Promise<void> {
		const postCreate = async (createdPR: PullRequestModel) => {
			const postCreate = vscode.workspace.getConfiguration(PR_SETTINGS_NAMESPACE).get<'none' | 'openOverview' | 'checkoutDefaultBranch' | 'checkoutDefaultBranchAndShow' | 'checkoutDefaultBranchAndCopy'>(POST_CREATE, 'openOverview');
			if (postCreate === 'openOverview') {
				const descriptionNode = this.changesInPrDataProvider.getDescriptionNode(this._folderRepoManager);
				await openDescription(
					this._context,
					this._telemetry,
					createdPR,
					descriptionNode,
					this._folderRepoManager,
					true
				);
			} else if (postCreate.startsWith('checkoutDefaultBranch')) {
				const defaultBranch = await this._folderRepoManager.getPullRequestRepositoryDefaultBranch(createdPR);
				if (defaultBranch) {
					if (postCreate === 'checkoutDefaultBranch') {
						await this._folderRepoManager.checkoutDefaultBranch(defaultBranch);
					} if (postCreate === 'checkoutDefaultBranchAndShow') {
						await vscode.commands.executeCommand('pr:github.focus');
						await this._folderRepoManager.checkoutDefaultBranch(defaultBranch);
						await this._pullRequestsTree.expandPullRequest(createdPR);
					} else if (postCreate === 'checkoutDefaultBranchAndCopy') {
						await Promise.all([
							this._folderRepoManager.checkoutDefaultBranch(defaultBranch),
							vscode.env.clipboard.writeText(createdPR.html_url)
						]);
					}
				}
			}
			await this.updateState(false, false);
		};

		return this._createPullRequestHelper.create(this._telemetry, this._context.extensionUri, this._folderRepoManager, compareBranch, postCreate);
	}

	public async openDescription(): Promise<void> {
		const pullRequest = this._folderRepoManager.activePullRequest;
		if (!pullRequest) {
			return;
		}

		const descriptionNode = this.changesInPrDataProvider.getDescriptionNode(this._folderRepoManager);
		await openDescription(
			this._context,
			this._telemetry,
			pullRequest,
			descriptionNode,
			this._folderRepoManager,
			true
		);
	}

	get isCreatingPullRequest() {
		return this._createPullRequestHelper?.isCreatingPullRequest ?? false;
	}

	private async updateFocusedViewMode(): Promise<void> {
		const focusedSetting = vscode.workspace.getConfiguration(PR_SETTINGS_NAMESPACE).get(FOCUSED_MODE);
		if (focusedSetting) {
			vscode.commands.executeCommand('setContext', FOCUS_REVIEW_MODE, true);
			await this._context.workspaceState.update(FOCUS_REVIEW_MODE, true);
		} else {
			vscode.commands.executeCommand('setContext', FOCUS_REVIEW_MODE, false);
			this._context.workspaceState.update(FOCUS_REVIEW_MODE, false);
		}
	}

	private async clear(quitReviewMode: boolean) {
		if (quitReviewMode) {
			const activePullRequest = this._folderRepoManager.activePullRequest;
			if (activePullRequest) {
				this._activePrViewCoordinator.removePullRequest(activePullRequest);
			}

			if (this.changesInPrDataProvider) {
				await this.changesInPrDataProvider.removePrFromView(this._folderRepoManager);
			}

			this._prNumber = undefined;
			this._folderRepoManager.activePullRequest = undefined;

			if (this._statusBarItem) {
				this._statusBarItem.hide();
			}

			this._updateMessageShown = false;
			this._reviewModel.clear();

			this._localToDispose.forEach(disposable => disposable.dispose());
			// Ensure file explorer decorations are removed. When switching to a different PR branch,
			// comments are recalculated when getting the data and the change decoration fired then,
			// so comments only needs to be emptied in this case.
			activePullRequest?.clear();
			this._folderRepoManager.setFileViewedContext();
		}

		this._reviewCommentController?.dispose();
		this._reviewCommentController = undefined;
		this._inMemGitHubContentProvider?.dispose();
		this._inMemGitHubContentProvider = undefined;
	}

	async provideTextDocumentContent(uri: vscode.Uri): Promise<string | undefined> {
		const { path, commit, base } = fromReviewUri(uri.query);
		let changedItems = gitFileChangeNodeFilter(this._reviewModel.localFileChanges)
			.filter(change => change.fileName === path)
			.filter(
				fileChange =>
					fileChange.sha === commit ||
					`${fileChange.sha}^` === commit,
			);

		if (changedItems.length) {
			const changedItem = changedItems[0];
			const diffChangeTypeFilter = commit === changedItem.sha ? DiffChangeType.Delete : DiffChangeType.Add;
			const ret = (await changedItem.changeModel.diffHunks()).map(diffHunk =>
				diffHunk.diffLines
					.filter(diffLine => diffLine.type !== diffChangeTypeFilter)
					.map(diffLine => diffLine.text),
			);
			return ret.reduce((prev, curr) => prev.concat(...curr), []).join('\n');
		}

		changedItems = gitFileChangeNodeFilter(this._reviewModel.obsoleteFileChanges)
			.filter(change => change.fileName === path)
			.filter(
				fileChange =>
					fileChange.sha === commit ||
					`${fileChange.sha}^` === commit,
			);

		if (changedItems.length) {
			// it's from obsolete file changes, which means the content is in complete.
			const changedItem = changedItems[0];
			const diffChangeTypeFilter = commit === changedItem.sha ? DiffChangeType.Delete : DiffChangeType.Add;
			const ret: string[] = [];
			const commentGroups = groupBy(changedItem.comments, comment => String(comment.originalPosition));

			for (const comment_position in commentGroups) {
				if (!commentGroups[comment_position][0].diffHunks) {
					continue;
				}

				const lines = commentGroups[comment_position][0]
					.diffHunks!.map(diffHunk =>
						diffHunk.diffLines
							.filter(diffLine => diffLine.type !== diffChangeTypeFilter)
							.map(diffLine => diffLine.text),
					)
					.reduce((prev, curr) => prev.concat(...curr), []);
				ret.push(...lines);
			}

			return ret.join('\n');
		} else if (base && commit && this._folderRepoManager.activePullRequest) {
			// We can't get the content from git. Try to get it from github.
			const content = await getGitHubFileContent(this._folderRepoManager.activePullRequest.githubRepository, path, commit);
			return content.toString();
		}
	}

	dispose() {
		this.clear(true);
		dispose(this._disposables);
	}

	static getReviewManagerForRepository(
		reviewManagers: ReviewManager[],
		githubRepository: GitHubRepository,
		repository?: Repository
	): ReviewManager | undefined {
		return reviewManagers.find(reviewManager =>
			reviewManager._folderRepoManager.gitHubRepositories.some(repo => {
				// If we don't have a Repository, then just get the first GH repo that fits
				// Otherwise, try to pick the review manager with the same repository.
				return repo.equals(githubRepository) && (!repository || (reviewManager._folderRepoManager.repository === repository));
			})
		);
	}

	static getReviewManagerForFolderManager(
		reviewManagers: ReviewManager[],
		folderManager: FolderRepositoryManager,
	): ReviewManager | undefined {
		return reviewManagers.find(reviewManager => reviewManager._folderRepoManager === folderManager);
	}
}

export class ShowPullRequest {
	private _shouldShow: boolean = false;
	private _onChangedShowValue: vscode.EventEmitter<boolean> = new vscode.EventEmitter();
	public readonly onChangedShowValue: vscode.Event<boolean> = this._onChangedShowValue.event;
	constructor() { }
	get shouldShow(): boolean {
		return this._shouldShow;
	}
	set shouldShow(shouldShow: boolean) {
		const oldShowValue = this._shouldShow;
		this._shouldShow = shouldShow;
		if (oldShowValue !== this._shouldShow) {
			this._onChangedShowValue.fire(this._shouldShow);
		}
	}
}<|MERGE_RESOLUTION|>--- conflicted
+++ resolved
@@ -28,11 +28,7 @@
 import { getReviewMode } from '../common/settingsUtils';
 import { ITelemetry } from '../common/telemetry';
 import { fromPRUri, fromReviewUri, KnownMediaExtensions, PRUriParams, Schemes, toReviewUri } from '../common/uri';
-<<<<<<< HEAD
-import { formatError, groupBy, onceEvent } from '../common/utils';
-=======
-import { dispose, formatError, groupBy, isPreRelease, onceEvent } from '../common/utils';
->>>>>>> 6073b255
+import { dispose, formatError, groupBy, onceEvent } from '../common/utils';
 import { FOCUS_REVIEW_MODE } from '../constants';
 import { GitHubCreatePullRequestLinkProvider } from '../github/createPRLinkProvider';
 import { FolderRepositoryManager } from '../github/folderRepositoryManager';
@@ -269,75 +265,22 @@
 			return;
 		}
 		if (!this._validateStatusInProgress) {
-<<<<<<< HEAD
-			Logger.appendLine('Validate state in progress', ReviewManager.ID);
-			this._validateStatusInProgress = this.validateStateAndSetContext(silent, updateLayout);
-=======
 			Logger.appendLine('Validate state in progress', this.id);
 			this._validateStatusInProgress = this.validateStatusAndSetContext(silent, updateLayout);
->>>>>>> 6073b255
 			return this._validateStatusInProgress;
 		} else {
 			Logger.appendLine('Queuing additional validate state', this.id);
 			this._validateStatusInProgress = this._validateStatusInProgress.then(async _ => {
-<<<<<<< HEAD
-				return await this.validateStateAndSetContext(silent, updateLayout);
-=======
 				return await this.validateStatusAndSetContext(silent, updateLayout);
->>>>>>> 6073b255
 			});
 
 			return this._validateStatusInProgress;
 		}
 	}
 
-<<<<<<< HEAD
-	private async validateStateAndSetContext(silent: boolean, updateLayout: boolean) {
+	private async validateStatusAndSetContext(silent: boolean, updateLayout: boolean) {
 		await this.validateState(silent, updateLayout);
 		await vscode.commands.executeCommand('setContext', 'github:stateValidated', true);
-=======
-	private hasShownLogRequest: boolean = false;
-	private async validateStatusAndSetContext(silent: boolean, updateLayout: boolean) {
-		// TODO @alexr00: There's a bug where validateState never returns sometimes. It's not clear what's causing this.
-		// This is a temporary workaround to ensure that the validateStatueAndSetContext promise always resolves.
-		// Additional logs have been added, and the issue is being tracked here: https://github.com/microsoft/vscode-pull-request-git/issues/5277
-		let timeout: NodeJS.Timeout | undefined;
-		const timeoutPromise = new Promise<void>(resolve => {
-			timeout = setTimeout(() => {
-				if (timeout) {
-					clearTimeout(timeout);
-					timeout = undefined;
-					Logger.error('Timeout occurred while validating state.', this.id);
-					/* __GDPR__
-						"pr.checkout" : {
-						{
-							"version" : { "classification": "SystemMetaData", "purpose": "PerformanceAndHealth"
-						}
-					*/
-					this._telemetry.sendTelemetryErrorEvent('pr.validateStateTimeout', { version: this._context.extension.packageJSON.version });
-					if (!this.hasShownLogRequest && isPreRelease(this._context)) {
-						this.hasShownLogRequest = true;
-						vscode.window.showErrorMessage(vscode.l10n.t('A known error has occurred refreshing the repository state. Please share logs from "GitHub Pull Request" in the [tracking issue]({0}).', 'https://github.com/microsoft/vscode-pull-request-github/issues/5277'));
-					}
-				}
-				resolve();
-			}, 1000 * 60 * 2);
-		});
-
-		const validatePromise = new Promise<void>(resolve => {
-			this.validateStateAndResetPromise(silent, updateLayout).then(() => {
-				vscode.commands.executeCommand('setContext', 'github:stateValidated', true).then(() => {
-					if (timeout) {
-						clearTimeout(timeout);
-						timeout = undefined;
-					}
-					resolve();
-				});
-			});
-		});
-
-		return Promise.race([validatePromise, timeoutPromise]);
->>>>>>> 6073b255
 	}
 
 	private async offerIgnoreBranch(currentBranchName): Promise<boolean> {
