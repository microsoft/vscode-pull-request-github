--- conflicted
+++ resolved
@@ -213,11 +213,7 @@
 			const remoteBranch = branch.upstream ? branch.upstream.name : branch.name;
 			if (remote) {
 				await this._repository.fetch(remote, remoteBranch);
-<<<<<<< HEAD
-				const canShowNotification = !this._context.globalState.get<boolean>(NEVER_SHOW_PULL_NOTIFICATION, false);
-=======
 				const canShowNotification = !(await this.neverShowPullNotification());
->>>>>>> f2ea88b0
 				if (canShowNotification && !this._updateMessageShown && (branch.behind !== undefined && branch.behind > 0)) {
 					this._updateMessageShown = true;
 					const pull = 'Pull';
