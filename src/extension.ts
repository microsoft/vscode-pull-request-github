/*---------------------------------------------------------------------------------------------
 *  Copyright (c) Microsoft Corporation. All rights reserved.
 *  Licensed under the MIT License. See License.txt in the project root for license information.
 *--------------------------------------------------------------------------------------------*/
'use strict';

import * as vscode from 'vscode';
import TelemetryReporter from 'vscode-extension-telemetry';
import { Repository } from './api/api';
import { ApiImpl } from './api/api1';
import { registerCommands } from './commands';
import Logger from './common/logger';
import { Resource } from './common/resources';
import { handler as uriHandler } from './common/uri';
import { onceEvent } from './common/utils';
import * as PersistentState from './common/persistentState';
import { EXTENSION_ID } from './constants';
import { PullRequestManager } from './github/pullRequestManager';
import { registerBuiltinGitProvider, registerLiveShareGitProvider } from './gitProviders/api';
import { FileTypeDecorationProvider } from './view/fileTypeDecorationProvider';
import { PullRequestsTreeDataProvider } from './view/prsTreeDataProvider';
import { ReviewManager } from './view/reviewManager';
import { IssueFeatureRegistrar } from './issues/issueFeatureRegistrar';
<<<<<<< HEAD
import { PullRequestProvider } from './gitProviders/PullRequestProvider';
import { LiveShare } from 'vsls/vscode.js';
=======
import { CredentialStore } from './github/credentials';
import { GithubRemoteSourceProvider } from './gitExtensionIntegration';
import { GitExtension, GitAPI } from './typings/git';
>>>>>>> c94e70a5

const aiKey: string = 'AIF-d9b70cd4-b9f9-4d70-929b-a071c400b217';

// fetch.promise polyfill
const fetch = require('node-fetch');
const PolyfillPromise = require('es6-promise').Promise;
fetch.Promise = PolyfillPromise;

let telemetry: TelemetryReporter;

<<<<<<< HEAD
async function init(context: vscode.ExtensionContext, git: ApiImpl, repository: Repository, tree: PullRequestsTreeDataProvider, liveshareApi: Promise<LiveShare | undefined>): Promise<void> {
=======
async function init(context: vscode.ExtensionContext, git: ApiImpl, gitAPI: GitAPI, credentialStore: CredentialStore, repository: Repository, tree: PullRequestsTreeDataProvider): Promise<void> {
>>>>>>> c94e70a5
	context.subscriptions.push(Logger);
	Logger.appendLine('Git repository found, initializing review manager and pr tree view.');

	PersistentState.init(context);

	vscode.authentication.onDidChangeSessions(async e => {
		if (e['github']) {
			await prManager.clearCredentialCache();
			if (reviewManager) {
				reviewManager.updateState();
			}
		}
	});

	context.subscriptions.push(vscode.window.registerUriHandler(uriHandler));
	context.subscriptions.push(new FileTypeDecorationProvider());

	const prManager = new PullRequestManager(repository, telemetry, git, credentialStore);
	context.subscriptions.push(prManager);

	liveshareApi.then((api) => {
		if (api) {
			// register the pull request provider to suggest PR contacts
			api.registerContactServiceProvider('github-pr', new PullRequestProvider(prManager));
		}
	});
	const reviewManager = new ReviewManager(context, repository, prManager, tree, telemetry);
	tree.initialize(prManager);
	registerCommands(context, prManager, reviewManager, telemetry);

	git.onDidChangeState(() => {
		reviewManager.updateState();
	});

	git.repositories.forEach(repo => {
		repo.ui.onDidChange(() => {
			// No multi-select support, always show last selected repo
			if (repo.ui.selected) {
				prManager.repository = repo;
				reviewManager.repository = repo;
				tree.updateQueries();
			}
		});
	});

	git.onDidOpenRepository(repo => {
		repo.ui.onDidChange(() => {
			if (repo.ui.selected) {
				prManager.repository = repo;
				reviewManager.repository = repo;
				tree.updateQueries();
			}
		});
	});

	await vscode.commands.executeCommand('setContext', 'github:initialized', true);
	const issuesFeatures = new IssueFeatureRegistrar(gitAPI, prManager, reviewManager, context);
	context.subscriptions.push(issuesFeatures);
	await issuesFeatures.initialize();

	/* __GDPR__
		"startup" : {}
	*/
	telemetry.sendTelemetryEvent('startup');
}

export async function activate(context: vscode.ExtensionContext): Promise<ApiImpl> {
	// initialize resources
	Resource.initialize(context);
	const apiImpl = new ApiImpl();

	const version = vscode.extensions.getExtension(EXTENSION_ID)!.packageJSON.version;
	telemetry = new TelemetryReporter(EXTENSION_ID, version, aiKey);
	context.subscriptions.push(telemetry);

	const credentialStore = new CredentialStore(telemetry);

	const gitExtension = vscode.extensions.getExtension<GitExtension>('vscode.git')!.exports;
	const gitAPI = gitExtension.getAPI(1);

	// let's not break compatibility
	if (gitAPI.registerRemoteSourceProvider) {
		const remoteSourceProvider = new GithubRemoteSourceProvider(credentialStore);
		context.subscriptions.push(gitAPI.registerRemoteSourceProvider(remoteSourceProvider));
	}

	context.subscriptions.push(registerBuiltinGitProvider(apiImpl));
	const liveshareGitProvider = registerLiveShareGitProvider(apiImpl);
	context.subscriptions.push(liveshareGitProvider);
	const liveshareApi = liveshareGitProvider.initialize();

	context.subscriptions.push(apiImpl);

	Logger.appendLine('Looking for git repository');

	const prTree = new PullRequestsTreeDataProvider(telemetry);
	context.subscriptions.push(prTree);

	// The Git extension API sometimes returns a single repository that does not have selected set,
	// so fall back to the first repository if no selected repository is found.
	const selectedRepository = apiImpl.repositories.find(repository => repository.ui.selected) || apiImpl.repositories[0];
	if (selectedRepository) {
<<<<<<< HEAD
		await init(context, apiImpl, selectedRepository, prTree, liveshareApi);
	} else {
		onceEvent(apiImpl.onDidOpenRepository)(r => init(context, apiImpl, r, prTree, liveshareApi));
=======
		await init(context, apiImpl, gitAPI, credentialStore, selectedRepository, prTree);
	} else {
		onceEvent(apiImpl.onDidOpenRepository)(r => init(context, apiImpl, gitAPI, credentialStore, r, prTree));
>>>>>>> c94e70a5
	}

	return apiImpl;
}

export async function deactivate() {
	if (telemetry) {
		telemetry.dispose();
	}
}<|MERGE_RESOLUTION|>--- conflicted
+++ resolved
@@ -21,14 +21,11 @@
 import { PullRequestsTreeDataProvider } from './view/prsTreeDataProvider';
 import { ReviewManager } from './view/reviewManager';
 import { IssueFeatureRegistrar } from './issues/issueFeatureRegistrar';
-<<<<<<< HEAD
-import { PullRequestProvider } from './gitProviders/PullRequestProvider';
-import { LiveShare } from 'vsls/vscode.js';
-=======
 import { CredentialStore } from './github/credentials';
 import { GithubRemoteSourceProvider } from './gitExtensionIntegration';
 import { GitExtension, GitAPI } from './typings/git';
->>>>>>> c94e70a5
+import { PullRequestProvider } from './gitProviders/PullRequestProvider';
+import { LiveShare } from 'vsls/vscode.js';
 
 const aiKey: string = 'AIF-d9b70cd4-b9f9-4d70-929b-a071c400b217';
 
@@ -39,11 +36,7 @@
 
 let telemetry: TelemetryReporter;
 
-<<<<<<< HEAD
-async function init(context: vscode.ExtensionContext, git: ApiImpl, repository: Repository, tree: PullRequestsTreeDataProvider, liveshareApi: Promise<LiveShare | undefined>): Promise<void> {
-=======
-async function init(context: vscode.ExtensionContext, git: ApiImpl, gitAPI: GitAPI, credentialStore: CredentialStore, repository: Repository, tree: PullRequestsTreeDataProvider): Promise<void> {
->>>>>>> c94e70a5
+async function init(context: vscode.ExtensionContext, git: ApiImpl, gitAPI: GitAPI, credentialStore: CredentialStore, repository: Repository, tree: PullRequestsTreeDataProvider, liveshareApi: Promise<LiveShare | undefined>): Promise<void> {
 	context.subscriptions.push(Logger);
 	Logger.appendLine('Git repository found, initializing review manager and pr tree view.');
 
@@ -146,15 +139,9 @@
 	// so fall back to the first repository if no selected repository is found.
 	const selectedRepository = apiImpl.repositories.find(repository => repository.ui.selected) || apiImpl.repositories[0];
 	if (selectedRepository) {
-<<<<<<< HEAD
-		await init(context, apiImpl, selectedRepository, prTree, liveshareApi);
+		await init(context, apiImpl, gitAPI, credentialStore, selectedRepository, prTree, liveshareApi);
 	} else {
-		onceEvent(apiImpl.onDidOpenRepository)(r => init(context, apiImpl, r, prTree, liveshareApi));
-=======
-		await init(context, apiImpl, gitAPI, credentialStore, selectedRepository, prTree);
-	} else {
-		onceEvent(apiImpl.onDidOpenRepository)(r => init(context, apiImpl, gitAPI, credentialStore, r, prTree));
->>>>>>> c94e70a5
+		onceEvent(apiImpl.onDidOpenRepository)(r => init(context, apiImpl, gitAPI, credentialStore, r, prTree, liveshareApi));
 	}
 
 	return apiImpl;
