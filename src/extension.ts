/*---------------------------------------------------------------------------------------------
 *  Copyright (c) Microsoft Corporation. All rights reserved.
 *  Licensed under the MIT License. See License.txt in the project root for license information.
 *--------------------------------------------------------------------------------------------*/

import TelemetryReporter from '@vscode/extension-telemetry';
import * as vscode from 'vscode';

import { LiveShare } from 'vsls/vscode.js';
import { PostCommitCommandsProvider, Repository } from './api/api';
import { GitApiImpl } from './api/api1';
import { registerCommands } from './commands';
import { COPILOT_SWE_AGENT } from './common/copilot';
import { commands } from './common/executeCommands';
import { isSubmodule } from './common/gitUtils';
import Logger from './common/logger';
import * as PersistentState from './common/persistentState';
import { parseRepositoryRemotes } from './common/remote';
import { BRANCH_PUBLISH, EXPERIMENTAL_CHAT, FILE_LIST_LAYOUT, GIT, IGNORE_SUBMODULES, OPEN_DIFF_ON_CLICK, PR_SETTINGS_NAMESPACE, SHOW_INLINE_OPEN_FILE_ACTION } from './common/settingKeys';
import { initBasedOnSettingChange } from './common/settingsUtils';
import { TemporaryState } from './common/temporaryState';
import { Schemes } from './common/uri';
import { isDescendant } from './common/utils';
import { EXTENSION_ID, FOCUS_REVIEW_MODE } from './constants';
import { createExperimentationService, ExperimentationTelemetry } from './experimentationService';
import { CopilotRemoteAgentManager } from './github/copilotRemoteAgent';
import { CredentialStore } from './github/credentials';
import { FolderRepositoryManager } from './github/folderRepositoryManager';
import { OverviewRestorer } from './github/overviewRestorer';
import { RepositoriesManager } from './github/repositoriesManager';
import { registerBuiltinGitProvider, registerLiveShareGitProvider } from './gitProviders/api';
import { GitHubContactServiceProvider } from './gitProviders/GitHubContactServiceProvider';
import { GitLensIntegration } from './integrations/gitlens/gitlensImpl';
import { IssueFeatureRegistrar } from './issues/issueFeatureRegistrar';
import { ChatParticipant, ChatParticipantState } from './lm/participants';
import { registerTools } from './lm/tools/tools';
import { migrate } from './migrations';
import { NotificationsFeatureRegister } from './notifications/notificationsFeatureRegistar';
import { NotificationsManager } from './notifications/notificationsManager';
import { NotificationsProvider } from './notifications/notificationsProvider';
import { ThemeWatcher } from './themeWatcher';
import { resumePendingCheckout, UriHandler } from './uriHandler';
import { CommentDecorationProvider } from './view/commentDecorationProvider';
import { CompareChanges } from './view/compareChangesTreeDataProvider';
import { CreatePullRequestHelper } from './view/createPullRequestHelper';
import { EmojiCompletionProvider } from './view/emojiCompletionProvider';
import { FileTypeDecorationProvider } from './view/fileTypeDecorationProvider';
import { GitHubCommitFileSystemProvider } from './view/githubFileContentProvider';
import { getInMemPRFileSystemProvider } from './view/inMemPRContentProvider';
import { PullRequestChangesTreeDataProvider } from './view/prChangesTreeDataProvider';
import { PullRequestsTreeDataProvider } from './view/prsTreeDataProvider';
import { PrsTreeModel } from './view/prsTreeModel';
import { ReviewManager, ShowPullRequest } from './view/reviewManager';
import { ReviewsManager } from './view/reviewsManager';
import { TreeDecorationProviders } from './view/treeDecorationProviders';
import { WebviewViewCoordinator } from './view/webviewViewCoordinator';

const ingestionKey = '0c6ae279ed8443289764825290e4f9e2-1a736e7c-1324-4338-be46-fc2a58ae4d14-7255';

let telemetry: ExperimentationTelemetry;

const ACTIVATION = 'Activation';

async function init(
	context: vscode.ExtensionContext,
	git: GitApiImpl,
	credentialStore: CredentialStore,
	repositories: Repository[],
	tree: PullRequestsTreeDataProvider,
	liveshareApiPromise: Promise<LiveShare | undefined>,
	showPRController: ShowPullRequest,
	reposManager: RepositoriesManager,
	createPrHelper: CreatePullRequestHelper,
	copilotRemoteAgentManager: CopilotRemoteAgentManager,
	themeWatcher: ThemeWatcher,
	prsTreeModel: PrsTreeModel,
): Promise<void> {
	context.subscriptions.push(Logger);
	Logger.appendLine('Git repository found, initializing review manager and pr tree view.', ACTIVATION);

	context.subscriptions.push(credentialStore.onDidChangeSessions(async e => {
		if (e.provider.id === 'github') {
			await reposManager.clearCredentialCache();
			if (reviewsManager) {
				reviewsManager.reviewManagers.forEach(reviewManager => reviewManager.updateState(true));
			}
		}
	}));

	context.subscriptions.push(
		git.onDidPublish(async e => {
			// Only notify on branch publish events
			if (!e.branch) {
				return;
			}

			if (vscode.workspace.getConfiguration(PR_SETTINGS_NAMESPACE).get<'ask' | 'never' | undefined>(BRANCH_PUBLISH) !== 'ask') {
				return;
			}

			const reviewManager = reviewsManager.reviewManagers.find(
				manager => manager.repository.rootUri.toString() === e.repository.rootUri.toString(),
			);
			if (reviewManager?.isCreatingPullRequest) {
				return;
			}

			const folderManager = reposManager.folderManagers.find(
				manager => manager.repository.rootUri.toString() === e.repository.rootUri.toString());

			if (!folderManager || folderManager.gitHubRepositories.length === 0) {
				return;
			}

			const defaults = await folderManager.getPullRequestDefaults();
			if (defaults.base === e.branch) {
				return;
			}

			const create = vscode.l10n.t('Create Pull Request...');
			const dontShowAgain = vscode.l10n.t('Don\'t Show Again');
			const result = await vscode.window.showInformationMessage(
				vscode.l10n.t('Would you like to create a Pull Request for branch \'{0}\'?', e.branch),
				create,
				dontShowAgain,
			);
			if (result === create) {
				reviewManager?.createPullRequest(e.branch);
			} else if (result === dontShowAgain) {
				await vscode.workspace.getConfiguration(PR_SETTINGS_NAMESPACE).update(BRANCH_PUBLISH, 'never', vscode.ConfigurationTarget.Global);
			}
		}),
	);

	// Sort the repositories to match folders in a multiroot workspace (if possible).
	const workspaceFolders = vscode.workspace.workspaceFolders;
	if (workspaceFolders) {
		repositories = repositories.sort((a, b) => {
			let indexA = workspaceFolders.length;
			let indexB = workspaceFolders.length;
			for (let i = 0; i < workspaceFolders.length; i++) {
				if (workspaceFolders[i].uri.toString() === a.rootUri.toString()) {
					indexA = i;
				} else if (workspaceFolders[i].uri.toString() === b.rootUri.toString()) {
					indexB = i;
				}
				if (indexA !== workspaceFolders.length && indexB !== workspaceFolders.length) {
					break;
				}
			}
			return indexA - indexB;
		});
	}

	liveshareApiPromise.then(api => {
		if (api) {
			// register the pull request provider to suggest PR contacts
			api.registerContactServiceProvider('github-pr', new GitHubContactServiceProvider(reposManager));
		}
	});

	const changesTree = new PullRequestChangesTreeDataProvider(git, reposManager);
	context.subscriptions.push(changesTree);

	const activePrViewCoordinator = new WebviewViewCoordinator(context);
	context.subscriptions.push(activePrViewCoordinator);

	let reviewManagerIndex = 0;
	const reviewManagers = reposManager.folderManagers.map(
		folderManager => new ReviewManager(reviewManagerIndex++, context, folderManager.repository, folderManager, telemetry, changesTree, tree, showPRController, activePrViewCoordinator, createPrHelper, git),
	);
	const treeDecorationProviders = new TreeDecorationProviders(reposManager);
	context.subscriptions.push(treeDecorationProviders);
	treeDecorationProviders.registerProviders([new FileTypeDecorationProvider(), new CommentDecorationProvider(reposManager)]);

	const notificationsProvider = new NotificationsProvider(credentialStore, reposManager);
	context.subscriptions.push(notificationsProvider);

	const notificationsManager = new NotificationsManager(notificationsProvider, credentialStore, reposManager, context);
	context.subscriptions.push(notificationsManager);

	const reviewsManager = new ReviewsManager(context, reposManager, reviewManagers, prsTreeModel, tree, changesTree, telemetry, credentialStore, git, copilotRemoteAgentManager, notificationsManager);
	context.subscriptions.push(reviewsManager);

	context.subscriptions.push(vscode.languages.registerCompletionItemProvider(
		{ scheme: Schemes.Comment },
		new EmojiCompletionProvider(context),
		':'
	));

	git.onDidChangeState(() => {
		Logger.appendLine(`Git initialization state changed: state=${git.state}`, ACTIVATION);
		reviewsManager.reviewManagers.forEach(reviewManager => reviewManager.updateState(true));
	});

	git.onDidOpenRepository(repo => {
		function addRepo() {
			// Make sure we don't already have a folder manager for this repo.
			const existing = reposManager.folderManagers.find(manager => manager.repository.rootUri.toString() === repo.rootUri.toString());
			if (existing) {
				Logger.appendLine(`Repo ${repo.rootUri} has already been setup.`, ACTIVATION);
				return;
			}

			// Check if submodules should be ignored
			const ignoreSubmodules = vscode.workspace.getConfiguration(PR_SETTINGS_NAMESPACE).get<boolean>(IGNORE_SUBMODULES, false);
			if (ignoreSubmodules && isSubmodule(repo, git)) {
				Logger.appendLine(`Repo ${repo.rootUri} is a submodule and will be ignored due to ${IGNORE_SUBMODULES} setting.`, ACTIVATION);
				return;
			}

			const newFolderManager = new FolderRepositoryManager(reposManager.folderManagers.length, context, repo, telemetry, git, credentialStore, createPrHelper, themeWatcher);
			reposManager.insertFolderManager(newFolderManager);
			const newReviewManager = new ReviewManager(
				reviewManagerIndex++,
				context,
				newFolderManager.repository,
				newFolderManager,
				telemetry,
				changesTree,
				tree,
				showPRController,
				activePrViewCoordinator,
				createPrHelper,
				git
			);
			reviewsManager.addReviewManager(newReviewManager);
		}

		// Check if repo is in one of the workspace folders or vice versa
		if (workspaceFolders && !workspaceFolders.some(folder => isDescendant(folder.uri.fsPath, repo.rootUri.fsPath) || isDescendant(repo.rootUri.fsPath, folder.uri.fsPath))) {
			Logger.appendLine(`Repo ${repo.rootUri} is not in a workspace folder, ignoring.`, ACTIVATION);
			return;
		}
		addRepo();
		const disposable = repo.state.onDidChange(() => {
			Logger.appendLine(`Repo state for ${repo.rootUri} changed.`, ACTIVATION);
			addRepo();
			disposable.dispose();
		});
	});

	git.onDidCloseRepository(repo => {
		reposManager.removeRepo(repo);
		reviewsManager.removeReviewManager(repo);
	});

	tree.initialize(reviewsManager.reviewManagers.map(manager => manager.reviewModel), notificationsManager);

	registerCommands(context, reposManager, reviewsManager, telemetry, copilotRemoteAgentManager, notificationsManager, prsTreeModel);

	const layout = vscode.workspace.getConfiguration(PR_SETTINGS_NAMESPACE).get<string>(FILE_LIST_LAYOUT);
	await vscode.commands.executeCommand('setContext', 'fileListLayout:flat', layout === 'flat');

	const issuesFeatures = new IssueFeatureRegistrar(git, reposManager, reviewsManager, context, telemetry, copilotRemoteAgentManager);
	context.subscriptions.push(issuesFeatures);
	await issuesFeatures.initialize();

	const notificationsFeatures = new NotificationsFeatureRegister(credentialStore, reposManager, telemetry, notificationsManager);
	context.subscriptions.push(notificationsFeatures);

	context.subscriptions.push(new GitLensIntegration());

	context.subscriptions.push(new OverviewRestorer(reposManager, telemetry, context.extensionUri, credentialStore));

	await vscode.commands.executeCommand('setContext', 'github:initialized', true);

	registerPostCommitCommandsProvider(context, reposManager, git);

	// Resume any pending checkout request stored before workspace reopened.
	await resumePendingCheckout(reviewsManager, context, reposManager);

	initChat(context, credentialStore, reposManager, copilotRemoteAgentManager, telemetry, prsTreeModel);
	context.subscriptions.push(vscode.window.registerUriHandler(new UriHandler(reposManager, reviewsManager, telemetry, context, git)));

	// Make sure any compare changes tabs, which come from the create flow, are closed.
	CompareChanges.closeTabs();
	/* __GDPR__
		"startup" : {}
	*/
	telemetry.sendTelemetryEvent('startup');
}

function initChat(context: vscode.ExtensionContext, credentialStore: CredentialStore, reposManager: RepositoriesManager, copilotRemoteManager: CopilotRemoteAgentManager, telemetry: ExperimentationTelemetry, prsTreeModel: PrsTreeModel) {
	const createParticipant = () => {
		const chatParticipantState = new ChatParticipantState();
		context.subscriptions.push(new ChatParticipant(context, chatParticipantState));
		registerTools(context, credentialStore, reposManager, chatParticipantState, copilotRemoteManager, telemetry, prsTreeModel);
	};

	const chatEnabled = () => vscode.workspace.getConfiguration(PR_SETTINGS_NAMESPACE).get<boolean>(EXPERIMENTAL_CHAT, false);
	if (chatEnabled()) {
		createParticipant();
	} else {
		initBasedOnSettingChange(PR_SETTINGS_NAMESPACE, EXPERIMENTAL_CHAT, chatEnabled, createParticipant, context.subscriptions);
	}
}

export async function activate(context: vscode.ExtensionContext): Promise<GitApiImpl> {
	Logger.appendLine(`Extension version: ${vscode.extensions.getExtension(EXTENSION_ID)?.packageJSON.version}`, 'Activation');

	// @ts-ignore
	if (EXTENSION_ID === 'GitHub.vscode-pull-request-github-insiders') {
		const stable = vscode.extensions.getExtension('github.vscode-pull-request-github');
		if (stable !== undefined) {
			throw new Error(
				'GitHub Pull Requests and Issues Nightly cannot be used while GitHub Pull Requests and Issues is also installed. Please ensure that only one version of the extension is installed.',
			);
		}
	}

	const showPRController = new ShowPullRequest();
	vscode.commands.registerCommand('github.api.preloadPullRequest', async (shouldShow: boolean) => {
		await vscode.commands.executeCommand('setContext', FOCUS_REVIEW_MODE, true);
		await commands.focusView('github:activePullRequest:welcome');
		showPRController.shouldShow = shouldShow;
	});
	await setGitSettingContexts(context);

	Logger.debug('Creating API implementation.', 'Activation');

	telemetry = new ExperimentationTelemetry(new TelemetryReporter(ingestionKey));
	context.subscriptions.push(telemetry);

	return await deferredActivate(context, showPRController);
}

async function setGitSettingContexts(context: vscode.ExtensionContext) {
	// We set contexts instead of using the config directly in package.json because the git extension might not actually be available.
	const settings: [string, () => void][] = [
		['openDiffOnClick', () => vscode.workspace.getConfiguration(GIT, null).get(OPEN_DIFF_ON_CLICK, true)],
		['showInlineOpenFileAction', () => vscode.workspace.getConfiguration(GIT, null).get(SHOW_INLINE_OPEN_FILE_ACTION, true)]
	];
	for (const [contextName, setting] of settings) {
		commands.setContext(contextName, setting());
		context.subscriptions.push(vscode.workspace.onDidChangeConfiguration(e => {
			if (e.affectsConfiguration(`${GIT}.${contextName}`)) {
				commands.setContext(contextName, setting());
			}
		}));
	}
}

async function doRegisterBuiltinGitProvider(context: vscode.ExtensionContext, credentialStore: CredentialStore, apiImpl: GitApiImpl): Promise<boolean> {
	const builtInGitProvider = await registerBuiltinGitProvider(credentialStore, apiImpl);
	if (builtInGitProvider) {
		context.subscriptions.push(builtInGitProvider);
		return true;
	}
	return false;
}

function registerPostCommitCommandsProvider(context: vscode.ExtensionContext, reposManager: RepositoriesManager, git: GitApiImpl) {
	const componentId = 'GitPostCommitCommands';
	class Provider implements PostCommitCommandsProvider {

		getCommands(repository: Repository) {
			Logger.appendLine(`Looking for remote. Comparing ${repository.state.remotes.length} local repo remotes with ${reposManager.folderManagers.reduce((prev, curr) => prev + curr.gitHubRepositories.length, 0)} GitHub repositories.`, componentId);
			const repoRemotes = parseRepositoryRemotes(repository);

			const found = reposManager.folderManagers.find(folderManager => folderManager.findRepo(githubRepo => {
				return !!repoRemotes.find(remote => {
					return remote.equals(githubRepo.remote);
				});
			}));
			Logger.appendLine(`Found ${found ? 'a repo' : 'no repos'} when getting post commit commands.`, componentId);
			return found ? [{
				command: 'pr.pushAndCreate',
				title: vscode.l10n.t('{0} Commit & Create Pull Request', '$(git-pull-request-create)'),
				tooltip: vscode.l10n.t('Commit & Create Pull Request')
			}] : [];
		}
	}

	function hasGitHubRepos(): boolean {
		return reposManager.folderManagers.some(folderManager => folderManager.gitHubRepositories.length > 0);
	}
	function tryRegister(): boolean {
		Logger.appendLine('Trying to register post commit commands.', 'GitPostCommitCommands');
		if (hasGitHubRepos()) {
<<<<<<< HEAD
			Logger.debug('GitHub remote(s) found, registering post commit commands.', componentId);
			context.subscriptions.push(git.registerPostCommitCommandsProvider(new Provider()));
=======
			Logger.appendLine('GitHub remote(s) found, registering post commit commands.', componentId);
			git.registerPostCommitCommandsProvider(new Provider());
>>>>>>> dc8641a7
			return true;
		}
		return false;
	}

	if (!tryRegister()) {
		const reposDisposable = reposManager.onDidLoadAnyRepositories(() => {
			if (tryRegister()) {
				reposDisposable.dispose();
			}
		});
	}
}

async function deferredActivateRegisterBuiltInGitProvider(context: vscode.ExtensionContext, apiImpl: GitApiImpl, credentialStore: CredentialStore) {
	Logger.appendLine('Registering built in git provider.', 'Activation');
	if (!(await doRegisterBuiltinGitProvider(context, credentialStore, apiImpl))) {
		const extensionsChangedDisposable = vscode.extensions.onDidChange(async () => {
			if (await doRegisterBuiltinGitProvider(context, credentialStore, apiImpl)) {
				extensionsChangedDisposable.dispose();
			}
		});
		context.subscriptions.push(extensionsChangedDisposable);
	}
}

async function deferredActivate(context: vscode.ExtensionContext, showPRController: ShowPullRequest) {
	Logger.debug('Initializing state.', 'Activation');
	PersistentState.init(context);
	await migrate(context);
	TemporaryState.init(context);
	Logger.debug('Creating credential store.', 'Activation');
	const credentialStore = new CredentialStore(telemetry, context);
	context.subscriptions.push(credentialStore);
	const experimentationService = await createExperimentationService(context, telemetry);
	await experimentationService.initializePromise;
	await experimentationService.isCachedFlightEnabled('githubaa');
	await credentialStore.create();

	const reposManager = new RepositoriesManager(credentialStore, telemetry);
	context.subscriptions.push(reposManager);

	const prsTreeModel = new PrsTreeModel(telemetry, reposManager, context);
	context.subscriptions.push(prsTreeModel);

	// API
	const apiImpl = new GitApiImpl(reposManager);
	context.subscriptions.push(apiImpl);

	deferredActivateRegisterBuiltInGitProvider(context, apiImpl, credentialStore);

	Logger.debug('Registering live share git provider.', 'Activation');
	const liveshareGitProvider = registerLiveShareGitProvider(apiImpl);
	context.subscriptions.push(liveshareGitProvider);
	const liveshareApiPromise = liveshareGitProvider.initialize();

	context.subscriptions.push(apiImpl);

	Logger.debug('Creating tree view.', 'Activation');

	const copilotRemoteAgentManager = new CopilotRemoteAgentManager(credentialStore, reposManager, telemetry, context, apiImpl, prsTreeModel);
	context.subscriptions.push(copilotRemoteAgentManager);
	if (vscode.chat?.registerChatSessionItemProvider) {
		const chatParticipant = vscode.chat.createChatParticipant(COPILOT_SWE_AGENT, async (request, context, stream, token) =>
			await copilotRemoteAgentManager.chatParticipantImpl(request, context, stream, token)
		);
		context.subscriptions.push(chatParticipant);

		const provider = new class implements vscode.ChatSessionContentProvider, vscode.ChatSessionItemProvider {
			label = vscode.l10n.t('GitHub Copilot Coding Agent');
			async provideChatSessionItems(token: vscode.CancellationToken) {
				return await copilotRemoteAgentManager.provideChatSessions(token);
			}
			async provideChatSessionContent(resource: vscode.Uri, token: vscode.CancellationToken) {
				return await copilotRemoteAgentManager.provideChatSessionContent(resource, token);
			}
			onDidChangeChatSessionItems = copilotRemoteAgentManager.onDidChangeChatSessions;
			onDidCommitChatSessionItem = copilotRemoteAgentManager.onDidCommitChatSession;
		}();

		context.subscriptions.push(vscode.chat?.registerChatSessionItemProvider(
			COPILOT_SWE_AGENT,
			provider
		));

		context.subscriptions.push(vscode.chat?.registerChatSessionContentProvider(
			COPILOT_SWE_AGENT,
			provider,
			chatParticipant,
			{ supportsInterruptions: true }
		));
	}

	const prTree = new PullRequestsTreeDataProvider(prsTreeModel, telemetry, context, reposManager, copilotRemoteAgentManager);
	context.subscriptions.push(prTree);
	context.subscriptions.push(credentialStore.onDidGetSession(() => prTree.refreshAll(true)));
	Logger.appendLine('Looking for git repository', ACTIVATION);
	const repositories = apiImpl.repositories;
	Logger.appendLine(`Found ${repositories.length} repositories during activation`, ACTIVATION);
	const createPrHelper = new CreatePullRequestHelper();
	context.subscriptions.push(createPrHelper);

	const themeWatcher = new ThemeWatcher();
	context.subscriptions.push(themeWatcher);

	let folderManagerIndex = 0;
	const folderManagers = repositories.map(
		repository => new FolderRepositoryManager(folderManagerIndex++, context, repository, telemetry, apiImpl, credentialStore, createPrHelper, themeWatcher),
	);
	context.subscriptions.push(...folderManagers);
	for (const folderManager of folderManagers) {
		reposManager.insertFolderManager(folderManager);
	}

	const inMemPRFileSystemProvider = getInMemPRFileSystemProvider({ reposManager, gitAPI: apiImpl, credentialStore })!;
	const readOnlyMessage = new vscode.MarkdownString(vscode.l10n.t('Cannot edit this pull request file. [Check out](command:pr.checkoutFromReadonlyFile) this pull request to edit.'));
	readOnlyMessage.isTrusted = { enabledCommands: ['pr.checkoutFromReadonlyFile'] };
	context.subscriptions.push(vscode.workspace.registerFileSystemProvider(Schemes.Pr, inMemPRFileSystemProvider, { isReadonly: readOnlyMessage }));
	const githubFilesystemProvider = new GitHubCommitFileSystemProvider(reposManager, apiImpl, credentialStore);
	context.subscriptions.push(vscode.workspace.registerFileSystemProvider(Schemes.GitHubCommit, githubFilesystemProvider, { isReadonly: new vscode.MarkdownString(vscode.l10n.t('GitHub commits cannot be edited')) }));

	await init(context, apiImpl, credentialStore, repositories, prTree, liveshareApiPromise, showPRController, reposManager, createPrHelper, copilotRemoteAgentManager, themeWatcher, prsTreeModel);
	return apiImpl;
}

export async function deactivate() {
	if (telemetry) {
		telemetry.dispose();
	}
}<|MERGE_RESOLUTION|>--- conflicted
+++ resolved
@@ -378,13 +378,8 @@
 	function tryRegister(): boolean {
 		Logger.appendLine('Trying to register post commit commands.', 'GitPostCommitCommands');
 		if (hasGitHubRepos()) {
-<<<<<<< HEAD
-			Logger.debug('GitHub remote(s) found, registering post commit commands.', componentId);
+			Logger.appendLine('GitHub remote(s) found, registering post commit commands.', componentId);
 			context.subscriptions.push(git.registerPostCommitCommandsProvider(new Provider()));
-=======
-			Logger.appendLine('GitHub remote(s) found, registering post commit commands.', componentId);
-			git.registerPostCommitCommandsProvider(new Provider());
->>>>>>> dc8641a7
 			return true;
 		}
 		return false;
