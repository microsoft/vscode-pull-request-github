--- conflicted
+++ resolved
@@ -421,28 +421,17 @@
 				return await copilotRemoteAgentManager.provideChatSessionContent(id, token);
 			};
 			// Events not used yet, but required by interface.
-			onDidChangeChatSessionItems = new vscode.EventEmitter<void>().event;
+			onDidChangeChatSessionItems = copilotRemoteAgentManager.onDidChangeChatSessions;
 		}();
 
 		context.subscriptions.push(vscode.chat?.registerChatSessionItemProvider(
 			'copilot-swe-agent',
-<<<<<<< HEAD
 			provider
 		));
 
 		context.subscriptions.push(vscode.chat?.registerChatSessionContentProvider(
 			'copilot-swe-agent',
 			provider
-=======
-			{
-				label: vscode.l10n.t('GitHub Copilot Coding Agent'),
-				provideChatSessionItems: async (token) => {
-					return await copilotRemoteAgentManager.provideChatSessions(token);
-				},
-				// Events not used yet, but required by interface.
-				onDidChangeChatSessionItems: copilotRemoteAgentManager.onDidChangeChatSessions
-			}
->>>>>>> 339c4461
 		));
 	}
 
