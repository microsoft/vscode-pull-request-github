--- conflicted
+++ resolved
@@ -179,7 +179,6 @@
 			}
 		}
 	}
-<<<<<<< HEAD
 	closingIssuesReferences(first: 50) {
 		nodes {
 			id
@@ -189,7 +188,6 @@
 			title
 		}
 	}
-=======
 
 	comments(first: 1) {
 		totalCount
@@ -199,7 +197,6 @@
 		totalCount
 	}
 
->>>>>>> 9a0aea8c
 	commits(first: 50) {
 		nodes {
 			commit {
