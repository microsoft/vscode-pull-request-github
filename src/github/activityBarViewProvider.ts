/*---------------------------------------------------------------------------------------------
 *  Copyright (c) Microsoft Corporation. All rights reserved.
 *  Licensed under the MIT License. See License.txt in the project root for license information.
 *--------------------------------------------------------------------------------------------*/

import * as vscode from 'vscode';
import { openPullRequestOnGitHub } from '../commands';
import { FolderRepositoryManager } from './folderRepositoryManager';
<<<<<<< HEAD
import { GithubItemStateEnum, IAccount, ReviewEventEnum, ReviewState } from './interface';
import { PullRequestModel } from './pullRequestModel';
=======
import { GithubItemStateEnum, IAccount, isITeam, ITeam, MergeMethod, PullRequestMergeability, reviewerId, ReviewEventEnum, ReviewState } from './interface';
import { isCopilotOnMyBehalf, PullRequestModel } from './pullRequestModel';
>>>>>>> 1eee6988
import { getDefaultMergeMethod } from './pullRequestOverview';
import { PullRequestReviewCommon, ReviewContext } from './pullRequestReviewCommon';
import { isInCodespaces, parseReviewers } from './utils';
<<<<<<< HEAD
import { MergeArguments, PullRequest, ReviewType } from './views';
=======
import { MergeArguments, PullRequest, ReadyForReviewReply, ReviewType, SubmitReviewReply } from './views';
>>>>>>> 1eee6988
import { IComment } from '../common/comment';
import { emojify, ensureEmojis } from '../common/emoji';
import { disposeAll } from '../common/lifecycle';
import { ReviewEvent } from '../common/timelineEvent';
import { formatError } from '../common/utils';
import { generateUuid } from '../common/uuid';
import { IRequestMessage, WebviewViewBase } from '../common/webview';
import { ReviewManager } from '../view/reviewManager';

export class PullRequestViewProvider extends WebviewViewBase implements vscode.WebviewViewProvider {
	public override readonly viewType = 'github:activePullRequest';
	private _existingReviewers: ReviewState[] = [];
	private _isUpdating: boolean = false;

	constructor(
		extensionUri: vscode.Uri,
		private readonly _folderRepositoryManager: FolderRepositoryManager,
		private readonly _reviewManager: ReviewManager,
		private _item: PullRequestModel,
	) {
		super(extensionUri);

		this._register(vscode.commands.registerCommand('pr.readyForReview', async () => {
			return this.readyForReviewCommand();
		}));
		this._register(vscode.commands.registerCommand('pr.readyForReviewAndMerge', async (context: { mergeMethod: MergeMethod }) => {
			return this.readyForReviewAndMergeCommand(context);
		}));
		this._register(vscode.commands.registerCommand('review.approve', (e: { body: string }) => this.approvePullRequestCommand(e)));
		this._register(vscode.commands.registerCommand('review.comment', (e: { body: string }) => this.submitReviewCommand(e)));
		this._register(vscode.commands.registerCommand('review.requestChanges', (e: { body: string }) => this.requestChangesCommand(e)));
		this._register(vscode.commands.registerCommand('review.approveOnDotCom', () => {
			return openPullRequestOnGitHub(this._item, this._folderRepositoryManager.telemetry);
		}));
		this._register(vscode.commands.registerCommand('review.requestChangesOnDotCom', () => {
			return openPullRequestOnGitHub(this._item, this._folderRepositoryManager.telemetry);
		}));
	}

	public override resolveWebviewView(
		webviewView: vscode.WebviewView,
		_context: vscode.WebviewViewResolveContext,
		_token: vscode.CancellationToken,
	) {
		super.resolveWebviewView(webviewView, _context, _token);
		webviewView.webview.html = this._getHtmlForWebview();

		this.updatePullRequest(this._item);
	}

	private async updateBranch(message: IRequestMessage<string>): Promise<void> {
		return PullRequestReviewCommon.updateBranch(
			this.getReviewContext(),
			message,
			() => this.refresh()
		);
	}

	protected override async _onDidReceiveMessage(message: IRequestMessage<any>) {
		const result = await super._onDidReceiveMessage(message);
		if (result !== this.MESSAGE_UNHANDLED) {
			return;
		}

		switch (message.command) {
			case 'alert':
				vscode.window.showErrorMessage(message.args);
				return;
			case 'pr.close':
				return this.close(message);
			case 'pr.comment':
				return this.createComment(message);
			case 'pr.merge':
				return this.mergePullRequest(message);
			case 'pr.open-create':
				return this.create();
			case 'pr.deleteBranch':
				return this.deleteBranch(message);
			case 'pr.readyForReview':
				return this.setReadyForReview(message);
			case 'pr.approve':
				return this.approvePullRequestMessage(message);
			case 'pr.request-changes':
				return this.requestChangesMessage(message);
			case 'pr.submit':
				return this.submitReviewMessage(message);
			case 'pr.openOnGitHub':
				return openPullRequestOnGitHub(this._item, this._folderRepositoryManager.telemetry);
			case 'pr.checkout-default-branch':
				return this.checkoutDefaultBranch(message);
			case 'pr.update-branch':
				return this.updateBranch(message);
			case 'pr.re-request-review':
				return this.reRequestReview(message);
		}
	}

	private async checkoutDefaultBranch(message: IRequestMessage<string>): Promise<void> {
		return PullRequestReviewCommon.checkoutDefaultBranch(this.getReviewContext(), message);
	}

	private reRequestReview(message: IRequestMessage<string>): void {
		return PullRequestReviewCommon.reRequestReview(this.getReviewContext(), message);
	}

	public async refresh(): Promise<void> {
		return vscode.window.withProgress({ location: { viewId: 'github:activePullRequest' } }, async () => {
			await this._item.initializeReviewThreadCache();
			await this.updatePullRequest(this._item);
		});
	}

	private getCurrentUserReviewState(reviewers: ReviewState[], currentUser: IAccount): string | undefined {
		return PullRequestReviewCommon.getCurrentUserReviewState(reviewers, currentUser);
	}

	/**
	 * Get the review context for helper functions
	 */
	private getReviewContext(): ReviewContext {
		return {
			item: this._item,
			folderRepositoryManager: this._folderRepositoryManager,
			existingReviewers: this._existingReviewers,
			postMessage: (message: any) => this._postMessage(message),
			replyMessage: (message: IRequestMessage<any>, response: any) => this._replyMessage(message, response),
			throwError: (message: IRequestMessage<any> | undefined, error: string) => this._throwError(message, error),
			getTimeline: () => this._item.getTimelineEvents()
		};
	}

	private _prDisposables: vscode.Disposable[] | undefined = undefined;
	private registerPrSpecificListeners(pullRequestModel: PullRequestModel) {
		if (this._prDisposables !== undefined) {
			disposeAll(this._prDisposables);
		}
		this._prDisposables = [];
		this._prDisposables.push(pullRequestModel.onDidChange(e => {
			if ((e.state || e.comments || e.reviewers) && !this._isUpdating) {
				this.updatePullRequest(pullRequestModel);
			}
		}));
		this._prDisposables.push(pullRequestModel.onDidChangePendingReviewState(() => this.updatePullRequest(pullRequestModel)));
	}

	private _updatePendingVisibility: vscode.Disposable | undefined = undefined;
	public async updatePullRequest(pullRequestModel: PullRequestModel): Promise<void> {
		if (this._isUpdating) {
			throw new Error('Already updating pull request view');
		}
		this._isUpdating = true;

		try {
			if (this._view && !this._view.visible) {
				this._updatePendingVisibility?.dispose();
				this._updatePendingVisibility = this._view.onDidChangeVisibility(async () => {
					this.updatePullRequest(pullRequestModel);
					this._updatePendingVisibility?.dispose();
				});
			}

			if ((this._prDisposables === undefined) || (pullRequestModel.number !== this._item.number)) {
				this.registerPrSpecificListeners(pullRequestModel);
			}
			this._item = pullRequestModel;
			const [pullRequest, repositoryAccess, timelineEvents, requestedReviewers, branchInfo, defaultBranch, currentUser, viewerCanEdit, hasReviewDraft, coAuthors] = await Promise.all([
				this._folderRepositoryManager.resolvePullRequest(
					pullRequestModel.remote.owner,
					pullRequestModel.remote.repositoryName,
					pullRequestModel.number,
				),
				this._folderRepositoryManager.getPullRequestRepositoryAccessAndMergeMethods(pullRequestModel),
				pullRequestModel.getTimelineEvents(),
				pullRequestModel.getReviewRequests(),
				this._folderRepositoryManager.getBranchNameForPullRequest(pullRequestModel),
				this._folderRepositoryManager.getPullRequestRepositoryDefaultBranch(pullRequestModel),
				this._folderRepositoryManager.getCurrentUser(pullRequestModel.githubRepository),
				pullRequestModel.canEdit(),
				pullRequestModel.validateDraftMode(),
				pullRequestModel.getCoAuthors(),
				ensureEmojis(this._folderRepositoryManager.context)
			]);

			if (!pullRequest) {
				throw new Error(
					`Fail to resolve Pull Request #${pullRequestModel.number} in ${pullRequestModel.remote.owner}/${pullRequestModel.remote.repositoryName}`,
				);
			}

			this._item = pullRequest;
			if (!this._view) {
				// If the there is no PR webview, then there is nothing else to update.
				return;
			}

			try {
				this._view.title = `${vscode.l10n.t('Review Pull Request')} #${pullRequestModel.number.toString()}`;
			} catch (e) {
				// If we ry to set the title of the webview too early it will throw an error.
			}

			const isCurrentlyCheckedOut = pullRequestModel.equals(this._folderRepositoryManager.activePullRequest);
			const hasWritePermission = repositoryAccess!.hasWritePermission;
			const mergeMethodsAvailability = repositoryAccess!.mergeMethodsAvailability;
			const canEdit = hasWritePermission || viewerCanEdit;
			const defaultMergeMethod = getDefaultMergeMethod(mergeMethodsAvailability);
			this._existingReviewers = parseReviewers(
				requestedReviewers ?? [],
				timelineEvents ?? [],
				pullRequest.author,
			);

			const isCrossRepository =
				pullRequest.base &&
				pullRequest.head &&
				!pullRequest.base.repositoryCloneUrl.equals(pullRequest.head.repositoryCloneUrl);

			const continueOnGitHub = !!(isCrossRepository && isInCodespaces());
			const reviewState = this.getCurrentUserReviewState(this._existingReviewers, currentUser);

			const context: Partial<PullRequest> = {
				number: pullRequest.number,
				title: pullRequest.title,
				url: pullRequest.html_url,
				createdAt: pullRequest.createdAt,
				body: pullRequest.body,
				bodyHTML: pullRequest.bodyHTML,
				labels: pullRequest.item.labels.map(label => ({ ...label, displayName: emojify(label.name) })),
				author: {
					login: pullRequest.author.login,
					name: pullRequest.author.name,
					avatarUrl: pullRequest.userAvatar,
					url: pullRequest.author.url,
					email: pullRequest.author.email,
					id: pullRequest.author.id,
					accountType: pullRequest.author.accountType,
				},
				state: pullRequest.state,
				isCurrentlyCheckedOut: isCurrentlyCheckedOut,
				isRemoteBaseDeleted: pullRequest.isRemoteBaseDeleted,
				base: pullRequest.base.label,
				isRemoteHeadDeleted: pullRequest.isRemoteHeadDeleted,
				isLocalHeadDeleted: !branchInfo,
				head: pullRequest.head?.label ?? '',
				canEdit: canEdit,
				hasWritePermission,
				mergeable: pullRequest.item.mergeable,
				isDraft: pullRequest.isDraft,
				status: null,
				reviewRequirement: null,
				canUpdateBranch: pullRequest.item.viewerCanUpdate,
				events: timelineEvents,
				mergeMethodsAvailability,
				defaultMergeMethod,
				repositoryDefaultBranch: defaultBranch,
				isIssue: false,
				isAuthor: currentUser.login === pullRequest.author.login,
				reviewers: this._existingReviewers,
				continueOnGitHub,
				isDarkTheme: vscode.window.activeColorTheme.kind === vscode.ColorThemeKind.Dark,
				isEnterprise: pullRequest.githubRepository.remote.isEnterprise,
				hasReviewDraft,
				currentUserReviewState: reviewState,
				isCopilotOnMyBehalf: await isCopilotOnMyBehalf(pullRequest, currentUser, coAuthors)
			};

			this._postMessage({
				command: 'pr.initialize',
				pullrequest: context,
			});

		} catch (e) {
			vscode.window.showErrorMessage(`Error updating active pull request view: ${formatError(e)}`);
		} finally {
			this._isUpdating = false;
		}
	}

	private close(message: IRequestMessage<string>): void {
		vscode.commands.executeCommand<IComment>('pr.close', this._item, message.args).then(comment => {
			if (comment) {
				this._replyMessage(message, {
					value: comment,
				});
			}
		});
	}

	private create() {
		this._reviewManager.createPullRequest();
	}

	private createComment(message: IRequestMessage<string>) {
		this._item.createIssueComment(message.args).then(comment => {
			this._replyMessage(message, {
				value: comment,
			});
		});
	}


	private async doReviewCommand(context: { body: string }, reviewType: ReviewType, action: (body: string) => Promise<ReviewEvent>) {
		return PullRequestReviewCommon.doReviewCommand(
			this.getReviewContext(),
			context,
			reviewType,
			false,
			action
		);
	}

	private async doReviewMessage(message: IRequestMessage<string>, action: (body) => Promise<ReviewEvent>) {
		return PullRequestReviewCommon.doReviewMessage(
			this.getReviewContext(),
			message,
			false,
			action
		);
	}

	private approvePullRequest(body: string): Promise<ReviewEvent> {
		return this._item.approve(this._folderRepositoryManager.repository, body);
	}

	private async approvePullRequestMessage(message: IRequestMessage<string>): Promise<void> {
		await this.doReviewMessage(message, (body) => this.approvePullRequest(body));
	}

	private async approvePullRequestCommand(context: { body: string }): Promise<void> {
		await this.doReviewCommand(context, ReviewType.Approve, (body) => this.approvePullRequest(body));
	}

	private requestChanges(body: string): Promise<ReviewEvent> {
		return this._item.requestChanges(body);
	}

	private async requestChangesCommand(context: { body: string }): Promise<void> {
		await this.doReviewCommand(context, ReviewType.RequestChanges, (body) => this.requestChanges(body));
	}

	private async requestChangesMessage(message: IRequestMessage<string>): Promise<void> {
		await this.doReviewMessage(message, (body) => this.requestChanges(body));
	}

	private submitReview(body: string): Promise<ReviewEvent> {
		return this._item.submitReview(ReviewEventEnum.Comment, body);
	}

	private submitReviewCommand(context: { body: string }) {
		return this.doReviewCommand(context, ReviewType.Comment, (body) => this.submitReview(body));
	}

	private submitReviewMessage(message: IRequestMessage<string>) {
		return this.doReviewMessage(message, (body) => this.submitReview(body));
	}

	private async deleteBranch(message: IRequestMessage<any>) {
		const result = await PullRequestReviewCommon.deleteBranch(this._folderRepositoryManager, this._item);
		if (result.isReply) {
			this._replyMessage(message, result.message);
		} else {
			this._postMessage(result.message);
		}
	}

	private async setReadyForReview(message: IRequestMessage<Record<string, unknown>>): Promise<void> {
		return PullRequestReviewCommon.setReadyForReview(this.getReviewContext(), message);
	}

	private async readyForReviewCommand(): Promise<void> {
		this._postMessage({
			command: 'pr.readying-for-review'
		});
		try {
			const result = await this._item.setReadyForReview();

			const readiedResult: ReadyForReviewReply = {
				isDraft: result.isDraft
			};
			await this._postMessage({
				command: 'pr.readied-for-review',
				result: readiedResult
			});
		} catch (e) {
			vscode.window.showErrorMessage(`Unable to set pull request ready for review. ${formatError(e)}`);
			this._throwError(undefined, e.message);
		}
	}

	private async readyForReviewAndMergeCommand(context: { mergeMethod: MergeMethod }): Promise<void> {
		this._postMessage({
			command: 'pr.readying-for-review'
		});
		try {
			const [readyResult, approveResult] = await Promise.all([this._item.setReadyForReview(), this._item.approve(this._folderRepositoryManager.repository)]);
			await this._item.enableAutoMerge(context.mergeMethod);
			this.updateReviewers(approveResult);

			const readiedResult: ReadyForReviewReply = {
				isDraft: readyResult.isDraft,
				autoMerge: true,
				reviewEvent: approveResult,
				reviewers: this._existingReviewers
			};
			await this._postMessage({
				command: 'pr.readied-for-review',
				result: readiedResult
			});
		} catch (e) {
			vscode.window.showErrorMessage(`Unable to set pull request ready for review. ${formatError(e)}`);
			this._throwError(undefined, e.message);
		}
	}

	private async mergePullRequest(
		message: IRequestMessage<MergeArguments>,
	): Promise<void> {
		const { title, description, method } = message.args;
		const email = await this._folderRepositoryManager.getPreferredEmail(this._item);
		const yes = vscode.l10n.t('Yes');
		const confirmation = await vscode.window.showInformationMessage(
			vscode.l10n.t('Merge this pull request?'),
			{ modal: true },
			yes,
		);
		if (confirmation !== yes) {
			this._replyMessage(message, { state: GithubItemStateEnum.Open });
			return;
		}
		try {
			const result = await this._item.merge(this._folderRepositoryManager.repository, title, description, method, email);

			if (!result.merged) {
				vscode.window.showErrorMessage(vscode.l10n.t('Merging pull request failed: {0}', result?.message ?? ''));
			}

			this._replyMessage(message, {
				state: result.merged ? GithubItemStateEnum.Merged : GithubItemStateEnum.Open,
			});

		} catch (e) {
			vscode.window.showErrorMessage(vscode.l10n.t('Unable to merge pull request. {0}', formatError(e)));
			this._throwError(message, '');
		}
	}

	private _getHtmlForWebview() {
		const nonce = generateUuid();

		const uri = vscode.Uri.joinPath(this._extensionUri, 'dist', 'webview-open-pr-view.js');

		return `<!DOCTYPE html>
<html lang="en">
	<head>
		<meta charset="UTF-8">
		<meta http-equiv="Content-Security-Policy" content="default-src 'none'; img-src vscode-resource: https:; script-src 'nonce-${nonce}'; style-src vscode-resource: 'unsafe-inline' http: https: data:;">
		<meta name="viewport" content="width=device-width, initial-scale=1.0">

		<title>Active Pull Request</title>
	</head>
	<body>
		<div id="app"></div>
		<script nonce="${nonce}" src="${this._webview!.asWebviewUri(uri).toString()}"></script>
	</body>
</html>`;
	}
}<|MERGE_RESOLUTION|>--- conflicted
+++ resolved
@@ -6,21 +6,12 @@
 import * as vscode from 'vscode';
 import { openPullRequestOnGitHub } from '../commands';
 import { FolderRepositoryManager } from './folderRepositoryManager';
-<<<<<<< HEAD
-import { GithubItemStateEnum, IAccount, ReviewEventEnum, ReviewState } from './interface';
-import { PullRequestModel } from './pullRequestModel';
-=======
-import { GithubItemStateEnum, IAccount, isITeam, ITeam, MergeMethod, PullRequestMergeability, reviewerId, ReviewEventEnum, ReviewState } from './interface';
+import { GithubItemStateEnum, IAccount, MergeMethod, ReviewEventEnum, ReviewState } from './interface';
 import { isCopilotOnMyBehalf, PullRequestModel } from './pullRequestModel';
->>>>>>> 1eee6988
 import { getDefaultMergeMethod } from './pullRequestOverview';
 import { PullRequestReviewCommon, ReviewContext } from './pullRequestReviewCommon';
 import { isInCodespaces, parseReviewers } from './utils';
-<<<<<<< HEAD
 import { MergeArguments, PullRequest, ReviewType } from './views';
-=======
-import { MergeArguments, PullRequest, ReadyForReviewReply, ReviewType, SubmitReviewReply } from './views';
->>>>>>> 1eee6988
 import { IComment } from '../common/comment';
 import { emojify, ensureEmojis } from '../common/emoji';
 import { disposeAll } from '../common/lifecycle';
@@ -391,48 +382,11 @@
 	}
 
 	private async readyForReviewCommand(): Promise<void> {
-		this._postMessage({
-			command: 'pr.readying-for-review'
-		});
-		try {
-			const result = await this._item.setReadyForReview();
-
-			const readiedResult: ReadyForReviewReply = {
-				isDraft: result.isDraft
-			};
-			await this._postMessage({
-				command: 'pr.readied-for-review',
-				result: readiedResult
-			});
-		} catch (e) {
-			vscode.window.showErrorMessage(`Unable to set pull request ready for review. ${formatError(e)}`);
-			this._throwError(undefined, e.message);
-		}
+		return PullRequestReviewCommon.readyForReviewCommand(this.getReviewContext());
 	}
 
 	private async readyForReviewAndMergeCommand(context: { mergeMethod: MergeMethod }): Promise<void> {
-		this._postMessage({
-			command: 'pr.readying-for-review'
-		});
-		try {
-			const [readyResult, approveResult] = await Promise.all([this._item.setReadyForReview(), this._item.approve(this._folderRepositoryManager.repository)]);
-			await this._item.enableAutoMerge(context.mergeMethod);
-			this.updateReviewers(approveResult);
-
-			const readiedResult: ReadyForReviewReply = {
-				isDraft: readyResult.isDraft,
-				autoMerge: true,
-				reviewEvent: approveResult,
-				reviewers: this._existingReviewers
-			};
-			await this._postMessage({
-				command: 'pr.readied-for-review',
-				result: readiedResult
-			});
-		} catch (e) {
-			vscode.window.showErrorMessage(`Unable to set pull request ready for review. ${formatError(e)}`);
-			this._throwError(undefined, e.message);
-		}
+		return PullRequestReviewCommon.readyForReviewAndMergeCommand(this.getReviewContext(), context);
 	}
 
 	private async mergePullRequest(
