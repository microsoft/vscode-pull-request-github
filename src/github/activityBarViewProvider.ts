--- conflicted
+++ resolved
@@ -1,4 +1,3 @@
-<<<<<<< HEAD
 /*---------------------------------------------------------------------------------------------
  *  Copyright (c) Microsoft Corporation. All rights reserved.
  *  Licensed under the MIT License. See License.txt in the project root for license information.
@@ -16,7 +15,7 @@
 import { IComment } from '../common/comment';
 import { emojify, ensureEmojis } from '../common/emoji';
 import { disposeAll } from '../common/lifecycle';
-import { CHECKOUT_DEFAULT_BRANCH, CHECKOUT_PULL_REQUEST_BASE_BRANCH, POST_DONE, PR_SETTINGS_NAMESPACE } from '../common/settingKeys';
+import { CHECKOUT_DEFAULT_BRANCH, CHECKOUT_PULL_REQUEST_BASE_BRANCH, DELETE_BRANCH_AFTER_MERGE, POST_DONE, PR_SETTINGS_NAMESPACE } from '../common/settingKeys';
 import { ReviewEvent } from '../common/timelineEvent';
 import { formatError } from '../common/utils';
 import { generateUuid } from '../common/uuid';
@@ -238,453 +237,6 @@
 			const doneCheckoutBranch = postDoneAction.startsWith(CHECKOUT_PULL_REQUEST_BASE_BRANCH)
 				? pullRequest.base.ref
 				: defaultBranch;
-
-			const context: Partial<PullRequest> = {
-				number: pullRequest.number,
-				title: pullRequest.title,
-				url: pullRequest.html_url,
-				createdAt: pullRequest.createdAt,
-				body: pullRequest.body,
-				bodyHTML: pullRequest.bodyHTML,
-				labels: pullRequest.item.labels.map(label => ({ ...label, displayName: emojify(label.name) })),
-				author: {
-					login: pullRequest.author.login,
-					name: pullRequest.author.name,
-					avatarUrl: pullRequest.userAvatar,
-					url: pullRequest.author.url,
-					email: pullRequest.author.email,
-					id: pullRequest.author.id,
-					accountType: pullRequest.author.accountType,
-				},
-				state: pullRequest.state,
-				isCurrentlyCheckedOut: isCurrentlyCheckedOut,
-				isRemoteBaseDeleted: pullRequest.isRemoteBaseDeleted,
-				base: pullRequest.base.label,
-				isRemoteHeadDeleted: pullRequest.isRemoteHeadDeleted,
-				isLocalHeadDeleted: !branchInfo,
-				head: pullRequest.head?.label ?? '',
-				canEdit: canEdit,
-				hasWritePermission,
-				mergeable: pullRequest.item.mergeable,
-				isDraft: pullRequest.isDraft,
-				status: null,
-				reviewRequirement: null,
-				canUpdateBranch: pullRequest.item.viewerCanUpdate,
-				events: timelineEvents,
-				mergeMethodsAvailability,
-				defaultMergeMethod,
-				repositoryDefaultBranch: defaultBranch,
-				doneCheckoutBranch,
-				isIssue: false,
-				isAuthor: currentUser.login === pullRequest.author.login,
-				reviewers: this._existingReviewers,
-				continueOnGitHub,
-				isDarkTheme: vscode.window.activeColorTheme.kind === vscode.ColorThemeKind.Dark,
-				isEnterprise: pullRequest.githubRepository.remote.isEnterprise,
-				hasReviewDraft,
-				currentUserReviewState: reviewState,
-				isCopilotOnMyBehalf: await isCopilotOnMyBehalf(pullRequest, currentUser, coAuthors)
-			};
-
-			this._postMessage({
-				command: 'pr.initialize',
-				pullrequest: context,
-			});
-
-		} catch (e) {
-			vscode.window.showErrorMessage(`Error updating active pull request view: ${formatError(e)}`);
-		} finally {
-			this._isUpdating = false;
-		}
-	}
-
-	private close(message: IRequestMessage<string>): void {
-		vscode.commands.executeCommand<IComment>('pr.close', this._item, message.args).then(comment => {
-			if (comment) {
-				this._replyMessage(message, {
-					value: comment,
-				});
-			}
-		});
-	}
-
-	private create() {
-		this._reviewManager.createPullRequest();
-	}
-
-	private createComment(message: IRequestMessage<string>) {
-		this._item.createIssueComment(message.args).then(comment => {
-			this._replyMessage(message, {
-				value: comment,
-			});
-		});
-	}
-
-
-	private async doReviewCommand(context: { body: string }, reviewType: ReviewType, action: (body: string) => Promise<ReviewEvent>) {
-		return PullRequestReviewCommon.doReviewCommand(
-			this.getReviewContext(),
-			context,
-			reviewType,
-			false,
-			action
-		);
-	}
-
-	private async doReviewMessage(message: IRequestMessage<string>, action: (body) => Promise<ReviewEvent>) {
-		return PullRequestReviewCommon.doReviewMessage(
-			this.getReviewContext(),
-			message,
-			false,
-			action
-		);
-	}
-
-	private approvePullRequest(body: string): Promise<ReviewEvent> {
-		return this._item.approve(this._folderRepositoryManager.repository, body);
-	}
-
-	private async approvePullRequestMessage(message: IRequestMessage<string>): Promise<void> {
-		await this.doReviewMessage(message, (body) => this.approvePullRequest(body));
-	}
-
-	private async approvePullRequestCommand(context: { body: string }): Promise<void> {
-		await this.doReviewCommand(context, ReviewType.Approve, (body) => this.approvePullRequest(body));
-	}
-
-	private requestChanges(body: string): Promise<ReviewEvent> {
-		return this._item.requestChanges(body);
-	}
-
-	private async requestChangesCommand(context: { body: string }): Promise<void> {
-		await this.doReviewCommand(context, ReviewType.RequestChanges, (body) => this.requestChanges(body));
-	}
-
-	private async requestChangesMessage(message: IRequestMessage<string>): Promise<void> {
-		await this.doReviewMessage(message, (body) => this.requestChanges(body));
-	}
-
-	private submitReview(body: string): Promise<ReviewEvent> {
-		return this._item.submitReview(ReviewEventEnum.Comment, body);
-	}
-
-	private submitReviewCommand(context: { body: string }) {
-		return this.doReviewCommand(context, ReviewType.Comment, (body) => this.submitReview(body));
-	}
-
-	private submitReviewMessage(message: IRequestMessage<string>) {
-		return this.doReviewMessage(message, (body) => this.submitReview(body));
-	}
-
-	private async deleteBranch(message: IRequestMessage<any>) {
-		const result = await PullRequestReviewCommon.deleteBranch(this._folderRepositoryManager, this._item);
-		if (result.isReply) {
-			this._replyMessage(message, result.message);
-		} else {
-			this._postMessage(result.message);
-		}
-	}
-
-	private async setReadyForReview(message: IRequestMessage<Record<string, unknown>>): Promise<void> {
-		return PullRequestReviewCommon.setReadyForReview(this.getReviewContext(), message);
-	}
-
-	private async readyForReviewCommand(): Promise<void> {
-		return PullRequestReviewCommon.readyForReviewCommand(this.getReviewContext());
-	}
-
-	private async readyForReviewAndMergeCommand(context: { mergeMethod: MergeMethod }): Promise<void> {
-		return PullRequestReviewCommon.readyForReviewAndMergeCommand(this.getReviewContext(), context);
-	}
-
-	private async mergePullRequest(
-		message: IRequestMessage<MergeArguments>,
-	): Promise<void> {
-		const { title, description, method } = message.args;
-		const email = await this._folderRepositoryManager.getPreferredEmail(this._item);
-		const yes = vscode.l10n.t('Yes');
-		const confirmation = await vscode.window.showInformationMessage(
-			vscode.l10n.t('Merge this pull request?'),
-			{ modal: true },
-			yes,
-		);
-		if (confirmation !== yes) {
-			this._replyMessage(message, { state: GithubItemStateEnum.Open });
-			return;
-		}
-		try {
-			const result = await this._item.merge(this._folderRepositoryManager.repository, title, description, method, email);
-
-			if (!result.merged) {
-				vscode.window.showErrorMessage(vscode.l10n.t('Merging pull request failed: {0}', result?.message ?? ''));
-			}
-
-			this._replyMessage(message, {
-				state: result.merged ? GithubItemStateEnum.Merged : GithubItemStateEnum.Open,
-			});
-
-		} catch (e) {
-			vscode.window.showErrorMessage(vscode.l10n.t('Unable to merge pull request. {0}', formatError(e)));
-			this._throwError(message, '');
-		}
-	}
-
-	private _getHtmlForWebview() {
-		const nonce = generateUuid();
-
-		const uri = vscode.Uri.joinPath(this._extensionUri, 'dist', 'webview-open-pr-view.js');
-
-		return `<!DOCTYPE html>
-<html lang="en">
-	<head>
-		<meta charset="UTF-8">
-		<meta http-equiv="Content-Security-Policy" content="default-src 'none'; img-src vscode-resource: https:; script-src 'nonce-${nonce}'; style-src vscode-resource: 'unsafe-inline' http: https: data:;">
-		<meta name="viewport" content="width=device-width, initial-scale=1.0">
-
-		<title>Active Pull Request</title>
-	</head>
-	<body>
-		<div id="app"></div>
-		<script nonce="${nonce}" src="${this._webview!.asWebviewUri(uri).toString()}"></script>
-	</body>
-</html>`;
-	}
-}
-=======
-/*---------------------------------------------------------------------------------------------
- *  Copyright (c) Microsoft Corporation. All rights reserved.
- *  Licensed under the MIT License. See License.txt in the project root for license information.
- *--------------------------------------------------------------------------------------------*/
-
-import * as vscode from 'vscode';
-import { openPullRequestOnGitHub } from '../commands';
-import { FolderRepositoryManager } from './folderRepositoryManager';
-import { GithubItemStateEnum, IAccount, MergeMethod, ReviewEventEnum, ReviewState } from './interface';
-import { isCopilotOnMyBehalf, PullRequestModel } from './pullRequestModel';
-import { getDefaultMergeMethod } from './pullRequestOverview';
-import { PullRequestReviewCommon, ReviewContext } from './pullRequestReviewCommon';
-import { isInCodespaces, parseReviewers } from './utils';
-import { MergeArguments, PullRequest, ReviewType } from './views';
-import { IComment } from '../common/comment';
-import { emojify, ensureEmojis } from '../common/emoji';
-import { disposeAll } from '../common/lifecycle';
-import { DELETE_BRANCH_AFTER_MERGE, PR_SETTINGS_NAMESPACE } from '../common/settingKeys';
-import { ReviewEvent } from '../common/timelineEvent';
-import { formatError } from '../common/utils';
-import { generateUuid } from '../common/uuid';
-import { IRequestMessage, WebviewViewBase } from '../common/webview';
-import { ReviewManager } from '../view/reviewManager';
-
-export class PullRequestViewProvider extends WebviewViewBase implements vscode.WebviewViewProvider {
-	public override readonly viewType = 'github:activePullRequest';
-	private _existingReviewers: ReviewState[] = [];
-	private _isUpdating: boolean = false;
-
-	constructor(
-		extensionUri: vscode.Uri,
-		private readonly _folderRepositoryManager: FolderRepositoryManager,
-		private readonly _reviewManager: ReviewManager,
-		private _item: PullRequestModel,
-	) {
-		super(extensionUri);
-
-		this._register(vscode.commands.registerCommand('pr.readyForReview', async () => {
-			return this.readyForReviewCommand();
-		}));
-		this._register(vscode.commands.registerCommand('pr.readyForReviewAndMerge', async (context: { mergeMethod: MergeMethod }) => {
-			return this.readyForReviewAndMergeCommand(context);
-		}));
-		this._register(vscode.commands.registerCommand('review.approve', (e: { body: string }) => this.approvePullRequestCommand(e)));
-		this._register(vscode.commands.registerCommand('review.comment', (e: { body: string }) => this.submitReviewCommand(e)));
-		this._register(vscode.commands.registerCommand('review.requestChanges', (e: { body: string }) => this.requestChangesCommand(e)));
-		this._register(vscode.commands.registerCommand('review.approveOnDotCom', () => {
-			return openPullRequestOnGitHub(this._item, this._folderRepositoryManager.telemetry);
-		}));
-		this._register(vscode.commands.registerCommand('review.requestChangesOnDotCom', () => {
-			return openPullRequestOnGitHub(this._item, this._folderRepositoryManager.telemetry);
-		}));
-	}
-
-	public override resolveWebviewView(
-		webviewView: vscode.WebviewView,
-		_context: vscode.WebviewViewResolveContext,
-		_token: vscode.CancellationToken,
-	) {
-		super.resolveWebviewView(webviewView, _context, _token);
-		webviewView.webview.html = this._getHtmlForWebview();
-
-		this.updatePullRequest(this._item);
-	}
-
-	private async updateBranch(message: IRequestMessage<string>): Promise<void> {
-		return PullRequestReviewCommon.updateBranch(
-			this.getReviewContext(),
-			message,
-			() => this.refresh()
-		);
-	}
-
-	protected override async _onDidReceiveMessage(message: IRequestMessage<any>) {
-		const result = await super._onDidReceiveMessage(message);
-		if (result !== this.MESSAGE_UNHANDLED) {
-			return;
-		}
-
-		switch (message.command) {
-			case 'alert':
-				vscode.window.showErrorMessage(message.args);
-				return;
-			case 'pr.close':
-				return this.close(message);
-			case 'pr.comment':
-				return this.createComment(message);
-			case 'pr.merge':
-				return this.mergePullRequest(message);
-			case 'pr.open-create':
-				return this.create();
-			case 'pr.deleteBranch':
-				return this.deleteBranch(message);
-			case 'pr.readyForReview':
-				return this.setReadyForReview(message);
-			case 'pr.approve':
-				return this.approvePullRequestMessage(message);
-			case 'pr.request-changes':
-				return this.requestChangesMessage(message);
-			case 'pr.submit':
-				return this.submitReviewMessage(message);
-			case 'pr.openOnGitHub':
-				return openPullRequestOnGitHub(this._item, this._folderRepositoryManager.telemetry);
-			case 'pr.checkout-default-branch':
-				return this.checkoutDefaultBranch(message);
-			case 'pr.update-branch':
-				return this.updateBranch(message);
-			case 'pr.re-request-review':
-				return this.reRequestReview(message);
-		}
-	}
-
-	private async checkoutDefaultBranch(message: IRequestMessage<string>): Promise<void> {
-		return PullRequestReviewCommon.checkoutDefaultBranch(this.getReviewContext(), message);
-	}
-
-	private reRequestReview(message: IRequestMessage<string>): void {
-		return PullRequestReviewCommon.reRequestReview(this.getReviewContext(), message);
-	}
-
-	public async refresh(): Promise<void> {
-		return vscode.window.withProgress({ location: { viewId: 'github:activePullRequest' } }, async () => {
-			await this._item.initializeReviewThreadCache();
-			await this.updatePullRequest(this._item);
-		});
-	}
-
-	private getCurrentUserReviewState(reviewers: ReviewState[], currentUser: IAccount): string | undefined {
-		return PullRequestReviewCommon.getCurrentUserReviewState(reviewers, currentUser);
-	}
-
-	/**
-	 * Get the review context for helper functions
-	 */
-	private getReviewContext(): ReviewContext {
-		return {
-			item: this._item,
-			folderRepositoryManager: this._folderRepositoryManager,
-			existingReviewers: this._existingReviewers,
-			postMessage: (message: any) => this._postMessage(message),
-			replyMessage: (message: IRequestMessage<any>, response: any) => this._replyMessage(message, response),
-			throwError: (message: IRequestMessage<any> | undefined, error: string) => this._throwError(message, error),
-			getTimeline: () => this._item.getTimelineEvents()
-		};
-	}
-
-	private _prDisposables: vscode.Disposable[] | undefined = undefined;
-	private registerPrSpecificListeners(pullRequestModel: PullRequestModel) {
-		if (this._prDisposables !== undefined) {
-			disposeAll(this._prDisposables);
-		}
-		this._prDisposables = [];
-		this._prDisposables.push(pullRequestModel.onDidChange(e => {
-			if ((e.state || e.comments || e.reviewers) && !this._isUpdating) {
-				this.updatePullRequest(pullRequestModel);
-			}
-		}));
-		this._prDisposables.push(pullRequestModel.onDidChangePendingReviewState(() => this.updatePullRequest(pullRequestModel)));
-	}
-
-	private _updatePendingVisibility: vscode.Disposable | undefined = undefined;
-	public async updatePullRequest(pullRequestModel: PullRequestModel): Promise<void> {
-		if (this._isUpdating) {
-			throw new Error('Already updating pull request view');
-		}
-		this._isUpdating = true;
-
-		try {
-			if (this._view && !this._view.visible) {
-				this._updatePendingVisibility?.dispose();
-				this._updatePendingVisibility = this._view.onDidChangeVisibility(async () => {
-					this.updatePullRequest(pullRequestModel);
-					this._updatePendingVisibility?.dispose();
-				});
-			}
-
-			if ((this._prDisposables === undefined) || (pullRequestModel.number !== this._item.number)) {
-				this.registerPrSpecificListeners(pullRequestModel);
-			}
-			this._item = pullRequestModel;
-			const [pullRequest, repositoryAccess, timelineEvents, requestedReviewers, branchInfo, defaultBranch, currentUser, viewerCanEdit, hasReviewDraft, coAuthors] = await Promise.all([
-				this._folderRepositoryManager.resolvePullRequest(
-					pullRequestModel.remote.owner,
-					pullRequestModel.remote.repositoryName,
-					pullRequestModel.number,
-				),
-				this._folderRepositoryManager.getPullRequestRepositoryAccessAndMergeMethods(pullRequestModel),
-				pullRequestModel.getTimelineEvents(),
-				pullRequestModel.getReviewRequests(),
-				this._folderRepositoryManager.getBranchNameForPullRequest(pullRequestModel),
-				this._folderRepositoryManager.getPullRequestRepositoryDefaultBranch(pullRequestModel),
-				this._folderRepositoryManager.getCurrentUser(pullRequestModel.githubRepository),
-				pullRequestModel.canEdit(),
-				pullRequestModel.validateDraftMode(),
-				pullRequestModel.getCoAuthors(),
-				ensureEmojis(this._folderRepositoryManager.context)
-			]);
-
-			if (!pullRequest) {
-				throw new Error(
-					`Fail to resolve Pull Request #${pullRequestModel.number} in ${pullRequestModel.remote.owner}/${pullRequestModel.remote.repositoryName}`,
-				);
-			}
-
-			this._item = pullRequest;
-			if (!this._view) {
-				// If the there is no PR webview, then there is nothing else to update.
-				return;
-			}
-
-			try {
-				this._view.title = `${vscode.l10n.t('Review Pull Request')} #${pullRequestModel.number.toString()}`;
-			} catch (e) {
-				// If we ry to set the title of the webview too early it will throw an error.
-			}
-
-			const isCurrentlyCheckedOut = pullRequestModel.equals(this._folderRepositoryManager.activePullRequest);
-			const hasWritePermission = repositoryAccess!.hasWritePermission;
-			const mergeMethodsAvailability = repositoryAccess!.mergeMethodsAvailability;
-			const canEdit = hasWritePermission || viewerCanEdit;
-			const defaultMergeMethod = getDefaultMergeMethod(mergeMethodsAvailability);
-			this._existingReviewers = parseReviewers(
-				requestedReviewers ?? [],
-				timelineEvents ?? [],
-				pullRequest.author,
-			);
-
-			const isCrossRepository =
-				pullRequest.base &&
-				pullRequest.head &&
-				!pullRequest.base.repositoryCloneUrl.equals(pullRequest.head.repositoryCloneUrl);
-
-			const continueOnGitHub = !!(isCrossRepository && isInCodespaces());
-			const reviewState = this.getCurrentUserReviewState(this._existingReviewers, currentUser);
 
 			const context: Partial<PullRequest> = {
 				number: pullRequest.number,
@@ -721,6 +273,7 @@
 				mergeMethodsAvailability,
 				defaultMergeMethod,
 				repositoryDefaultBranch: defaultBranch,
+				doneCheckoutBranch,
 				isIssue: false,
 				isAuthor: currentUser.login === pullRequest.author.login,
 				reviewers: this._existingReviewers,
@@ -902,5 +455,4 @@
 	</body>
 </html>`;
 	}
-}
->>>>>>> cc737a68
+}