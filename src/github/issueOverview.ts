/*---------------------------------------------------------------------------------------------
 *  Copyright (c) Microsoft Corporation. All rights reserved.
 *  Licensed under the MIT License. See License.txt in the project root for license information.
 *--------------------------------------------------------------------------------------------*/
'use strict';

import * as vscode from 'vscode';
import { CloseResult } from '../../common/views';
import { openPullRequestOnGitHub } from '../commands';
import { COPILOT_ACCOUNTS, IComment } from '../common/comment';
import Logger from '../common/logger';
import { PR_SETTINGS_NAMESPACE, WEBVIEW_REFRESH_INTERVAL } from '../common/settingKeys';
import { ITelemetry } from '../common/telemetry';
import { CommentEvent, EventType, ReviewStateValue, TimelineEvent } from '../common/timelineEvent';
import { asPromise, formatError } from '../common/utils';
import { getNonce, IRequestMessage, WebviewBase } from '../common/webview';
import { FolderRepositoryManager } from './folderRepositoryManager';
import { GithubItemStateEnum, IAccount, ILabel, IMilestone, IProject, IProjectItem, RepoAccessAndMergeMethods } from './interface';
import { IssueModel } from './issueModel';
import { getAssigneesQuickPickItems, getLabelOptions, getMilestoneFromQuickPick, getProjectFromQuickPick } from './quickPicks';
import { isInCodespaces, vscodeDevPrLink } from './utils';
import { ChangeAssigneesReply, Issue, ProjectItemsReply, SubmitReviewReply } from './views';

export class IssueOverviewPanel<TItem extends IssueModel = IssueModel> extends WebviewBase {
	public static ID: string = 'IssueOverviewPanel';
	/**
	 * Track the currently panel. Only allow a single panel to exist at a time.
	 */
	public static currentPanel?: IssueOverviewPanel;

	private static readonly _viewType: string = 'IssueOverview';

	protected readonly _panel: vscode.WebviewPanel;
	protected _item: TItem;
	protected _folderRepositoryManager: FolderRepositoryManager;
	protected _scrollPosition = { x: 0, y: 0 };

	public static async createOrShow(
		telemetry: ITelemetry,
		extensionUri: vscode.Uri,
		folderRepositoryManager: FolderRepositoryManager,
		issue: IssueModel,
		toTheSide: Boolean = false,
	) {
		const activeColumn = toTheSide
			? vscode.ViewColumn.Beside
			: vscode.window.activeTextEditor
				? vscode.window.activeTextEditor.viewColumn
				: vscode.ViewColumn.One;

		// If we already have a panel, show it.
		// Otherwise, create a new panel.
		if (IssueOverviewPanel.currentPanel) {
			IssueOverviewPanel.currentPanel._panel.reveal(activeColumn, true);
		} else {
			const title = `Issue #${issue.number.toString()}`;
			IssueOverviewPanel.currentPanel = new IssueOverviewPanel(
				telemetry,
				extensionUri,
				activeColumn || vscode.ViewColumn.Active,
				title,
				folderRepositoryManager,
			);
		}

		await IssueOverviewPanel.currentPanel!.update(folderRepositoryManager, issue);
	}

	public static refresh(): void {
		if (this.currentPanel) {
			this.currentPanel.refreshPanel();
		}
	}

	protected setPanelTitle(title: string): void {
		try {
			this._panel.title = title;
		} catch (e) {
			// The webview can be disposed at the time that we try to set the title if the user has closed
			// it while it's still loading.
		}
	}

	protected constructor(
		protected readonly _telemetry: ITelemetry,
		protected readonly _extensionUri: vscode.Uri,
		column: vscode.ViewColumn,
		title: string,
		folderRepositoryManager: FolderRepositoryManager,
		private readonly type: string = IssueOverviewPanel._viewType,
		iconSubpath?: {
			light: string,
			dark: string,
		}
	) {
		super();
		this._folderRepositoryManager = folderRepositoryManager;

		// Create and show a new webview panel
		this._panel = this._register(vscode.window.createWebviewPanel(type, title, column, {
			// Enable javascript in the webview
			enableScripts: true,
			retainContextWhenHidden: true,

			// And restrict the webview to only loading content from our extension's `dist` directory.
			localResourceRoots: [vscode.Uri.joinPath(_extensionUri, 'dist')],
			enableFindWidget: true
		}));

		if (iconSubpath) {
			this._panel.iconPath = {
				dark: vscode.Uri.joinPath(_extensionUri, iconSubpath.dark),
				light: vscode.Uri.joinPath(_extensionUri, iconSubpath.light)
			};
		}

		this._webview = this._panel.webview;
		super.initialize();

		// Listen for when the panel is disposed
		// This happens when the user closes the panel or when the panel is closed programmatically
		this._register(this._panel.onDidDispose(() => this.dispose()));

		this._register(this._folderRepositoryManager.onDidChangeActiveIssue(
			_ => {
				if (this._folderRepositoryManager && this._item) {
					const isCurrentlyCheckedOut = this._item.equals(this._folderRepositoryManager.activeIssue);
					this._postMessage({
						command: 'pr.update-checkout-status',
						isCurrentlyCheckedOut: isCurrentlyCheckedOut,
					});
				}
			}));

		this._register(folderRepositoryManager.credentialStore.onDidUpgradeSession(() => {
			this.updateItem(this._item);
		}));

		this._register(this._panel.onDidChangeViewState(e => this.onDidChangeViewState(e)));
		this.lastRefreshTime = new Date();
		this.pollForUpdates(true);
		this._register(vscode.workspace.onDidChangeConfiguration(e => {
			if (e.affectsConfiguration(`${PR_SETTINGS_NAMESPACE}.${WEBVIEW_REFRESH_INTERVAL}`)) {
				this.pollForUpdates(this._panel.visible, true);
			}
		}));
		this._register({ dispose: () => clearTimeout(this.timeout) });

	}

	private getRefreshInterval(): number {
		return vscode.workspace.getConfiguration().get<number>(`${PR_SETTINGS_NAMESPACE}.${WEBVIEW_REFRESH_INTERVAL}`) || 60;
	}

	protected onDidChangeViewState(e: vscode.WebviewPanelOnDidChangeViewStateEvent): void {
		if (e.webviewPanel.visible) {
			this.pollForUpdates(!!this._item);
		}
	}

	private timeout: NodeJS.Timeout | undefined = undefined;
	private lastRefreshTime: Date;
	private pollForUpdates(isVisible: boolean, refreshImmediately: boolean = false): void {
		clearTimeout(this.timeout);
		const refresh = async () => {
			const previousRefreshTime = this.lastRefreshTime;
			this.lastRefreshTime = await this._item.getLastUpdateTime(previousRefreshTime);
			if (this.lastRefreshTime.getTime() > previousRefreshTime.getTime()) {
				return this.refreshPanel();
			}
		};

		if (refreshImmediately) {
			refresh();
		}
		const webview = isVisible || vscode.window.tabGroups.all.find(group => group.activeTab?.input instanceof vscode.TabInputWebview && group.activeTab.input.viewType.endsWith(this.type));
		const timeoutDuration = 1000 * (webview ? this.getRefreshInterval() : (5 * 60));
		this.timeout = setTimeout(async () => {
			await refresh();
			this.pollForUpdates(this._panel.visible);
		}, timeoutDuration);
	}

	public async refreshPanel(): Promise<void> {
		if (this._panel && this._panel.visible) {
			this.update(this._folderRepositoryManager, this._item);
		}
	}

	protected continueOnGitHub() {
		return isInCodespaces();
	}

	protected getInitializeContext(currentUser: IAccount, issue: IssueModel, timelineEvents: TimelineEvent[], repositoryAccess: RepoAccessAndMergeMethods, viewerCanEdit: boolean, assignableUsers: IAccount[]): Issue {
		const hasWritePermission = repositoryAccess!.hasWritePermission;
		const canEdit = hasWritePermission || viewerCanEdit;
		const context: Issue = {
			number: issue.number,
			title: issue.title,
			titleHTML: issue.titleHTML,
			url: issue.html_url,
			createdAt: issue.createdAt,
			body: issue.body,
			bodyHTML: issue.bodyHTML,
			labels: issue.item.labels,
			author: issue.author,
			state: issue.state,
			events: timelineEvents,
			continueOnGitHub: this.continueOnGitHub(),
			canEdit,
			hasWritePermission,
			isIssue: true,
			projectItems: issue.item.projectItems,
			milestone: issue.milestone,
			assignees: issue.assignees ?? [],
			isEnterprise: issue.githubRepository.remote.isEnterprise,
			isDarkTheme: vscode.window.activeColorTheme.kind === vscode.ColorThemeKind.Dark,
			canAssignCopilot: assignableUsers.find(user => COPILOT_ACCOUNTS[user.login]) !== undefined,
			reactions: issue.item.reactions,
			isAuthor: issue.author.login === currentUser.login,
		};

		return context;
	}

	protected async updateItem(issueModel: TItem): Promise<void> {
		try {
			const [
				issue,
				timelineEvents,
				repositoryAccess,
				viewerCanEdit,
				assignableUsers,
				currentUser
			] = await Promise.all([
				this._folderRepositoryManager.resolveIssue(
					issueModel.remote.owner,
					issueModel.remote.repositoryName,
					issueModel.number,
				),
				issueModel.githubRepository.getIssueTimelineEvents(issueModel),
				this._folderRepositoryManager.getPullRequestRepositoryAccessAndMergeMethods(issueModel),
				issueModel.canEdit(),
				this._folderRepositoryManager.getAssignableUsers(),
				this._folderRepositoryManager.getCurrentUser(),
			]);

			if (!issue) {
				throw new Error(
					`Fail to resolve issue #${issueModel.number} in ${issueModel.remote.owner}/${issueModel.remote.repositoryName}`,
				);
			}

			this._item = issue as TItem;
			this.setPanelTitle(`Issue #${issueModel.number.toString()}`);

			Logger.debug('pr.initialize', IssueOverviewPanel.ID);
			this._postMessage({
				command: 'pr.initialize',
				pullrequest: this.getInitializeContext(currentUser, issue, timelineEvents, repositoryAccess, viewerCanEdit, assignableUsers[this._item.remote.remoteName] ?? []),
			});

		} catch (e) {
			vscode.window.showErrorMessage(`Error updating issue description: ${formatError(e)}`);
		}
	}

	public async update(foldersManager: FolderRepositoryManager, issueModel: TItem): Promise<void> {
		this._folderRepositoryManager = foldersManager;
		this._postMessage({
			command: 'set-scroll',
			scrollPosition: this._scrollPosition,
		});

		this._panel.webview.html = this.getHtmlForWebview();
		return this.updateItem(issueModel);
	}

	protected override async _onDidReceiveMessage(message: IRequestMessage<any>) {
		const result = await super._onDidReceiveMessage(message);
		if (result !== this.MESSAGE_UNHANDLED) {
			return;
		}

		switch (message.command) {
			case 'alert':
				vscode.window.showErrorMessage(message.args);
				return;
			case 'pr.close':
				return this.close(message);
			case 'pr.submit':
				return this.submitReviewMessage(message);
			case 'scroll':
				this._scrollPosition = message.args.scrollPosition;
				return;
			case 'pr.edit-comment':
				return this.editComment(message);
			case 'pr.delete-comment':
				return this.deleteComment(message);
			case 'pr.edit-description':
				return this.editDescription(message);
			case 'pr.edit-title':
				return this.editTitle(message);
			case 'pr.refresh':
				this.refreshPanel();
				return;
			case 'pr.add-labels':
				return this.addLabels(message);
			case 'pr.remove-label':
				return this.removeLabel(message);
			case 'pr.change-assignees':
				return this.changeAssignees(message);
			case 'pr.remove-milestone':
				return this.removeMilestone(message);
			case 'pr.add-milestone':
				return this.addMilestone(message);
			case 'pr.change-projects':
				return this.changeProjects(message);
			case 'pr.remove-project':
				return this.removeProject(message);
			case 'pr.add-assignee-yourself':
				return this.addAssigneeYourself(message);
			case 'pr.add-assignee-copilot':
				return this.addAssigneeCopilot(message);
			case 'pr.copy-prlink':
				return this.copyItemLink();
			case 'pr.copy-vscodedevlink':
				return this.copyVscodeDevLink();
			case 'pr.openOnGitHub':
				return openPullRequestOnGitHub(this._item, (this._item as any)._telemetry);
			case 'pr.debug':
				return this.webviewDebug(message);
			default:
				return this.MESSAGE_UNHANDLED;
		}
	}

	protected async submitReviewMessage(message: IRequestMessage<string>) {
		const comment = await this._item.createIssueComment(message.args);
		const commentedEvent: CommentEvent = {
			...comment,
			event: EventType.Commented
		};
		const allEvents = await this._item.githubRepository.getIssueTimelineEvents(this._item);
		const reply: SubmitReviewReply = {
			events: allEvents,
			reviewedEvent: commentedEvent,
		};
		this.tryScheduleCopilotRefresh(comment.body);
		return this._replyMessage(message, reply);
	}

	protected async tryScheduleCopilotRefresh(commentBody: string, reviewType?: ReviewStateValue) {
		if (!COPILOT_ACCOUNTS[this._item.author.login]) {
			return;
		}

		if (!commentBody.includes('@copilot') && !commentBody.includes('@Copilot') && reviewType !== 'CHANGES_REQUESTED') {
			return;
		}

		await new Promise(resolve => setTimeout(resolve, 1000));
		if (!this._isDisposed) {
			this.refreshPanel();
		}
	}

	private async addLabels(message: IRequestMessage<void>): Promise<void> {
		const quickPick = vscode.window.createQuickPick<vscode.QuickPickItem>();
		try {
			let newLabels: ILabel[] = [];

			quickPick.busy = true;
			quickPick.canSelectMany = true;
			quickPick.show();
			quickPick.items = await (getLabelOptions(this._folderRepositoryManager, this._item.item.labels, this._item.remote.owner, this._item.remote.repositoryName).then(options => {
				newLabels = options.newLabels;
				return options.labelPicks;
			}));
			quickPick.selectedItems = quickPick.items.filter(item => item.picked);

			quickPick.busy = false;
			const acceptPromise = asPromise<void>(quickPick.onDidAccept).then(() => {
				return quickPick.selectedItems;
			});
			const hidePromise = asPromise<void>(quickPick.onDidHide);
			const labelsToAdd = await Promise.race<readonly vscode.QuickPickItem[] | void>([acceptPromise, hidePromise]);
			quickPick.busy = true;
			quickPick.enabled = false;

			if (labelsToAdd) {
				await this._item.setLabels(labelsToAdd.map(r => r.label));
				const addedLabels: ILabel[] = labelsToAdd.map(label => newLabels.find(l => l.name === label.label)!);

				this._item.item.labels = addedLabels;

				await this._replyMessage(message, {
					added: addedLabels,
				});
			}
		} catch (e) {
			vscode.window.showErrorMessage(formatError(e));
		} finally {
			quickPick.hide();
			quickPick.dispose();
		}
	}

	private async removeLabel(message: IRequestMessage<string>): Promise<void> {
		try {
			await this._item.removeLabel(message.args);

			const index = this._item.item.labels.findIndex(label => label.name === message.args);
			this._item.item.labels.splice(index, 1);

			this._replyMessage(message, {});
		} catch (e) {
			vscode.window.showErrorMessage(formatError(e));
		}
	}

	private webviewDebug(message: IRequestMessage<string>): void {
		Logger.debug(message.args, IssueOverviewPanel.ID);
	}

	private editDescription(message: IRequestMessage<{ text: string }>) {
		this._item
			.edit({ body: message.args.text })
			.then(result => {
				this._replyMessage(message, { body: result.body, bodyHTML: result.bodyHTML });
			})
			.catch(e => {
				this._throwError(message, e);
				vscode.window.showErrorMessage(`Editing description failed: ${formatError(e)}`);
			});
	}
	private editTitle(message: IRequestMessage<{ text: string }>) {
		return this._item
			.edit({ title: message.args.text })
			.then(result => {
				return this._replyMessage(message, { titleHTML: result.titleHTML });
			})
			.catch(e => {
				this._throwError(message, e);
				vscode.window.showErrorMessage(`Editing title failed: ${formatError(e)}`);
			});
	}

	protected _getTimeline(): Promise<TimelineEvent[]> {
		return this._item.githubRepository.getIssueTimelineEvents(this._item);
	}

	private async changeAssignees(message: IRequestMessage<void>): Promise<void> {
		const quickPick = vscode.window.createQuickPick<vscode.QuickPickItem & { user?: IAccount }>();

		try {
			quickPick.busy = true;
			quickPick.canSelectMany = true;
			quickPick.matchOnDescription = true;
			quickPick.show();
			quickPick.items = await getAssigneesQuickPickItems(this._folderRepositoryManager, undefined, this._item.remote.remoteName, this._item.assignees ?? [], this._item);
			quickPick.selectedItems = quickPick.items.filter(item => item.picked);

			quickPick.busy = false;
			const acceptPromise = asPromise<void>(quickPick.onDidAccept).then(() => {
				return quickPick.selectedItems.filter(item => item.user) as (vscode.QuickPickItem & { user: IAccount })[] | undefined;
			});
			const hidePromise = asPromise<void>(quickPick.onDidHide);
			const allAssignees = await Promise.race<(vscode.QuickPickItem & { user: IAccount })[] | void>([acceptPromise, hidePromise]);
			quickPick.busy = true;
			quickPick.enabled = false;

			if (allAssignees) {
				const newAssignees: IAccount[] = allAssignees.map(item => item.user);
				await this._item.replaceAssignees(newAssignees);
				const events = await this._getTimeline();
				const reply: ChangeAssigneesReply = {
					assignees: newAssignees,
					events
				};
				await this._replyMessage(message, reply);
			}
		} catch (e) {
			vscode.window.showErrorMessage(formatError(e));
		} finally {
			quickPick.hide();
			quickPick.dispose();
		}
	}


	private async addMilestone(message: IRequestMessage<void>): Promise<void> {
		return getMilestoneFromQuickPick(this._folderRepositoryManager, this._item.githubRepository, this._item.milestone, (milestone) => this.updateMilestone(milestone, message));
	}

	private async updateMilestone(milestone: IMilestone | undefined, message: IRequestMessage<void>) {
		if (!milestone) {
			return this.removeMilestone(message);
		}
		await this._item.updateMilestone(milestone.id);
		this._replyMessage(message, {
			added: milestone,
		});
	}

	private async removeMilestone(message: IRequestMessage<void>): Promise<void> {
		try {
			await this._item.updateMilestone('null');
			this._replyMessage(message, {});
		} catch (e) {
			vscode.window.showErrorMessage(formatError(e));
		}
	}

	private async changeProjects(message: IRequestMessage<void>): Promise<void> {
		return getProjectFromQuickPick(this._folderRepositoryManager, this._item.githubRepository, this._item.item.projectItems?.map(item => item.project), (project) => this.updateProjects(project, message));
	}

	private async updateProjects(projects: IProject[] | undefined, message: IRequestMessage<void>) {
		let newProjects: IProjectItem[] = [];
		if (projects) {
			newProjects = (await this._item.updateProjects(projects)) ?? [];
		}
		const projectItemsReply: ProjectItemsReply = {
			projectItems: newProjects,
		};
		return this._replyMessage(message, projectItemsReply);
	}

	private async removeProject(message: IRequestMessage<IProjectItem>): Promise<void> {
		await this._item.removeProjects([message.args]);
		return this._replyMessage(message, {});
	}

	private async addAssigneeYourself(message: IRequestMessage<void>): Promise<void> {
		try {
			const currentUser = await this._folderRepositoryManager.getCurrentUser();
			const alreadyAssigned = this._item.assignees?.find(user => user.login === currentUser.login);
			if (!alreadyAssigned) {
				const newAssignees = (this._item.assignees ?? []).concat(currentUser);
				await this._item.replaceAssignees(newAssignees);
			}
			const events = await this._getTimeline();
			const reply: ChangeAssigneesReply = {
				assignees: this._item.assignees ?? [],
				events
			};
			this._replyMessage(message, reply);
		} catch (e) {
			vscode.window.showErrorMessage(formatError(e));
		}
	}

	private async addAssigneeCopilot(message: IRequestMessage<void>): Promise<void> {
		try {
			const copilotUser = (await this._folderRepositoryManager.getAssignableUsers())[this._item.remote.remoteName].find(user => COPILOT_ACCOUNTS[user.login]);
			if (copilotUser) {
				const newAssignees = (this._item.assignees ?? []).concat(copilotUser);
				await this._item.replaceAssignees(newAssignees);
			}
			const events = await this._getTimeline();
			const reply: ChangeAssigneesReply = {
				assignees: this._item.assignees ?? [],
				events
			};
			this._replyMessage(message, reply);
		} catch (e) {
			vscode.window.showErrorMessage(formatError(e));
		}
	}

	private async copyItemLink(): Promise<void> {
		return vscode.env.clipboard.writeText(this._item.html_url);
	}

	private async copyVscodeDevLink(): Promise<void> {
		return vscode.env.clipboard.writeText(vscodeDevPrLink(this._item));
	}

	protected editCommentPromise(comment: IComment, text: string): Promise<IComment> {
		return this._item.editIssueComment(comment, text);
	}

	private editComment(message: IRequestMessage<{ comment: IComment; text: string }>) {
		this.editCommentPromise(message.args.comment, message.args.text)
			.then(result => {
				this._replyMessage(message, {
					body: result.body,
					bodyHTML: result.bodyHTML,
				});
			})
			.catch(e => {
				this._throwError(message, e);
				vscode.window.showErrorMessage(formatError(e));
			});
	}

	protected deleteCommentPromise(comment: IComment): Promise<void> {
		return this._item.deleteIssueComment(comment.id.toString());
	}

	private deleteComment(message: IRequestMessage<IComment>) {
		vscode.window
			.showWarningMessage(vscode.l10n.t('Are you sure you want to delete this comment?'), { modal: true }, 'Delete')
			.then(value => {
				if (value === 'Delete') {
					this.deleteCommentPromise(message.args)
						.then(_ => {
							this._replyMessage(message, {});
						})
						.catch(e => {
							this._throwError(message, e);
							vscode.window.showErrorMessage(formatError(e));
						});
				}
			});
	}

	protected async close(message: IRequestMessage<string>) {
		let comment: IComment | undefined;
		if (message.args) {
			comment = await this._item.createIssueComment(message.args);
		}
		const closeUpdate = await this._item.close();
		const result: CloseResult = {
			state: closeUpdate.item.state.toUpperCase() as GithubItemStateEnum,
			commentEvent: comment ? {
				...comment,
				event: EventType.Commented
			} : undefined,
			closeEvent: closeUpdate.closedEvent
		};
		this._replyMessage(message, result);
	}

<<<<<<< HEAD
	private createComment(message: IRequestMessage<string>) {
		return this._item.createIssueComment(message.args).then(async (comment) => {
			const commentedEvent: CommentEvent = {
				...comment,
				event: EventType.Commented
			};
			const allEvents = await this._getTimeline();
			const reply: SubmitReviewReply = {
				events: allEvents,
				reviewedEvent: commentedEvent,
			};
			return this._replyMessage(message, reply);
		});
	}

=======
>>>>>>> 777f9758
	protected set _currentPanel(panel: IssueOverviewPanel | undefined) {
		IssueOverviewPanel.currentPanel = panel;
	}

	public override dispose() {
		super.dispose();
		this._currentPanel = undefined;
		this._webview = undefined;
	}

	protected getHtmlForWebview() {
		const nonce = getNonce();

		const uri = vscode.Uri.joinPath(this._extensionUri, 'dist', 'webview-pr-description.js');

		return `<!DOCTYPE html>
<html lang="en">
	<head>
		<meta charset="UTF-8">
		<meta http-equiv="Content-Security-Policy" content="default-src 'none'; img-src vscode-resource: https:; media-src https:; script-src 'nonce-${nonce}'; style-src vscode-resource: 'unsafe-inline' http: https: data:;">

		<meta name="viewport" content="width=device-width, initial-scale=1.0">
	</head>
	<body class="${process.platform}">
		<div id=app></div>
		<script nonce="${nonce}" src="${this._webview!.asWebviewUri(uri).toString()}"></script>
	</body>
</html>`;
	}

	public getCurrentTitle(): string {
		return this._panel.title;
	}

	public getCurrentItem(): TItem | undefined {
		return this._item;
	}
}<|MERGE_RESOLUTION|>--- conflicted
+++ resolved
@@ -341,7 +341,7 @@
 			...comment,
 			event: EventType.Commented
 		};
-		const allEvents = await this._item.githubRepository.getIssueTimelineEvents(this._item);
+		const allEvents = await this._getTimeline();
 		const reply: SubmitReviewReply = {
 			events: allEvents,
 			reviewedEvent: commentedEvent,
@@ -633,24 +633,6 @@
 		this._replyMessage(message, result);
 	}
 
-<<<<<<< HEAD
-	private createComment(message: IRequestMessage<string>) {
-		return this._item.createIssueComment(message.args).then(async (comment) => {
-			const commentedEvent: CommentEvent = {
-				...comment,
-				event: EventType.Commented
-			};
-			const allEvents = await this._getTimeline();
-			const reply: SubmitReviewReply = {
-				events: allEvents,
-				reviewedEvent: commentedEvent,
-			};
-			return this._replyMessage(message, reply);
-		});
-	}
-
-=======
->>>>>>> 777f9758
 	protected set _currentPanel(panel: IssueOverviewPanel | undefined) {
 		IssueOverviewPanel.currentPanel = panel;
 	}
