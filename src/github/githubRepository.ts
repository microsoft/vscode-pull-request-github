--- conflicted
+++ resolved
@@ -7,17 +7,6 @@
 import { ApolloQueryResult, DocumentNode, FetchResult, MutationOptions, NetworkStatus, OperationVariables, QueryOptions } from 'apollo-boost';
 import LRUCache from 'lru-cache';
 import * as vscode from 'vscode';
-<<<<<<< HEAD
-=======
-import { AuthenticationError, AuthProvider, GitHubServerType, isSamlError } from '../common/authentication';
-import { Disposable, disposeAll } from '../common/lifecycle';
-import Logger from '../common/logger';
-import { GitHubRemote, parseRemote } from '../common/remote';
-import { BRANCH_LIST_TIMEOUT, PR_SETTINGS_NAMESPACE } from '../common/settingKeys';
-import { ITelemetry } from '../common/telemetry';
-import { PullRequestCommentController } from '../view/pullRequestCommentController';
-import { PRCommentControllerRegistry } from '../view/pullRequestCommentControllerRegistry';
->>>>>>> 926dbdab
 import { mergeQuerySchemaWithShared, OctokitCommon, Schema } from './common';
 import { CredentialStore, GitHub } from './credentials';
 import {
@@ -84,12 +73,20 @@
 	restPaginate,
 } from './utils';
 import { AuthenticationError, AuthProvider, GitHubServerType, isSamlError } from '../common/authentication';
+
 import { Disposable, disposeAll } from '../common/lifecycle';
+
 import Logger from '../common/logger';
 import { GitHubRemote, parseRemote } from '../common/remote';
+
+
+import { BRANCH_LIST_TIMEOUT, PR_SETTINGS_NAMESPACE } from '../common/settingKeys';
 import { ITelemetry } from '../common/telemetry';
+
 import { PullRequestCommentController } from '../view/pullRequestCommentController';
+
 import { PRCommentControllerRegistry } from '../view/pullRequestCommentControllerRegistry';
+
 
 export const PULL_REQUEST_PAGE_SIZE = 20;
 
