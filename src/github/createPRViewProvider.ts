/*---------------------------------------------------------------------------------------------
 *  Copyright (c) Microsoft Corporation. All rights reserved.
 *  Licensed under the MIT License. See License.txt in the project root for license information.
 *--------------------------------------------------------------------------------------------*/

import * as vscode from 'vscode';
import { byRemoteName, DetachedHeadError, FolderRepositoryManager, PullRequestDefaults, titleAndBodyFrom } from './folderRepositoryManager';
import webviewContent from '../../media/createPR-webviewIndex.js';
import { getNonce, IRequestMessage, WebviewViewBase } from '../common/webview';
import { PR_SETTINGS_NAMESPACE, PR_TITLE } from '../common/settingKeys';
import { OctokitCommon } from './common';
import { PullRequestModel } from './pullRequestModel';
import Logger from '../common/logger';
import { PullRequestGitHelper } from './pullRequestGitHelper';
import { Branch, RefType } from '../api/api';

export type PullRequestTitleSource = 'commit' | 'branch' | 'custom' | 'ask';

export enum PullRequestTitleSourceEnum {
	Commit = 'commit',
	Branch = 'branch',
	Custom = 'custom',
	Ask = 'ask'
}

export type PullRequestDescriptionSource = 'template' | 'commit' | 'custom' | 'ask';

export enum PullRequestDescriptionSourceEnum {
	Template = 'template',
	Commit = 'commit',
	Custom = 'custom',
	Ask = 'ask'
}

interface RemoteInfo {
	owner: string;
	repositoryName: string;
}

export class CreatePullRequestViewProvider extends WebviewViewBase implements vscode.WebviewViewProvider {
	public readonly viewType = 'github:createPullRequest';

	private _onDone = new vscode.EventEmitter<PullRequestModel | undefined>();
	readonly onDone: vscode.Event<PullRequestModel | undefined> = this._onDone.event;

	private _onDidChangeBaseRemote = new vscode.EventEmitter<RemoteInfo>();
	readonly onDidChangeBaseRemote: vscode.Event<RemoteInfo> = this._onDidChangeBaseRemote.event;

	private _onDidChangeBaseBranch = new vscode.EventEmitter<string>();
	readonly onDidChangeBaseBranch: vscode.Event<string> = this._onDidChangeBaseBranch.event;

	private _onDidChangeCompareBranch = new vscode.EventEmitter<string>();
	readonly onDidChangeCompareBranch: vscode.Event<string> = this._onDidChangeCompareBranch.event;

	constructor(
		private readonly _extensionUri: vscode.Uri,
		private readonly _folderRepositoryManager: FolderRepositoryManager,
		private readonly _pullRequestDefaults: PullRequestDefaults,
		compareBranch: Branch,
		private readonly _isDraft: boolean,
	) {
		super();

		this._compareBranch = compareBranch;
	}

	public resolveWebviewView(
		webviewView: vscode.WebviewView,
		context: vscode.WebviewViewResolveContext,
		_token: vscode.CancellationToken,
	) {

		this._view = webviewView;
		this._webview = webviewView.webview;
		super.initialize();
		webviewView.webview.options = {
			// Allow scripts in the webview
			enableScripts: true,

			localResourceRoots: [
				this._extensionUri
			]
		};

		webviewView.webview.html = this._getHtmlForWebview();

		this.initializeParams();
	}

<<<<<<< HEAD
	private _compareBranch: Branch;
	get compareBranch() {
		return this._compareBranch;
	}

	public show(compareBranch?: Branch) {
		if (compareBranch && compareBranch.name !== this._compareBranch.name) {
			this._compareBranch = compareBranch;
			void this.initializeParams(true);
			this._onDidChangeCompareBranch.fire(this._compareBranch.name!);
		}

		if (this._webviewView) {
			this._webviewView.show();
		} else {
			vscode.commands.executeCommand('github:createPullRequest.focus');
		}
	}

=======
>>>>>>> e300d553
	private async getTitle(): Promise<string> {
		const method = vscode.workspace.getConfiguration(PR_SETTINGS_NAMESPACE).get<PullRequestTitleSource>(PR_TITLE, PullRequestTitleSourceEnum.Ask);

		switch (method) {

			case PullRequestTitleSourceEnum.Branch:
				return this.compareBranch.name!;

			case PullRequestTitleSourceEnum.Commit:
				return titleAndBodyFrom(await this._folderRepositoryManager.getTipCommitMessage(this.compareBranch.name!)).title;

			case PullRequestTitleSourceEnum.Custom:
				return '';

			default:
				// Use same default as GitHub, if there is only one commit, use the commit, otherwise use the branch name.
				// By default, the base branch we use for comparison is the base branch of origin. Compare this to the
				// compare branch if it has a GitHub remote.
				const origin = await this._folderRepositoryManager.getOrigin(this._compareBranch);

				let hasMultipleCommits = true;
				if (this.compareBranch.upstream) {
					const headRepo = this._folderRepositoryManager.findRepo(byRemoteName(this.compareBranch.upstream.remote));
					if (headRepo) {
						const headBranch = `${headRepo.remote.owner}:${this.compareBranch.name ?? ''}`;
						const commits = await origin.compareCommits(this._pullRequestDefaults.base, headBranch);
						hasMultipleCommits = commits.total_commits > 1;
					}
				}

				if (hasMultipleCommits) {
					return this.compareBranch.name!;
				} else {
					return titleAndBodyFrom(await this._folderRepositoryManager.getTipCommitMessage(this.compareBranch.name!)).title;
				}
		}
	}

	private async getPullRequestTemplate(): Promise<string> {
		const templateUris = await this._folderRepositoryManager.getPullRequestTemplates();
		if (templateUris[0]) {
			try {
				const templateContent = await vscode.workspace.fs.readFile(templateUris[0]);
				return templateContent.toString();
			} catch (e) {
				Logger.appendLine(`Reading pull request template failed: ${e}`);
				return '';
			}
		}

		return '';
	}

	private async getDescription(): Promise<string> {
		const method = vscode.workspace.getConfiguration('githubPullRequests').get<PullRequestDescriptionSource>('pullRequestDescription', PullRequestDescriptionSourceEnum.Ask);

		switch (method) {

			case PullRequestDescriptionSourceEnum.Template:
				return this.getPullRequestTemplate();

			case PullRequestDescriptionSourceEnum.Commit:
				return titleAndBodyFrom(await this._folderRepositoryManager.getTipCommitMessage(this.compareBranch.name!)).title;

			case PullRequestDescriptionSourceEnum.Custom:
				return '';

			default:
				// Try to match github's default, first look for template, then use commit body if available.
				const pullRequestTemplate = this.getPullRequestTemplate();
				return pullRequestTemplate ?? titleAndBodyFrom(await this._folderRepositoryManager.getTipCommitMessage(this.compareBranch.name!)).body ?? '';
		}
	}

	public async initializeParams(reset: boolean = false): Promise<void> {
		if (!this.compareBranch) {
			throw new DetachedHeadError(this._folderRepositoryManager.repository);
		}

		const defaultRemote: RemoteInfo = {
			owner: this._pullRequestDefaults.owner,
			repositoryName: this._pullRequestDefaults.repo
		};

		const [githubRemotes, branchesForRemote, defaultTitle, defaultDescription] = await Promise.all([
			this._folderRepositoryManager.getGitHubRemotes(),
			this._folderRepositoryManager.listBranches(this._pullRequestDefaults.owner, this._pullRequestDefaults.repo),
			this.getTitle(),
			this.getDescription()
<<<<<<< HEAD
		]);
		const remotes: RemoteInfo[] = githubRemotes.map(remote => {
			return {
				owner: remote.owner,
				repositoryName: remote.repositoryName
			};
		});

		this._postMessage({
			command: reset ? 'reset' : 'pr.initialize',
			params: {
				availableRemotes: remotes,
				defaultRemote,
				defaultBranch: this._pullRequestDefaults.base,
				branchesForRemote,
				defaultTitle,
				defaultDescription,
				compareBranch: this.compareBranch.name!
			}
=======
		]).then(result => {
			const [githubRemotes, branchesForRemote, defaultTitle, defaultDescription] = result;

			const remotes: RemoteInfo[] = githubRemotes.map(remote => {
				return {
					owner: remote.owner,
					repositoryName: remote.repositoryName
				};
			});

			this._postMessage({
				command: 'pr.initialize',
				params: {
					availableRemotes: remotes,
					defaultRemote,
					defaultBranch: this._pullRequestDefaults.base,
					branchesForRemote,
					defaultTitle,
					defaultDescription,
					isDraft: this._isDraft
				}
			});
>>>>>>> e300d553
		});
	}

	private async changeBaseRemote(message: IRequestMessage<{ owner: string, repositoryName: string }>): Promise<void> {
		const { owner, repositoryName } = message.args;
		const githubRepository = this._folderRepositoryManager.findRepo(repo => owner === repo.remote.owner && repositoryName === repo.remote.repositoryName);

		if (!githubRepository) {
			throw new Error('No matching GitHub repository found.');
		}

		const defaultBranch = await githubRepository.getDefaultBranch();
		const newBranches = await this._folderRepositoryManager.listBranches(owner, repositoryName);
		this._onDidChangeBaseRemote.fire({ owner, repositoryName });
		return this._replyMessage(message, { branches: newBranches, defaultBranch });
	}

	private async create(message: IRequestMessage<OctokitCommon.PullsCreateParams>): Promise<void> {
		try {
			let branchName;
			let remote;
			if (this.compareBranch.type === RefType.RemoteHead) {
				const index = this.compareBranch.name!.indexOf('/');
				branchName = this.compareBranch.name!.substring(index + 1);
				remote = this.compareBranch.name!.substring(0, index);
			} else {
				branchName = this.compareBranch.name!;
				remote = this.compareBranch.upstream?.remote;
			}

			const headRepo = this._folderRepositoryManager.findRepo(byRemoteName(remote!));
			if (!headRepo) {
				throw new Error(`Unable to find GitHub repository matching '${remote}'.`);
			}

			const head = `${headRepo.remote.owner}:${branchName}`;
			const createdPR = await this._folderRepositoryManager.createPullRequest({ ...message.args, head });

			// Create was cancelled
			if (!createdPR) {
				this._throwError(message, undefined);
			} else {
				await this._replyMessage(message, {});
				await PullRequestGitHelper.associateBranchWithPullRequest(this._folderRepositoryManager.repository, createdPR, branchName);
				this._onDone.fire(createdPR);
			}
		} catch (e) {
			this._throwError(message, e.message);
		}

	}

	protected async _onDidReceiveMessage(message: IRequestMessage<any>) {
		const result = await super._onDidReceiveMessage(message);
		if (result !== this.MESSAGE_UNHANDLED) {
			return;
		}

		switch (message.command) {

			case 'pr.cancelCreate':
				vscode.commands.executeCommand('setContext', 'github:createPullRequest', false);
				this._onDone.fire(undefined);
				return;

			case 'pr.create':
				return this.create(message);

			case 'pr.changeBaseRemote':
				return this.changeBaseRemote(message);

			case 'pr.changeBaseBranch':
				this._onDidChangeBaseBranch.fire(message.args);
				return;

			case 'pr.changeCompareBranch':
				this._onDidChangeCompareBranch.fire(message.args);
				return;

			default:
				// Log error
				vscode.window.showErrorMessage('Unsupported webview message');
		}
	}

	private _getHtmlForWebview() {
		const nonce = getNonce();

		return `<!DOCTYPE html>
		<html lang="en">
		<head>
			<meta charset="UTF-8">
			<meta http-equiv="Content-Security-Policy" content="default-src 'none'; img-src vscode-resource: https:; script-src 'nonce-${nonce}'; style-src vscode-resource: 'unsafe-inline' http: https: data:;">
			<meta name="viewport" content="width=device-width, initial-scale=1.0">

			<title>Create Pull Request</title>
		</head>
		<body>
			<div id="app"></div>
			<script nonce="${nonce}">${webviewContent}</script>
		</body>
		</html>`;
	}
}<|MERGE_RESOLUTION|>--- conflicted
+++ resolved
@@ -87,7 +87,6 @@
 		this.initializeParams();
 	}
 
-<<<<<<< HEAD
 	private _compareBranch: Branch;
 	get compareBranch() {
 		return this._compareBranch;
@@ -100,15 +99,9 @@
 			this._onDidChangeCompareBranch.fire(this._compareBranch.name!);
 		}
 
-		if (this._webviewView) {
-			this._webviewView.show();
-		} else {
-			vscode.commands.executeCommand('github:createPullRequest.focus');
-		}
-	}
-
-=======
->>>>>>> e300d553
+		super.show();
+	}
+
 	private async getTitle(): Promise<string> {
 		const method = vscode.workspace.getConfiguration(PR_SETTINGS_NAMESPACE).get<PullRequestTitleSource>(PR_TITLE, PullRequestTitleSourceEnum.Ask);
 
@@ -198,7 +191,6 @@
 			this._folderRepositoryManager.listBranches(this._pullRequestDefaults.owner, this._pullRequestDefaults.repo),
 			this.getTitle(),
 			this.getDescription()
-<<<<<<< HEAD
 		]);
 		const remotes: RemoteInfo[] = githubRemotes.map(remote => {
 			return {
@@ -216,32 +208,9 @@
 				branchesForRemote,
 				defaultTitle,
 				defaultDescription,
-				compareBranch: this.compareBranch.name!
-			}
-=======
-		]).then(result => {
-			const [githubRemotes, branchesForRemote, defaultTitle, defaultDescription] = result;
-
-			const remotes: RemoteInfo[] = githubRemotes.map(remote => {
-				return {
-					owner: remote.owner,
-					repositoryName: remote.repositoryName
-				};
-			});
-
-			this._postMessage({
-				command: 'pr.initialize',
-				params: {
-					availableRemotes: remotes,
-					defaultRemote,
-					defaultBranch: this._pullRequestDefaults.base,
-					branchesForRemote,
-					defaultTitle,
-					defaultDescription,
-					isDraft: this._isDraft
-				}
-			});
->>>>>>> e300d553
+				compareBranch: this.compareBranch.name!,
+				isDraft: this._isDraft
+			}
 		});
 	}
 
