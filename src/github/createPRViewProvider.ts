--- conflicted
+++ resolved
@@ -275,13 +275,10 @@
 			defaultTitle,
 			defaultDescription,
 			isDraft: false,
-<<<<<<< HEAD
 			defaultMergeMethod: getDefaultMergeMethod(mergeConfiguration.mergeMethodsAvailability),
 			allowAutoMerge: mergeConfiguration.viewerCanAutoMerge,
 			mergeMethodsAvailability: mergeConfiguration.mergeMethodsAvailability
-=======
 			createError: ''
->>>>>>> dc45665d
 		};
 
 		this._compareBranch = this.defaultCompareBranch.name ?? '';
