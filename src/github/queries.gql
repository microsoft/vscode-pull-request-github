# /*---------------------------------------------------------------------------------------------
#  *  Copyright (c) Microsoft Corporation. All rights reserved.
#  *  Licensed under the MIT License. See License.txt in the project root for license information.
#  *--------------------------------------------------------------------------------------------*/

#import "./queriesShared.gql"

# Queries that are also in the limit file, but are not limited (by scope or API availability) here

fragment Node on Node {
	id
}

fragment Actor on Actor { # We don't want to reference Bot because it is not available on older GHE, so we use Actor instead as it gets us most of the way there.
	__typename
	login
	avatarUrl
	url
}

fragment User on User {
	__typename
	...Actor
	email
	name
	...Node
}

fragment Organization on Organization {
	__typename
	...Actor
	email
	name
	...Node
}

fragment Team on Team { # Team is not an Actor
	name
	avatarUrl
	url
	slug
	...Node
}

fragment Reactable on Reactable {
	reactionGroups {
		content
		viewerHasReacted
		reactors(first: 10) {
			nodes {
				... on User {
					login
				}
				... on Actor {
					login
				}
			}
			totalCount
		}
	}
}

fragment IssueBase on Issue {
	number
	url
	state
	stateReason
	body
	bodyHTML
	title
	titleHTML
	author {
		...Node
		...Actor
		...User
		...Organization
	}
	createdAt
	updatedAt
	milestone {
		title
		dueOn
		createdAt
		id
		number
	}
	assignees: assignedActors(first: 10) {
		nodes {
			...Node
			...Actor
			...User
		}
	}
	labels(first: 50) {
		nodes {
			name
			color
		}
	}
	id
	databaseId
	reactions(first: 100) {
		totalCount
	}
	...Reactable
	repository {
		name
		owner {
			login
		}
		url
	}
}

fragment IssueFragment on Issue {
	...IssueBase
	comments(first: 1) {
		totalCount
	}
}

fragment IssueWithCommentsFragment on Issue {
	...IssueBase
	comments(first: 50) {
		nodes {
			author {
				...Node
				...Actor
				...User
				...Organization
			}
			body
			databaseId
			reactions(first: 100) {
				totalCount
			}
		}
		totalCount
	}
}

fragment PullRequestFragment on PullRequest {
	number
	url
	state
	body
	bodyHTML
	title
	titleHTML
	author {
		...Node
		...Actor
		...User
		...Organization
	}
	createdAt
	updatedAt
	milestone {
		title
		dueOn
		createdAt
		id
		number
	}
	assignees: assignedActors(first: 10) {
		nodes {
			...Node
			...Actor
			...User
		}
	}
	labels(first: 50) {
		nodes {
			name
			color
		}
	}
	id
	databaseId
	reactions(first: 100) {
		totalCount
	}
	...Reactable
	comments(first: 1) {
		totalCount
	}

	comments(first: 1) {
		totalCount
	}

	commits(first: 50) {
		nodes {
			commit {
				message
			}
		}
	}
	headRef {
		...Ref
	}
	headRefName
	headRefOid
	headRepository {
		isInOrganization
		owner {
			login
		}
		url
	}
	baseRef {
		...Ref
	}
	baseRefName
	baseRefOid
	baseRepository {
		isInOrganization
		owner {
			login
		}
		url
		squashMergeCommitTitle
		squashMergeCommitMessage
		mergeCommitMessage
		mergeCommitTitle
	}
	merged
	mergeable
	mergeQueueEntry {
		...MergeQueueEntryFragment
	}
	mergeStateStatus
	autoMergeRequest {
		mergeMethod
	}
	reviewThreads {
		totalCount
	}
	viewerCanEnableAutoMerge
	viewerCanDisableAutoMerge
	viewerCanUpdate
	isDraft
	suggestedReviewers {
		isAuthor
		isCommenter
		reviewer {
			...Actor
			...User
			...Node
		}
	}
	additions
	deletions
}

query Issue($owner: String!, $name: String!, $number: Int!) {
	repository(owner: $owner, name: $name) {
		issue(number: $number) {
			...IssueFragment
		}
	}
	rateLimit {
		...RateLimit
	}
}

query IssueWithComments($owner: String!, $name: String!, $number: Int!) {
	repository(owner: $owner, name: $name) {
		issue(number: $number) {
			...IssueWithCommentsFragment
		}
	}
	rateLimit {
		...RateLimit
	}
}

query Issues($query: String!) {
	search(first: 100, type: ISSUE, query: $query) {
		issueCount
		pageInfo {
			hasNextPage
			endCursor
		}
		edges {
			node {
				...IssueFragment
			}
		}
	}
	rateLimit {
		...RateLimit
	}
}

query PullRequest($owner: String!, $name: String!, $number: Int!) {
	repository(owner: $owner, name: $name) {
		pullRequest(number: $number) {
			...PullRequestFragment
		}
	}
	rateLimit {
		...RateLimit
	}
}


query PullRequestForHead($owner: String!, $name: String!, $headRefName: String!) {
	repository(owner: $owner, name: $name) {
		pullRequests(first: 3, headRefName: $headRefName, orderBy: { field: CREATED_AT, direction: DESC }) {
			nodes {
				...PullRequestFragment
			}
		}
	}
	rateLimit {
		...RateLimit
	}
}

query PullRequestMergeabilityMergeRequirements($owner: String!, $name: String!, $number: Int!) {
	repository(owner: $owner, name: $name) {
		pullRequest(number: $number) {
			mergeable
			mergeStateStatus
			mergeRequirements { # This is a privage field we're testing
				state
				conditions {
					result
					... on PullRequestMergeConflictStateCondition {
						__typename
						conflicts
						isConflictResolvableInWeb
					}
				}
			}
		}
	}
	rateLimit {
		...RateLimit
	}
}

<<<<<<< HEAD
query GetAssignableUsers($owner: String!, $name: String!, $first: Int!, $after: String) {
	repository(owner: $owner, name: $name) {
		assignableUsers(first: $first, after: $after) {
			nodes {
				...User
			}
			pageInfo {
				hasNextPage
				endCursor
=======
query LatestUpdates($owner: String!, $name: String!, $number: Int!, $since: DateTime!) {
	repository(owner: $owner, name: $name) {
		pullRequest(number: $number) {
			reactions(orderBy:{direction:DESC, field: CREATED_AT}, first: 1) {
				nodes {
					createdAt
				}
			}
			updatedAt
			comments(orderBy: {direction:DESC, field: UPDATED_AT}, first: 1) {
				nodes {
					updatedAt
					reactions(orderBy:{direction:DESC, field: CREATED_AT}, first: 1) {
						nodes {
							createdAt
						}
					}
				}
			}
			timelineItems(since: $since, first: 1) {
				nodes {
					... on AddedToMergeQueueEvent {
						createdAt
					}
					... on AddedToProjectEvent {
						createdAt
					}
					... on AssignedEvent {
						createdAt
					}
					... on AutoMergeDisabledEvent {
						createdAt
					}
					... on AutoMergeEnabledEvent {
						createdAt
					}
					... on AutoRebaseEnabledEvent {
						createdAt
					}
					... on AutoSquashEnabledEvent {
						createdAt
					}
					... on AutomaticBaseChangeFailedEvent {
						createdAt
					}
					... on AutomaticBaseChangeSucceededEvent {
						createdAt
					}
					... on BaseRefChangedEvent {
						createdAt
					}
					... on BaseRefDeletedEvent {
						createdAt
					}
					... on BaseRefForcePushedEvent {
						createdAt
					}
					... on ClosedEvent {
						createdAt
					}
					... on CommentDeletedEvent {
						createdAt
					}
					... on ConnectedEvent {
						createdAt
					}
					... on ConvertToDraftEvent {
						createdAt
					}
					... on ConvertedNoteToIssueEvent {
						createdAt
					}
					... on ConvertedToDiscussionEvent {
						createdAt
					}
					... on CrossReferencedEvent {
						createdAt
					}
					... on DemilestonedEvent {
						createdAt
					}
					... on DeployedEvent {
						createdAt
					}
					... on DeploymentEnvironmentChangedEvent {
						createdAt
					}
					... on DisconnectedEvent {
						createdAt
					}
					... on HeadRefDeletedEvent {
						createdAt
					}
					... on HeadRefForcePushedEvent {
						createdAt
					}
					... on HeadRefRestoredEvent {
						createdAt
					}
					... on IssueComment {
						createdAt
					}
					... on IssueTypeAddedEvent {
						createdAt
					}
					... on LabeledEvent {
						createdAt
					}
					... on LockedEvent {
						createdAt
					}
					... on MarkedAsDuplicateEvent {
						createdAt
					}
					... on MentionedEvent {
						createdAt
					}
					... on MergedEvent {
						createdAt
					}
					... on MilestonedEvent {
						createdAt
					}
					... on MovedColumnsInProjectEvent {
						createdAt
					}
					... on PinnedEvent {
						createdAt
					}
					... on PullRequestCommit {
						commit {
							committedDate
						}
					}
					... on PullRequestReview {
						createdAt
					}
					... on PullRequestReviewThread {
						comments(last: 1) {
							nodes {
								createdAt
							}
						}
					}
					... on PullRequestRevisionMarker {
						createdAt
					}
					... on ReadyForReviewEvent {
						createdAt
					}
					... on ReferencedEvent {
						createdAt
					}
					... on RemovedFromMergeQueueEvent {
						createdAt
					}
					... on RemovedFromProjectEvent {
						createdAt
					}
					... on RenamedTitleEvent {
						createdAt
					}
					... on ReopenedEvent {
						createdAt
					}
					... on ReviewDismissedEvent {
						createdAt
					}
					... on ReviewRequestRemovedEvent {
						createdAt
					}
					... on ReviewRequestedEvent {
						createdAt
					}
					... on SubscribedEvent {
						createdAt
					}
					... on TransferredEvent {
						createdAt
					}
					... on UnassignedEvent {
						createdAt
					}
					... on UnlabeledEvent {
						createdAt
					}
					... on UnlockedEvent {
						createdAt
					}
					... on UnmarkedAsDuplicateEvent {
						createdAt
					}
					... on UnpinnedEvent {
						createdAt
					}
					... on UnsubscribedEvent {
						createdAt
					}
					... on UserBlockedEvent {
						createdAt
					}
				}
			}
		}
	}
	rateLimit {
		...RateLimit
	}
}

query LatestIssueUpdates($owner: String!, $name: String!, $number: Int!, $since: DateTime!) {
	repository(owner: $owner, name: $name) {
		pullRequest: issue(number: $number) {
			reactions(orderBy:{direction:DESC, field: CREATED_AT}, first: 1) {
				nodes {
					createdAt
				}
			}
			updatedAt
			comments(orderBy: {direction:DESC, field: UPDATED_AT}, first: 1) {
				nodes {
					updatedAt
					reactions(orderBy:{direction:DESC, field: CREATED_AT}, first: 1) {
						nodes {
							createdAt
						}
					}
				}
			}
			timelineItems(since: $since, first: 1) {
				nodes {
					... on AddedToProjectEvent {
						createdAt
					}
					... on AssignedEvent {
						createdAt
					}
					... on ClosedEvent {
						createdAt
					}
					... on CommentDeletedEvent {
						createdAt
					}
					... on ConnectedEvent {
						createdAt
					}
					... on ConvertedNoteToIssueEvent {
						createdAt
					}
					... on ConvertedToDiscussionEvent {
						createdAt
					}
					... on CrossReferencedEvent {
						createdAt
					}
					... on DemilestonedEvent {
						createdAt
					}
					... on DisconnectedEvent {
						createdAt
					}
					... on IssueComment {
						createdAt
					}
					... on IssueTypeAddedEvent {
						createdAt
					}
					... on LabeledEvent {
						createdAt
					}
					... on LockedEvent {
						createdAt
					}
					... on MarkedAsDuplicateEvent {
						createdAt
					}
					... on MentionedEvent {
						createdAt
					}
					... on MilestonedEvent {
						createdAt
					}
					... on MovedColumnsInProjectEvent {
						createdAt
					}
					... on PinnedEvent {
						createdAt
					}
					... on ReferencedEvent {
						createdAt
					}
					... on RemovedFromProjectEvent {
						createdAt
					}
					... on RenamedTitleEvent {
						createdAt
					}
					... on ReopenedEvent {
						createdAt
					}
					... on SubscribedEvent {
						createdAt
					}
					... on TransferredEvent {
						createdAt
					}
					... on UnassignedEvent {
						createdAt
					}
					... on UnlabeledEvent {
						createdAt
					}
					... on UnlockedEvent {
						createdAt
					}
					... on UnmarkedAsDuplicateEvent {
						createdAt
					}
					... on UnpinnedEvent {
						createdAt
					}
					... on UnsubscribedEvent {
						createdAt
					}
					... on UserBlockedEvent {
						createdAt
					}
				}
>>>>>>> 849868b3
			}
		}
	}
	rateLimit {
		...RateLimit
	}
}

mutation CreatePullRequest($input: CreatePullRequestInput!) {
	createPullRequest(input: $input) {
		pullRequest {
			...PullRequestFragment
		}
	}
}

mutation RevertPullRequest($input: RevertPullRequestInput!) {
	revertPullRequest(input: $input) {
		revertPullRequest {
			...PullRequestFragment
		}
	}
}

# Queries that only exist in this file and in extra

query GetSuggestedActors($owner: String!, $name: String!, $capabilities: [RepositorySuggestedActorFilter!]!, $first: Int!, $after: String) {
	repository(owner: $owner, name: $name) {
		suggestedActors(first: $first, after: $after, capabilities: $capabilities) {
			nodes {
				...Node
				...Actor
				...User
			}
			pageInfo {
				hasNextPage
				endCursor
			}
		}
	}
	rateLimit {
		...RateLimit
	}
}

mutation DequeuePullRequest($input: DequeuePullRequestInput!) {
	dequeuePullRequest(input: $input) {
		mergeQueueEntry {
			...MergeQueueEntryFragment
		}
	}
}

mutation EnqueuePullRequest($input: EnqueuePullRequestInput!) {
	enqueuePullRequest(input: $input) {
		mergeQueueEntry {
			...MergeQueueEntryFragment
		}
	}
}

mutation ReplaceActorsForAssignable($input: ReplaceActorsForAssignableInput!) {
	replaceActorsForAssignable(input: $input) {
		assignable {
			assignees: assignedActors(first: 100) {
				nodes {
					...Node
					...Actor
					...User
				}
				pageInfo {
					hasNextPage
					endCursor
				}
			}
		}
	}
}<|MERGE_RESOLUTION|>--- conflicted
+++ resolved
@@ -341,17 +341,6 @@
 	}
 }
 
-<<<<<<< HEAD
-query GetAssignableUsers($owner: String!, $name: String!, $first: Int!, $after: String) {
-	repository(owner: $owner, name: $name) {
-		assignableUsers(first: $first, after: $after) {
-			nodes {
-				...User
-			}
-			pageInfo {
-				hasNextPage
-				endCursor
-=======
 query LatestUpdates($owner: String!, $name: String!, $number: Int!, $since: DateTime!) {
 	repository(owner: $owner, name: $name) {
 		pullRequest(number: $number) {
@@ -680,7 +669,23 @@
 						createdAt
 					}
 				}
->>>>>>> 849868b3
+			}
+		}
+	}
+	rateLimit {
+		...RateLimit
+	}
+}
+
+query GetAssignableUsers($owner: String!, $name: String!, $first: Int!, $after: String) {
+	repository(owner: $owner, name: $name) {
+		assignableUsers(first: $first, after: $after) {
+			nodes {
+				...User
+			}
+			pageInfo {
+				hasNextPage
+				endCursor
 			}
 		}
 	}
