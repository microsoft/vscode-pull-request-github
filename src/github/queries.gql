--- conflicted
+++ resolved
@@ -1,270 +1,192 @@
-<<<<<<< HEAD
-# /*---------------------------------------------------------------------------------------------
-#  *  Copyright (c) Microsoft Corporation. All rights reserved.
-#  *  Licensed under the MIT License. See License.txt in the project root for license information.
-#  *--------------------------------------------------------------------------------------------*/
-
-fragment Comment on PullRequestReviewComment {
-	id databaseId url
-	author { login avatarUrl }
-	path originalPosition
-	body
-	diffHunk
-	position
-	state
-	pullRequestReview { databaseId }
-}
-
-query GetPendingReviewId($pullRequestId: ID!, $author: String!) {
-	node(id: $pullRequestId) {
-		...on PullRequest {
-			reviews(first: 1, author: $author, states: [PENDING]) { nodes { id } }
-		}
-	}
-}
-
-query PullRequestComments($owner:String!, $name:String!, $number:Int!, $first:Int=100) {
-	repository(owner:$owner, name:$name) {
-		pullRequest(number:$number) {
-			reviews(first:$first) {
-				nodes {
-					comments(first:100) {
-						nodes { ...Comment }
-					}
-				}
-			}
-		}
-	}
-}
-
-query GetMentionableUsers($owner: String!, $name: String!, $first: Int!, $after: String) {
-	repository(owner: $owner, name: $name) {
-		mentionableUsers(first: $first, after: $after) {
-			nodes {
-				login
-				avatarUrl
-				name
-			}
-			pageInfo {
-				hasNextPage
-				endCursor
-			}
-		}
-	}
-}
-
-
-mutation AddComment($input: AddPullRequestReviewCommentInput!) {
-	addPullRequestReviewComment(input: $input) {
-		comment {
-		...Comment
-		}
-	}
-}
-
-mutation StartReview($input: AddPullRequestReviewInput!) {
-	addPullRequestReview(input: $input) {
-		pullRequestReview { id }
-	}
-}
-
-mutation SubmitReview($id: ID!) {
-	submitPullRequestReview(input: {
-		event: COMMENT,
-		pullRequestReviewId: $id
-	}) {
-		pullRequestReview {
-			comments(first:100) {
-				nodes { ...Comment }
-			}
-		}
-	}
-}
-
-mutation DeleteReview($input: DeletePullRequestReviewInput!) {
-	deletePullRequestReview(input: $input) {
-		pullRequestReview {
-			comments(first:100) {
-					nodes { ...Comment }
-			}
-		}
-	}
-}
-=======
-# /*---------------------------------------------------------------------------------------------
-#  *  Copyright (c) Microsoft Corporation. All rights reserved.
-#  *  Licensed under the MIT License. See License.txt in the project root for license information.
-#  *--------------------------------------------------------------------------------------------*/
-
-fragment Merged on MergedEvent {
-	id
-	actor {
-		login
-		avatarUrl
-		url
-	}
-	createdAt
-	mergeRef {
-		name
-	}
-}
-
-fragment Comment on IssueComment {
-	id
-	databaseId
-	authorAssociation
-	author {
-		login
-		avatarUrl
-		url
-	}
-	url
-	body
-	updatedAt
-	createdAt
-	viewerCanUpdate
-	viewerCanReact
-	viewerCanDelete
-}
-
-fragment Commit on Commit {
-	id
-	author {
-		user {
-			login
-			avatarUrl
-			url
-		}
-	}
-	committer {
-		avatarUrl
-		name
-	}
-	url
-	oid
-	message
-}
-
-fragment AssignedEvent on AssignedEvent {
-	actor {
-		login
-		avatarUrl
-		url
-	}
-	user {
-		login
-		avatarUrl
-		url
-	}
-}
-
-fragment Review on PullRequestReview {
-	id
-	databaseId
-	authorAssociation
-	url
-	author {
-		login
-		avatarUrl
-		url
-	}
-	state
-	body
-	submittedAt
-	updatedAt
-	createdAt
-}
-
-query TimelineEvents($owner: String!, $name: String!, $number: Int!, $last: Int = 100) {
-	repository(owner: $owner, name: $name) {
-		pullRequest(number: $number) {
-			bodyHTML
-			timeline(last: $last) {
-				edges {
-					node {
-						__typename
-						...Merged
-						...Comment
-						...Review
-						...Commit
-						...AssignedEvent
-					}
-				}
-			}
-		}
-	}
-}
-
-fragment ReviewComment on PullRequestReviewComment {
-	id databaseId url
-	author { login avatarUrl }
-	path originalPosition
-	body
-	diffHunk
-	position
-	state
-	pullRequestReview { databaseId }
-	commit {
-		id
-	}
-}
-
-query GetPendingReviewId($pullRequestId: ID!, $author: String!) {
-	node(id: $pullRequestId) {
-		...on PullRequest {
-			reviews(first: 1, author: $author, states: [PENDING]) { nodes { id } }
-		}
-	}
-}
-
-query PullRequestComments($owner:String!, $name:String!, $number:Int!, $first:Int=100) {
-	repository(owner:$owner, name:$name) {
-		pullRequest(number:$number) {
-			reviews(first:$first) {
-				nodes {
-					comments(first:100) {
-						nodes { ...ReviewComment }
-					}
-				}
-			}
-		}
-	}
-}
-
-mutation AddComment($input: AddPullRequestReviewCommentInput!) {
-	addPullRequestReviewComment(input: $input) {
-		comment {
-		...ReviewComment
-		}
-	}
-}
-
-mutation StartReview($input: AddPullRequestReviewInput!) {
-	addPullRequestReview(input: $input) {
-		pullRequestReview { id }
-	}
-}
-
-mutation SubmitReview($id: ID!) {
-	submitPullRequestReview(input: {
-		event: COMMENT,
-		pullRequestReviewId: $id
-	}) {
-		pullRequestReview {
-			comments(first:100) {
-				nodes { ...ReviewComment }
-			}
-		}
-	}
-}
-
-mutation DeleteReview($input: DeletePullRequestReviewInput!) {
-	deletePullRequestReview(input: $input) {
-		pullRequestReview {
-			comments(first:100) {
-					nodes { ...ReviewComment }
-			}
-		}
-	}
-}
->>>>>>> ca221d96
+# /*---------------------------------------------------------------------------------------------
+#  *  Copyright (c) Microsoft Corporation. All rights reserved.
+#  *  Licensed under the MIT License. See License.txt in the project root for license information.
+#  *--------------------------------------------------------------------------------------------*/
+
+fragment Merged on MergedEvent {
+	id
+	actor {
+		login
+		avatarUrl
+		url
+	}
+	createdAt
+	mergeRef {
+		name
+	}
+}
+
+fragment Comment on IssueComment {
+	id
+	databaseId
+	authorAssociation
+	author {
+		login
+		avatarUrl
+		url
+	}
+	url
+	body
+	updatedAt
+	createdAt
+	viewerCanUpdate
+	viewerCanReact
+	viewerCanDelete
+}
+
+fragment Commit on Commit {
+	id
+	author {
+		user {
+			login
+			avatarUrl
+			url
+		}
+	}
+	committer {
+		avatarUrl
+		name
+	}
+	url
+	oid
+	message
+}
+
+fragment AssignedEvent on AssignedEvent {
+	actor {
+		login
+		avatarUrl
+		url
+	}
+	user {
+		login
+		avatarUrl
+		url
+	}
+}
+
+fragment Review on PullRequestReview {
+	id
+	databaseId
+	authorAssociation
+	url
+	author {
+		login
+		avatarUrl
+		url
+	}
+	state
+	body
+	submittedAt
+	updatedAt
+	createdAt
+}
+
+query TimelineEvents($owner: String!, $name: String!, $number: Int!, $last: Int = 100) {
+	repository(owner: $owner, name: $name) {
+		pullRequest(number: $number) {
+			bodyHTML
+			timeline(last: $last) {
+				edges {
+					node {
+						__typename
+						...Merged
+						...Comment
+						...Review
+						...Commit
+						...AssignedEvent
+					}
+				}
+			}
+		}
+	}
+}
+
+fragment ReviewComment on PullRequestReviewComment {
+	id databaseId url
+	author { login avatarUrl }
+	path originalPosition
+	body
+	diffHunk
+	position
+	state
+	pullRequestReview { databaseId }
+	commit {
+		id
+	}
+}
+
+query GetPendingReviewId($pullRequestId: ID!, $author: String!) {
+	node(id: $pullRequestId) {
+		...on PullRequest {
+			reviews(first: 1, author: $author, states: [PENDING]) { nodes { id } }
+		}
+	}
+}
+
+query PullRequestComments($owner:String!, $name:String!, $number:Int!, $first:Int=100) {
+	repository(owner:$owner, name:$name) {
+		pullRequest(number:$number) {
+			reviews(first:$first) {
+				nodes {
+					comments(first:100) {
+						nodes { ...ReviewComment }
+					}
+				}
+			}
+		}
+	}
+}
+
+mutation AddComment($input: AddPullRequestReviewCommentInput!) {
+	addPullRequestReviewComment(input: $input) {
+		comment {
+		...ReviewComment
+		}
+	}
+}
+
+mutation StartReview($input: AddPullRequestReviewInput!) {
+	addPullRequestReview(input: $input) {
+		pullRequestReview { id }
+	}
+}
+
+mutation SubmitReview($id: ID!) {
+	submitPullRequestReview(input: {
+		event: COMMENT,
+		pullRequestReviewId: $id
+	}) {
+		pullRequestReview {
+			comments(first:100) {
+				nodes { ...ReviewComment }
+			}
+		}
+	}
+}
+
+mutation DeleteReview($input: DeletePullRequestReviewInput!) {
+	deletePullRequestReview(input: $input) {
+		pullRequestReview {
+			comments(first:100) {
+					nodes { ...ReviewComment }
+			}
+		}
+	}
+}
+
+query GetMentionableUsers($owner: String!, $name: String!, $first: Int!, $after: String) {
+	repository(owner: $owner, name: $name) {
+		mentionableUsers(first: $first, after: $after) {
+			nodes {
+				login
+				avatarUrl
+				name
+			}
+			pageInfo {
+				hasNextPage
+				endCursor
+			}
+		}
+	}
+}