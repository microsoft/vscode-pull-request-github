<<<<<<< HEAD
/*---------------------------------------------------------------------------------------------
 *  Copyright (c) Microsoft Corporation. All rights reserved.
 *  Licensed under the MIT License. See License.txt in the project root for license information.
 *--------------------------------------------------------------------------------------------*/

import * as nodePath from 'path';
import { bulkhead } from 'cockatiel';
import * as vscode from 'vscode';
import type { Branch, Commit, Repository, UpstreamRef } from '../api/api';
import { GitApiImpl, GitErrorCodes } from '../api/api1';
import { GitHubManager } from '../authentication/githubServer';
import { AuthProvider, GitHubServerType } from '../common/authentication';
import { commands, contexts } from '../common/executeCommands';
import { InMemFileChange, SlimFileChange } from '../common/file';
import { findLocalRepoRemoteFromGitHubRef } from '../common/githubRef';
import { Disposable, disposeAll } from '../common/lifecycle';
import Logger from '../common/logger';
import { Protocol, ProtocolType } from '../common/protocol';
import { GitHubRemote, parseRemote, parseRepositoryRemotes, Remote } from '../common/remote';
import {
	ALLOW_FETCH,
	AUTO_STASH,
	DEFAULT_MERGE_METHOD,
	GIT,
	POST_DONE,
	PR_SETTINGS_NAMESPACE,
	PULL_BEFORE_CHECKOUT,
	PULL_BRANCH,
	REMOTES,
	UPSTREAM_REMOTE,
} from '../common/settingKeys';
import { ITelemetry } from '../common/telemetry';
import { EventType, TimelineEvent } from '../common/timelineEvent';
import { Schemes } from '../common/uri';
import { batchPromiseAll, compareIgnoreCase, formatError, Predicate } from '../common/utils';
import { PULL_REQUEST_OVERVIEW_VIEW_TYPE } from '../common/webview';
import { LAST_USED_EMAIL, NEVER_SHOW_PULL_NOTIFICATION, REPO_KEYS, ReposState } from '../extensionState';
import { git } from '../gitProviders/gitCommands';
import { IThemeWatcher } from '../themeWatcher';
import { CreatePullRequestHelper } from '../view/createPullRequestHelper';
import { OctokitCommon } from './common';
import { ConflictModel } from './conflictGuide';
import { ConflictResolutionCoordinator } from './conflictResolutionCoordinator';
import { Conflict, ConflictResolutionModel } from './conflictResolutionModel';
import { CredentialStore } from './credentials';
import { CopilotWorkingStatus, GitHubRepository, GraphQLError, GraphQLErrorType, IMetadata, ItemsData, PULL_REQUEST_PAGE_SIZE, PullRequestChangeEvent, PullRequestData, TeamReviewerRefreshKind, ViewerPermission } from './githubRepository';
import { MergeMethod as GraphQLMergeMethod, MergePullRequestInput, MergePullRequestResponse, PullRequestResponse, PullRequestState } from './graphql';
import { IAccount, ILabel, IMilestone, IProject, IPullRequestsPagingOptions, Issue, ITeam, MergeMethod, PRType, PullRequestMergeability, RepoAccessAndMergeMethods, User } from './interface';
import { IssueModel } from './issueModel';
import { PullRequestGitHelper, PullRequestMetadata } from './pullRequestGitHelper';
import { IResolvedPullRequestModel, PullRequestModel } from './pullRequestModel';
import {
	convertRESTIssueToRawPullRequest,
	convertRESTPullRequestToRawPullRequest,
	getOverrideBranch,
	getPRFetchQuery,
	loginComparator,
	parseCombinedTimelineEvents,
	parseGraphQLPullRequest,
	teamComparator,
	variableSubstitution,
} from './utils';

async function createConflictResolutionModel(pullRequest: PullRequestModel): Promise<ConflictResolutionModel | undefined> {
	const head = pullRequest.head;
	if (!head) {
		throw new Error('No head found for pull request');
	}
	const baseCommitSha = await pullRequest.getLatestBaseCommitSha();
	const prBaseOwner = pullRequest.base.owner;
	const prHeadOwner = head.owner;
	const prHeadRef = head.ref;
	const repositoryName = (await pullRequest.githubRepository.ensure()).remote.repositoryName;
	const potentialMergeConflicts: Conflict[] = [];
	if (pullRequest.item.mergeable === PullRequestMergeability.Conflict) {
		const mergeBaseIntoPrCompareData = await pullRequest.compareBaseBranchForMerge(prHeadOwner, prHeadRef, prBaseOwner, baseCommitSha);
		if ((pullRequest.item.mergeable === PullRequestMergeability.Conflict) && (mergeBaseIntoPrCompareData.length >= 300)) {
			// API limitation: it only returns the first 300 files
			return undefined;
		}

		const previousFilenames: Map<string, SlimFileChange | InMemFileChange> = new Map();
		// We must also check all the previous file names of the files in the PR. Assemble a map with this info
		for (const fileChange of pullRequest.fileChanges.values()) {
			if (fileChange.previousFileName) {
				previousFilenames.set(fileChange.previousFileName, fileChange);
			}
		}
		const knownConflicts = new Set<string>(pullRequest.conflicts);
		for (const mergeFile of mergeBaseIntoPrCompareData) {
			const fileChange = pullRequest.fileChanges.get(mergeFile.filename) ?? previousFilenames.get(mergeFile.filename);
			if (fileChange && (knownConflicts.size === 0 || knownConflicts.has(fileChange.fileName))) {
				const prHeadFilePath = fileChange.fileName;
				let contentsConflict = false;
				let filePathConflict = false;
				let modeConflict = false;
				if (mergeFile.status === 'modified') {
					contentsConflict = true;
				}
				if (mergeFile.previous_filename || fileChange.previousFileName) {
					filePathConflict = true;
				}
				potentialMergeConflicts.push({ prHeadFilePath, contentsConflict, filePathConflict, modeConflict });
			}
		}
	}
	return new ConflictResolutionModel(potentialMergeConflicts, repositoryName, prBaseOwner, baseCommitSha, prHeadOwner, prHeadRef,
		pullRequest.base.ref, pullRequest.mergeBase!);
}

interface PageInformation {
	pullRequestPage: number;
	hasMorePages: boolean | null;
}

export interface ItemsResponseResult<T> {
	items: T[];
	hasMorePages: boolean;
	hasUnsearchedRepositories: boolean;
	totalCount?: number;
}

export class NoGitHubReposError extends Error {
	constructor(public readonly repository: Repository) {
		super();
	}

	override get message() {
		return vscode.l10n.t('{0} has no GitHub remotes', this.repository.rootUri.toString());
	}
}

export class DetachedHeadError extends Error {
	constructor(public readonly repository: Repository) {
		super();
	}

	override get message() {
		return vscode.l10n.t('{0} has a detached HEAD (create a branch first', this.repository.rootUri.toString());
	}
}

export class BadUpstreamError extends Error {
	constructor(public readonly branchName: string, public readonly upstreamRef: UpstreamRef, public readonly problem: string) {
		super();
	}

	override get message() {
		const {
			upstreamRef: { remote, name },
			branchName,
			problem,
		} = this;
		return vscode.l10n.t('The upstream ref {0} for branch {1} {2}.', `${remote}/${name}`, branchName, problem);
	}
}

export const ReposManagerStateContext: string = 'ReposManagerStateContext';

export enum ReposManagerState {
	Initializing = 'Initializing',
	NeedsAuthentication = 'NeedsAuthentication',
	RepositoriesLoaded = 'RepositoriesLoaded',
}

export interface PullRequestDefaults {
	owner: string;
	repo: string;
	base: string;
}

enum PagedDataType {
	PullRequest,
	IssueSearch,
}

const CACHED_TEMPLATE_BODY = 'templateBody';

export class FolderRepositoryManager extends Disposable {
	static ID = 'FolderRepositoryManager';

	private _state: ReposManagerState = ReposManagerState.Initializing;
	private _activePullRequest?: PullRequestModel;
	private _activeIssue?: IssueModel;
	private _githubRepositories: GitHubRepository[];
	private _allGitHubRemotes: GitHubRemote[] = [];
	private _mentionableUsers?: { [key: string]: IAccount[] };
	private _fetchMentionableUsersPromise?: Promise<{ [key: string]: IAccount[] }>;
	private _assignableUsers?: { [key: string]: IAccount[] };
	private _teamReviewers?: { [key: string]: ITeam[] };
	private _fetchAssignableUsersPromise?: Promise<{ [key: string]: IAccount[] }>;
	private _fetchTeamReviewersPromise?: Promise<{ [key: string]: ITeam[] }>;
	private _gitBlameCache: { [key: string]: string } = {};
	private _githubManager: GitHubManager;
	private _repositoryPageInformation: Map<string, PageInformation> = new Map<string, PageInformation>();
	private _addedUpstreamCount: number = 0;

	private _onDidMergePullRequest = this._register(new vscode.EventEmitter<void>());
	readonly onDidMergePullRequest = this._onDidMergePullRequest.event;

	private _onDidChangeActivePullRequest = this._register(new vscode.EventEmitter<{ new: PullRequestModel | undefined, old: PullRequestModel | undefined }>());
	readonly onDidChangeActivePullRequest: vscode.Event<{ new: PullRequestModel | undefined, old: PullRequestModel | undefined }> = this._onDidChangeActivePullRequest.event;
	private _onDidChangeActiveIssue = this._register(new vscode.EventEmitter<void>());
	readonly onDidChangeActiveIssue: vscode.Event<void> = this._onDidChangeActiveIssue.event;

	private _onDidLoadRepositories = this._register(new vscode.EventEmitter<ReposManagerState>());
	readonly onDidLoadRepositories: vscode.Event<ReposManagerState> = this._onDidLoadRepositories.event;

	private _onDidChangeRepositories = this._register(new vscode.EventEmitter<{ added: boolean }>());
	readonly onDidChangeRepositories: vscode.Event<{ added: boolean }> = this._onDidChangeRepositories.event;

	private _onDidChangeAssignableUsers = this._register(new vscode.EventEmitter<IAccount[]>());
	readonly onDidChangeAssignableUsers: vscode.Event<IAccount[]> = this._onDidChangeAssignableUsers.event;

	private _onDidChangeGithubRepositories = this._register(new vscode.EventEmitter<GitHubRepository[]>());
	readonly onDidChangeGithubRepositories: vscode.Event<GitHubRepository[]> = this._onDidChangeGithubRepositories.event;

	private _onDidChangePullRequestsEvents: vscode.Disposable[] = [];
	private readonly _onDidChangeAnyPullRequests = this._register(new vscode.EventEmitter<PullRequestChangeEvent[]>());
	readonly onDidChangeAnyPullRequests: vscode.Event<PullRequestChangeEvent[]> = this._onDidChangeAnyPullRequests.event;
	private readonly _onDidAddPullRequest = this._register(new vscode.EventEmitter<IssueModel>());
	readonly onDidAddPullRequest: vscode.Event<IssueModel> = this._onDidAddPullRequest.event;

	private _onDidDispose = this._register(new vscode.EventEmitter<void>());
	readonly onDidDispose: vscode.Event<void> = this._onDidDispose.event;

	private _sessionIgnoredRemoteNames: Set<string> = new Set();

	constructor(
		private readonly _id: number,
		public readonly context: vscode.ExtensionContext,
		private _repository: Repository,
		public readonly telemetry: ITelemetry,
		private readonly _git: GitApiImpl,
		private readonly _credentialStore: CredentialStore,
		public readonly createPullRequestHelper: CreatePullRequestHelper,
		public readonly themeWatcher: IThemeWatcher
	) {
		super();
		this._githubRepositories = [];
		this._githubManager = new GitHubManager();

		this._register(
			vscode.workspace.onDidChangeConfiguration(async e => {
				if (e.affectsConfiguration(`${PR_SETTINGS_NAMESPACE}.${REMOTES}`)) {
					await this.updateRepositories();
				}
			}),
		);

		this._register(_credentialStore.onDidInitialize(() => this.updateRepositories()));
		this._register({ dispose: () => disposeAll(this._onDidChangePullRequestsEvents) });

		this.cleanStoredRepoState();
	}

	private cleanStoredRepoState() {
		const deleteDate: number = new Date().valueOf() - 30 /*days*/ * 86400000 /*milliseconds in a day*/;
		const reposState = this.context.globalState.get<ReposState>(REPO_KEYS);
		if (reposState?.repos) {
			let keysChanged = false;
			Object.keys(reposState.repos).forEach(repo => {
				const repoState = reposState.repos[repo];
				if ((repoState.stateModifiedTime ?? 0) < deleteDate) {
					keysChanged = true;
					delete reposState.repos[repo];
				}
			});
			if (keysChanged) {
				this.context.globalState.update(REPO_KEYS, reposState);
			}
		}
	}

	private get id(): string {
		return `${FolderRepositoryManager.ID}+${this._id}`;
	}

	get gitHubRepositories(): GitHubRepository[] {
		return this._githubRepositories;
	}

	public async computeAllUnknownRemotes(): Promise<Remote[]> {
		const remotes = parseRepositoryRemotes(this.repository);
		const potentialRemotes = remotes.filter(remote => remote.host);
		const serverTypes = await Promise.all(
			potentialRemotes.map(remote => this._githubManager.isGitHub(remote.gitProtocol.normalizeUri()!)),
		).catch(e => {
			Logger.error(`Resolving GitHub remotes failed: ${e}`, this.id);
			vscode.window.showErrorMessage(vscode.l10n.t('Resolving GitHub remotes failed: {0}', formatError(e)));
			return [];
		});
		const unknownRemotes: Remote[] = [];
		let i = 0;
		for (const potentialRemote of potentialRemotes) {
			if (serverTypes[i] === GitHubServerType.None) {
				unknownRemotes.push(potentialRemote);
			}
			i++;
		}
		return unknownRemotes;
	}

	public async computeAllGitHubRemotes(): Promise<GitHubRemote[]> {
		const remotes = parseRepositoryRemotes(this.repository);
		const potentialRemotes = remotes.filter(remote => remote.host);
		const serverTypes = await Promise.all(
			potentialRemotes.map(remote => this._githubManager.isGitHub(remote.gitProtocol.normalizeUri()!)),
		).catch(e => {
			Logger.error(`Resolving GitHub remotes failed: ${e}`, this.id);
			vscode.window.showErrorMessage(vscode.l10n.t('Resolving GitHub remotes failed: {0}', formatError(e)));
			return [];
		});
		const githubRemotes: GitHubRemote[] = [];
		let i = 0;
		for (const potentialRemote of potentialRemotes) {
			if (serverTypes[i] !== GitHubServerType.None) {
				githubRemotes.push(GitHubRemote.remoteAsGitHub(potentialRemote, serverTypes[i]));
			}
			i++;
		}
		return githubRemotes;
	}

	public async getActiveGitHubRemotes(allGitHubRemotes: GitHubRemote[]): Promise<GitHubRemote[]> {
		const remotesSetting = vscode.workspace.getConfiguration(PR_SETTINGS_NAMESPACE).get<string[]>(REMOTES);

		if (!remotesSetting) {
			Logger.error(`Unable to read remotes setting`, this.id);
			return Promise.resolve([]);
		}

		const missingRemotes = remotesSetting.filter(remote => {
			return !allGitHubRemotes.some(repo => repo.remoteName === remote);
		});

		if (missingRemotes.length === remotesSetting.length) {
			Logger.warn(`No remotes found. The following remotes are missing: ${missingRemotes.join(', ')}`);
		} else {
			Logger.debug(`Not all remotes found. The following remotes are missing: ${missingRemotes.join(', ')}`, this.id);
		}

		Logger.debug(`Displaying configured remotes: ${remotesSetting.join(', ')}`, this.id);

		return remotesSetting
			.map(remote => allGitHubRemotes.find(repo => repo.remoteName === remote))
			.filter((repo: GitHubRemote | undefined): repo is GitHubRemote => !!repo && !this._sessionIgnoredRemoteNames.has(repo.remoteName));
	}

	get activeIssue(): IssueModel | undefined {
		return this._activeIssue;
	}

	set activeIssue(issue: IssueModel | undefined) {
		this._activeIssue = issue;
		this._onDidChangeActiveIssue.fire();
	}

	get activePullRequest(): PullRequestModel | undefined {
		return this._activePullRequest;
	}

	set activePullRequest(pullRequest: PullRequestModel | undefined) {
		if (pullRequest === this._activePullRequest) {
			return;
		}
		const oldPR = this._activePullRequest;
		if (this._activePullRequest) {
			this._activePullRequest.isActive = false;
		}

		if (pullRequest) {
			pullRequest.isActive = true;
			pullRequest.githubRepository.commentsHandler?.unregisterCommentController(pullRequest.number);
		}

		this._activePullRequest = pullRequest;
		this._onDidChangeActivePullRequest.fire({ old: oldPR, new: pullRequest });
	}

	get repository(): Repository {
		return this._repository;
	}

	set repository(repository: Repository) {
		this._repository = repository;
	}

	get credentialStore(): CredentialStore {
		return this._credentialStore;
	}

	/**
	 * Using these contexts is fragile in a multi-root workspace where multiple PRs are checked out.
	 * If you have two active PRs that have the same file path relative to their rootdir, then these context can get confused.
	 */
	public setFileViewedContext() {
		const states = this.activePullRequest?.getViewedFileStates();
		if (states) {
			commands.setContext(contexts.VIEWED_FILES, Array.from(states.viewed));
			commands.setContext(contexts.UNVIEWED_FILES, Array.from(states.unviewed));
		} else {
			this.clearFileViewedContext();
		}
	}

	private clearFileViewedContext() {
		commands.setContext(contexts.VIEWED_FILES, []);
		commands.setContext(contexts.UNVIEWED_FILES, []);
	}

	public async loginAndUpdate() {
		if (!this._credentialStore.isAnyAuthenticated()) {
			const waitForRepos = new Promise<void>(c => {
				const onReposChange = this.onDidChangeRepositories(() => {
					onReposChange.dispose();
					c();
				});
			});
			await this._credentialStore.login(AuthProvider.github);
			await waitForRepos;
		}
	}

	private async getActiveRemotes(): Promise<GitHubRemote[]> {
		this._allGitHubRemotes = await this.computeAllGitHubRemotes();
		const activeRemotes = await this.getActiveGitHubRemotes(this._allGitHubRemotes);

		if (activeRemotes.length) {
			await vscode.commands.executeCommand('setContext', 'github:hasGitHubRemotes', true);
			Logger.appendLine(`Found GitHub remote for folder ${this.repository.rootUri.fsPath}`, this.id);
			if (this._allGitHubRemotes.length > 1) {
				await vscode.commands.executeCommand('setContext', 'github:hasMultipleGitHubRemotes', true);
			}
		} else {
			Logger.appendLine(`No GitHub remotes found for folder ${this.repository.rootUri.fsPath}`, this.id);
		}

		return activeRemotes;
	}

	private _updatingRepositories: Promise<boolean> | undefined;
	async updateRepositories(silent: boolean = false): Promise<boolean> {
		if (this._updatingRepositories) {
			await this._updatingRepositories;
		}
		this._updatingRepositories = this.doUpdateRepositories(silent);
		return this._updatingRepositories;
	}

	private checkForAuthMatch(activeRemotes: GitHubRemote[]): boolean {
		// Check that our auth matches the remote.
		let dotComCount = 0;
		let enterpriseCount = 0;
		for (const remote of activeRemotes) {
			if (remote.githubServerType === GitHubServerType.GitHubDotCom) {
				dotComCount++;
			} else if (remote.githubServerType === GitHubServerType.Enterprise) {
				enterpriseCount++;
			}
		}

		let isAuthenticated = this._credentialStore.isAuthenticated(AuthProvider.github) || this._credentialStore.isAuthenticated(AuthProvider.githubEnterprise);
		if ((dotComCount > 0) && this._credentialStore.isAuthenticated(AuthProvider.github)) {
			// good
		} else if ((enterpriseCount > 0) && this._credentialStore.isAuthenticated(AuthProvider.githubEnterprise)) {
			// also good
		} else if (isAuthenticated) {
			// Not good. We have a mismatch between auth type and server type.
			isAuthenticated = false;
		}
		vscode.commands.executeCommand('setContext', 'github:authenticated', isAuthenticated);
		return isAuthenticated;
	}

	get state(): ReposManagerState {
		return this._state;
	}

	private set state(state: ReposManagerState) {
		if (state !== this._state) {
			this._state = state;
			this._onDidLoadRepositories.fire(state);
		}
	}

	private async doUpdateRepositories(silent: boolean): Promise<boolean> {
		if (this._git.state === 'uninitialized') {
			Logger.appendLine('Cannot updates repositories as git is uninitialized', this.id);

			return false;
		}

		const activeRemotes = await this.getActiveRemotes();
		const isAuthenticated = this.checkForAuthMatch(activeRemotes);
		if (this.credentialStore.isAnyAuthenticated() && (activeRemotes.length === 0)) {
			const areAllNeverGitHub = (await this.computeAllUnknownRemotes()).every(remote => GitHubManager.isNeverGitHub(vscode.Uri.parse(remote.normalizedHost).authority));
			if (areAllNeverGitHub) {
				this.state = ReposManagerState.RepositoriesLoaded;
				return true;
			}
		}
		const repositories: GitHubRepository[] = [];
		const resolveRemotePromises: Promise<boolean>[] = [];
		const oldRepositories: GitHubRepository[] = [];
		this._githubRepositories.forEach(repo => oldRepositories.push(repo));

		const authenticatedRemotes = activeRemotes.filter(remote => this._credentialStore.isAuthenticated(remote.authProviderId));
		for (const remote of authenticatedRemotes) {
			const repository = await this.createGitHubRepository(remote, this._credentialStore);
			resolveRemotePromises.push(repository.resolveRemote());
			repositories.push(repository);
		}

		const cleanUpMissingSaml = async (missingSaml: GitHubRepository[]) => {
			for (const missing of missingSaml) {
				this._sessionIgnoredRemoteNames.add(missing.remote.remoteName);
				this.removeGitHubRepository(missing.remote);
				const index = repositories.indexOf(missing);
				if (index > -1) {
					repositories.splice(index, 1);
				}
			}
		};

		return Promise.all(resolveRemotePromises).then(async (remoteResults: boolean[]) => {
			const missingSaml: GitHubRepository[] = [];
			for (let i = 0; i < remoteResults.length; i++) {
				if (!remoteResults[i]) {
					missingSaml.push(repositories[i]);
				}
			}
			if (missingSaml.length > 0) {
				const result = await this._credentialStore.showSamlMessageAndAuth(missingSaml.map(repo => repo.remote.owner));
				// Make a test call to see if the user has SAML enabled.
				const samlTest = result.canceled ? [] : await Promise.all(missingSaml.map(repo => repo.resolveRemote()));
				const stillMissing = result.canceled ? missingSaml : samlTest.map((result, index) => !result ? missingSaml[index] : undefined).filter((repo): repo is GitHubRepository => !!repo);
				// Make a test call to see if the user has SAML enabled.
				if (stillMissing.length > 0) {
					if (stillMissing.length === repositories.length) {
						await vscode.window.showErrorMessage(vscode.l10n.t('SAML access was not provided. GitHub Pull Requests will not work.'), { modal: true });
						this.dispose();
						return true;
					}
					await vscode.window.showErrorMessage(vscode.l10n.t('SAML access was not provided. Some GitHub repositories will not be available.'), { modal: true });
					cleanUpMissingSaml(stillMissing);
				}
			}

			disposeAll(this._onDidChangePullRequestsEvents);
			this._githubRepositories = repositories;
			for (const repo of this._githubRepositories) {
				this._onDidChangePullRequestsEvents.push(repo.onDidChangePullRequests(e => this._onDidChangeAnyPullRequests.fire(e)));
				this._onDidChangePullRequestsEvents.push(repo.onDidAddPullRequest(e => this._onDidAddPullRequest.fire(e)));
			}
			oldRepositories.filter(old => this._githubRepositories.indexOf(old) < 0).forEach(repo => repo.dispose());

			const repositoriesAdded =
				oldRepositories.length !== this._githubRepositories.length ?
					this.gitHubRepositories.filter(repo =>
						!oldRepositories.some(oldRepo => oldRepo.remote.equals(repo.remote)),
					) : [];

			if (repositoriesAdded.length > 0) {
				this._onDidChangeGithubRepositories.fire(this._githubRepositories);
			}

			if (this._githubRepositories.length && repositoriesAdded.length > 0) {
				if (await this.checkIfMissingUpstream()) {
					this.updateRepositories(silent);
					return true;
				}
			}

			if (this.activePullRequest) {
				this.getMentionableUsers(repositoriesAdded.length > 0);
			}

			this.getAssignableUsers(repositoriesAdded.length > 0);
			if (isAuthenticated && activeRemotes.length) {
				this.state = ReposManagerState.RepositoriesLoaded;
			} else if (!isAuthenticated) {
				this.state = ReposManagerState.NeedsAuthentication;
			}
			if (!silent) {
				this._onDidChangeRepositories.fire({ added: repositoriesAdded.length > 0 });
			}
			return true;
		});
	}

	private async checkIfMissingUpstream(): Promise<boolean> {
		try {
			const origin = await this.getOrigin();
			const metadata = await origin.getMetadata();
			const configuration = vscode.workspace.getConfiguration(PR_SETTINGS_NAMESPACE);
			if (metadata.fork && metadata.parent && (configuration.get<'add' | 'never'>(UPSTREAM_REMOTE, 'add') === 'add')) {
				const parentUrl = new Protocol(metadata.parent.git_url);
				const missingParentRemote = !this._githubRepositories.some(
					repo =>
						(compareIgnoreCase(repo.remote.owner, parentUrl.owner) === 0) &&
						(compareIgnoreCase(repo.remote.repositoryName, parentUrl.repositoryName) === 0),
				);

				if (missingParentRemote) {
					const upstreamAvailable = !this.repository.state.remotes.some(remote => remote.name === 'upstream');
					const remoteName = upstreamAvailable ? 'upstream' : metadata.parent.owner?.login;
					if (remoteName) {
						// check the remotes to see what protocol is being used
						const isSSH = this.gitHubRepositories[0].remote.gitProtocol.type === ProtocolType.SSH;
						if (isSSH) {
							await this.repository.addRemote(remoteName, metadata.parent.ssh_url);
						} else {
							await this.repository.addRemote(remoteName, metadata.parent.clone_url);
						}
						this._addedUpstreamCount++;
						if (this._addedUpstreamCount > 1) {
							// We've already added this remote, which means the user likely removed it. Let the user know they can disable this feature.
							const neverOption = vscode.l10n.t('Set to `never`');
							vscode.window.showInformationMessage(vscode.l10n.t('An `upstream` remote has been added for this repository. You can disable this feature by setting `githubPullRequests.upstreamRemote` to `never`.'), neverOption)
								.then(choice => {
									if (choice === neverOption) {
										configuration.update(UPSTREAM_REMOTE, 'never', vscode.ConfigurationTarget.Global);
									}
								});
						}
						return true;
					}
				}
			}
		} catch (e) {
			Logger.appendLine(`Missing upstream check failed: ${e}`, this.id);
			// ignore
		}
		return false;
	}

	getAllAssignableUsers(): IAccount[] | undefined {
		if (this._assignableUsers) {
			const allAssignableUsers: IAccount[] = [];
			Object.keys(this._assignableUsers).forEach(k => {
				allAssignableUsers.push(...this._assignableUsers![k]);
			});

			return allAssignableUsers;
		}

		return undefined;
	}

	private async getCachedFromGlobalState<T>(userKind: 'assignableUsers' | 'teamReviewers' | 'mentionableUsers' | 'orgProjects'): Promise<{ [key: string]: T[] } | undefined> {
		Logger.appendLine(`Trying to use globalState for ${userKind}.`, this.id);

		const usersCacheLocation = vscode.Uri.joinPath(this.context.globalStorageUri, userKind);
		let usersCacheExists;
		try {
			usersCacheExists = await vscode.workspace.fs.stat(usersCacheLocation);
		} catch (e) {
			// file doesn't exit
		}
		if (!usersCacheExists) {
			Logger.appendLine(`GlobalState does not exist for ${userKind}.`, this.id);
			return undefined;
		}

		const cache: { [key: string]: T[] } = {};
		const hasAllRepos = (await Promise.all(this._githubRepositories.map(async (repo) => {
			const key = `${repo.remote.owner}/${repo.remote.repositoryName}.json`;
			const repoSpecificFile = vscode.Uri.joinPath(usersCacheLocation, key);
			let repoSpecificCache;
			let cacheAsJson;
			try {
				repoSpecificCache = await vscode.workspace.fs.readFile(repoSpecificFile);
				cacheAsJson = JSON.parse(repoSpecificCache.toString());
			} catch (e) {
				if (e instanceof Error && e.message.includes('Unexpected non-whitespace character after JSON')) {
					Logger.error(`Error parsing ${userKind} cache for ${repo.remote.remoteName}.`, this.id);
				}
				// file doesn't exist
			}
			if (repoSpecificCache && repoSpecificCache.toString()) {
				cache[repo.remote.remoteName] = cacheAsJson ?? [];
				return true;
			}
		}))).every(value => value);
		if (hasAllRepos) {
			Logger.appendLine(`Using globalState ${userKind} for ${Object.keys(cache).length}.`, this.id);
			return cache;
		}

		Logger.appendLine(`No globalState for ${userKind}.`, this.id);
		return undefined;
	}

	private async saveInGlobalState<T>(userKind: 'assignableUsers' | 'teamReviewers' | 'mentionableUsers' | 'orgProjects', cache: { [key: string]: T[] }): Promise<void> {
		const cacheLocation = vscode.Uri.joinPath(this.context.globalStorageUri, userKind);
		await Promise.all(this._githubRepositories.map(async (repo) => {
			const key = `${repo.remote.owner}/${repo.remote.repositoryName}.json`;
			const repoSpecificFile = vscode.Uri.joinPath(cacheLocation, key);
			await vscode.workspace.fs.writeFile(repoSpecificFile, new TextEncoder().encode(JSON.stringify(cache[repo.remote.remoteName])));
		}));
	}

	private createFetchMentionableUsersPromise(): Promise<{ [key: string]: IAccount[] }> {
		const cache: { [key: string]: IAccount[] } = {};
		return new Promise<{ [key: string]: IAccount[] }>(resolve => {
			const promises = this._githubRepositories.map(async githubRepository => {
				const data = await githubRepository.getMentionableUsers();
				cache[githubRepository.remote.remoteName] = data;
				return;
			});

			Promise.all(promises).then(() => {
				this._mentionableUsers = cache;
				this._fetchMentionableUsersPromise = undefined;
				this.saveInGlobalState('mentionableUsers', cache)
					.then(() => resolve(cache));
			});
		});
	}

	async getMentionableUsers(clearCache?: boolean): Promise<{ [key: string]: IAccount[] }> {
		if (clearCache) {
			delete this._mentionableUsers;
		}

		if (this._mentionableUsers) {
			Logger.appendLine('Using in-memory cached mentionable users.', this.id);
			return this._mentionableUsers;
		}

		const globalStateMentionableUsers = await this.getCachedFromGlobalState<IAccount>('mentionableUsers');

		if (!this._fetchMentionableUsersPromise) {
			this._fetchMentionableUsersPromise = this.createFetchMentionableUsersPromise();
			return globalStateMentionableUsers ?? this._fetchMentionableUsersPromise;
		}

		return this._fetchMentionableUsersPromise;
	}

	async getAssignableUsers(clearCache?: boolean): Promise<{ [key: string]: IAccount[] }> {
		if (clearCache) {
			delete this._assignableUsers;
		}

		if (this._assignableUsers) {
			Logger.appendLine('Using in-memory cached assignable users.', this.id);
			return this._assignableUsers;
		}

		const globalStateAssignableUsers = await this.getCachedFromGlobalState<IAccount>('assignableUsers');

		if (!this._fetchAssignableUsersPromise) {
			const cache: { [key: string]: IAccount[] } = {};
			const allAssignableUsers: IAccount[] = [];
			this._fetchAssignableUsersPromise = new Promise(resolve => {
				const promises = this._githubRepositories.map(async githubRepository => {
					const data = await githubRepository.getAssignableUsers();
					cache[githubRepository.remote.remoteName] = data.sort(loginComparator);
					allAssignableUsers.push(...data);
					return;
				});

				Promise.all(promises).then(() => {
					this._assignableUsers = cache;
					this._fetchAssignableUsersPromise = undefined;
					this.saveInGlobalState('assignableUsers', cache);
					resolve(cache);
					this._onDidChangeAssignableUsers.fire(allAssignableUsers);
				});
			});
			return globalStateAssignableUsers ?? this._fetchAssignableUsersPromise;
		}

		return this._fetchAssignableUsersPromise;
	}

	async getTeamReviewers(refreshKind: TeamReviewerRefreshKind): Promise<{ [key: string]: ITeam[] }> {
		if (refreshKind === TeamReviewerRefreshKind.Force) {
			delete this._teamReviewers;
		}

		if (this._teamReviewers) {
			Logger.appendLine('Using in-memory cached team reviewers.', this.id);
			return this._teamReviewers;
		}

		const globalStateTeamReviewers = (refreshKind === TeamReviewerRefreshKind.Force) ? undefined : await this.getCachedFromGlobalState<ITeam>('teamReviewers');
		if (globalStateTeamReviewers) {
			this._teamReviewers = globalStateTeamReviewers;
			return globalStateTeamReviewers || {};
		}

		if (!this._fetchTeamReviewersPromise) {
			const cache: { [key: string]: ITeam[] } = {};
			return (this._fetchTeamReviewersPromise = new Promise(async (resolve) => {
				// Keep track of the org teams we have already gotten so we don't make duplicate calls
				const orgTeams: Map<string, (ITeam & { repositoryNames: string[] })[]> = new Map();
				// Go through one github repo at a time so that we don't make overlapping auth calls
				for (const githubRepository of this._githubRepositories) {
					if (!orgTeams.has(githubRepository.remote.owner)) {
						try {
							const data = await githubRepository.getOrgTeams(refreshKind);
							orgTeams.set(githubRepository.remote.owner, data);
						} catch (e) {
							break;
						}
					}
					const allTeamsForOrg = orgTeams.get(githubRepository.remote.owner) ?? [];
					cache[githubRepository.remote.remoteName] = allTeamsForOrg.filter(team => team.repositoryNames.includes(githubRepository.remote.repositoryName)).sort(teamComparator);
				}

				this._teamReviewers = cache;
				this._fetchTeamReviewersPromise = undefined;
				this.saveInGlobalState('teamReviewers', cache);
				resolve(cache);
			}));
		}

		return this._fetchTeamReviewersPromise;
	}

	private createFetchOrgProjectsPromise(): Promise<{ [key: string]: IProject[] }> {
		const cache: { [key: string]: IProject[] } = {};
		return new Promise<{ [key: string]: IProject[] }>(async resolve => {
			// Keep track of the org teams we have already gotten so we don't make duplicate calls
			const orgProjects: Map<string, IProject[]> = new Map();
			// Go through one github repo at a time so that we don't make overlapping auth calls
			for (const githubRepository of this._githubRepositories) {
				if (!orgProjects.has(githubRepository.remote.owner)) {
					try {
						const data = await githubRepository.getOrgProjects();
						orgProjects.set(githubRepository.remote.owner, data);
					} catch (e) {
						break;
					}
				}
				cache[githubRepository.remote.remoteName] = orgProjects.get(githubRepository.remote.owner) ?? [];
			}

			await this.saveInGlobalState('orgProjects', cache);
			resolve(cache);
		});
	}

	async getOrgProjects(clearCache?: boolean): Promise<{ [key: string]: IProject[] }> {
		if (clearCache) {
			return this.createFetchOrgProjectsPromise();
		}

		const globalStateProjects = await this.getCachedFromGlobalState<IProject>('orgProjects');
		return globalStateProjects ?? this.createFetchOrgProjectsPromise();
	}

	async getAllProjects(githubRepository: GitHubRepository, clearOrgCache?: boolean): Promise<IProject[]> {
		const isInOrganization = !!(await githubRepository.getMetadata()).organization;
		const [repoProjects, orgProjects] = (await Promise.all([githubRepository.getProjects(), (isInOrganization ? this.getOrgProjects(clearOrgCache) : undefined)]));
		return [...(repoProjects ?? []), ...(orgProjects ? orgProjects[githubRepository.remote.remoteName] : [])];
	}

	async getOrgTeamsCount(repository: GitHubRepository): Promise<number> {
		if ((await repository.getMetadata()).organization) {
			return repository.getOrgTeamsCount();
		}
		return 0;
	}

	async getPullRequestParticipants(githubRepository: GitHubRepository, pullRequestNumber: number): Promise<{ participants: IAccount[], viewer: IAccount }> {
		return {
			participants: await githubRepository.getPullRequestParticipants(pullRequestNumber),
			viewer: await this.getCurrentUser(githubRepository)
		};
	}

	/**
	 * Returns the remotes that are currently active, which is those that are important by convention (origin, upstream),
	 * or the remotes configured by the setting githubPullRequests.remotes
	 */
	async getGitHubRemotes(): Promise<GitHubRemote[]> {
		const githubRepositories = this._githubRepositories;

		if (!githubRepositories || !githubRepositories.length) {
			return [];
		}

		const remotes = githubRepositories.map(repo => repo.remote).flat();

		const serverTypes = await Promise.all(
			remotes.map(remote => this._githubManager.isGitHub(remote.gitProtocol.normalizeUri()!)),
		).catch(e => {
			Logger.error(`Resolving GitHub remotes failed: ${e}`, this.id);
			vscode.window.showErrorMessage(vscode.l10n.t('Resolving GitHub remotes failed: {0}', formatError(e)));
			return [];
		});

		const githubRemotes = remotes.map((remote, index) => GitHubRemote.remoteAsGitHub(remote, serverTypes[index]));
		if (this.checkForAuthMatch(githubRemotes)) {
			return githubRemotes;
		}
		return [];
	}

	/**
	 * Returns all remotes from the repository.
	 */
	async getAllGitHubRemotes(): Promise<GitHubRemote[]> {
		return await this.computeAllGitHubRemotes();
	}

	async getLocalPullRequests(): Promise<PullRequestModel[]> {
		const githubRepositories = this._githubRepositories;

		if (!githubRepositories || !githubRepositories.length || !this.repository.getRefs) {
			return [];
		}

		const localBranches = (await this.repository.getRefs({ pattern: 'refs/heads/' }))
			.filter(r => r.name !== undefined)
			.map(r => r.name!);

		// Chunk localBranches into chunks of 100 to avoid hitting the GitHub API rate limit
		const chunkedLocalBranches: string[][] = [];
		const chunkSize = 100;
		for (let i = 0; i < localBranches.length; i += chunkSize) {
			const chunk = localBranches.slice(i, i + chunkSize);
			chunkedLocalBranches.push(chunk);
		}

		const models: (PullRequestModel | undefined)[] = [];
		for (const chunk of chunkedLocalBranches) {
			models.push(...await Promise.all(chunk.map(async localBranchName => {
				const matchingPRMetadata = await PullRequestGitHelper.getMatchingPullRequestMetadataForBranch(
					this.repository,
					localBranchName,
				);

				if (matchingPRMetadata) {
					const { owner, prNumber } = matchingPRMetadata;
					const githubRepo = githubRepositories.find(
						repo => repo.remote.owner.toLocaleLowerCase() === owner.toLocaleLowerCase(),
					);

					if (githubRepo) {
						const pullRequest: PullRequestModel | undefined = await githubRepo.getPullRequest(prNumber);

						if (pullRequest) {
							pullRequest.localBranchName = localBranchName;
							return pullRequest;
						}
					}
				}
			})));
		}

		return models.filter(value => value !== undefined) as PullRequestModel[];
	}

	async getLabels(issue?: IssueModel, repoInfo?: { owner: string; repo: string }): Promise<ILabel[]> {
		const repo = issue
			? issue.githubRepository
			: this._githubRepositories.find(
				r => r.remote.owner === repoInfo?.owner && r.remote.repositoryName === repoInfo?.repo,
			);
		if (!repo) {
			throw new Error(`No matching repository found for getting labels.`);
		}

		const { remote, octokit } = await repo.ensure();
		let hasNextPage = false;
		let page = 1;
		let results: ILabel[] = [];

		do {
			const result = await octokit.call(octokit.api.issues.listLabelsForRepo, {
				owner: remote.owner,
				repo: remote.repositoryName,
				per_page: 100,
				page,
			});

			results = results.concat(
				result.data.map(label => {
					return {
						name: label.name,
						color: label.color,
						description: label.description ?? undefined
					};
				}),
			);

			results = results.sort((a, b) => a.name.localeCompare(b.name));

			hasNextPage = !!result.headers.link && result.headers.link.indexOf('rel="next"') > -1;
			page += 1;
		} while (hasNextPage);

		return results;
	}

	async deleteLocalPullRequest(pullRequest: PullRequestModel, force?: boolean): Promise<void> {
		if (!pullRequest.localBranchName) {
			return;
		}
		await this.repository.deleteBranch(pullRequest.localBranchName, force);

		let remoteName: string | undefined = undefined;
		try {
			remoteName = await this.repository.getConfig(`branch.${pullRequest.localBranchName}.remote`);
		} catch (e) { }

		if (!remoteName) {
			return;
		}

		// If the extension created a remote for the branch, remove it if there are no other branches associated with it
		const isPRRemote = await PullRequestGitHelper.isRemoteCreatedForPullRequest(this.repository, remoteName);
		if (isPRRemote) {
			const configs = await this.repository.getConfigs();
			const hasOtherAssociatedBranches = configs.some(
				({ key, value }) => /^branch.*\.remote$/.test(key) && value === remoteName,
			);

			if (!hasOtherAssociatedBranches) {
				await this.repository.removeRemote(remoteName);
			}
		}

		/* __GDPR__
			"branch.delete" : {}
		*/
		this.telemetry.sendTelemetryEvent('branch.delete');
	}

	// Keep track of how many pages we've fetched for each query, so when we reload we pull the same ones.
	private totalFetchedPages = new Map<string, number>();

	/**
	 * This method works in three different ways:
	 * 1) Initialize: fetch the first page of the first remote that has pages
	 * 2) Fetch Next: fetch the next page from this remote, or if it has no more pages, the first page from the next remote that does have pages
	 * 3) Restore: fetch all the pages you previously have fetched
	 *
	 * When `options.fetchNextPage === false`, we are in case 2.
	 * Otherwise:
	 *   If `this.totalFetchQueries[queryId] === 0`, we are in case 1.
	 *   Otherwise, we're in case 3.
	 */
	private async fetchPagedData<T>(
		options: IPullRequestsPagingOptions = { fetchNextPage: false },
		queryId: string,
		pagedDataType: PagedDataType = PagedDataType.PullRequest,
		type: PRType = PRType.All,
		query?: string,
	): Promise<ItemsResponseResult<T>> {
		const githubRepositoriesWithGitRemotes = pagedDataType === PagedDataType.PullRequest ? this._githubRepositories.filter(repo => this.repository.state.remotes.find(r => r.name === repo.remote.remoteName)) : this._githubRepositories;
		if (!githubRepositoriesWithGitRemotes.length) {
			return {
				items: [],
				hasMorePages: false,
				hasUnsearchedRepositories: false,
				totalCount: 0
			};
		}

		const getTotalFetchedPages = () => this.totalFetchedPages.get(queryId) || 0;
		const setTotalFetchedPages = (numPages: number) => this.totalFetchedPages.set(queryId, numPages);

		for (const repository of githubRepositoriesWithGitRemotes) {
			const remoteId = repository.remote.url.toString() + queryId;
			if (!this._repositoryPageInformation.get(remoteId)) {
				this._repositoryPageInformation.set(remoteId, {
					pullRequestPage: 0,
					hasMorePages: null,
				});
			}
		}

		let pagesFetched = 0;
		const itemData: ItemsData<T> = { hasMorePages: false, items: [], totalCount: 0 };
		const addPage = (page: ItemsData<T> | undefined) => {
			pagesFetched++;
			if (page) {
				itemData.items = itemData.items.concat(page.items);
				itemData.hasMorePages = page.hasMorePages;
				itemData.totalCount = page.totalCount;
			}
		};

		const githubRepositories = this._githubRepositories.filter(repo => {
			const info = this._repositoryPageInformation.get(repo.remote.url.toString() + queryId);
			// If we are in case 1 or 3, don't filter out repos that are out of pages, as we will be querying from the start.
			return info && (options.fetchNextPage === false || info.hasMorePages !== false);
		});

		for (let i = 0; i < githubRepositories.length; i++) {
			const githubRepository = githubRepositories[i];
			const remoteId = githubRepository.remote.url.toString() + queryId;
			let storedPageInfo = this._repositoryPageInformation.get(remoteId);
			if (!storedPageInfo) {
				Logger.warn(`No page information for ${remoteId}`);
				storedPageInfo = { pullRequestPage: 0, hasMorePages: null };
				this._repositoryPageInformation.set(remoteId, storedPageInfo);
			}
			const pageInformation = storedPageInfo;

			const fetchPage = async (
				pageNumber: number,
			): Promise<{ items: any[]; hasMorePages: boolean, totalCount?: number } | undefined> => {
				// Resolve variables in the query with each repo
				const resolvedQuery = query ? await variableSubstitution(query, undefined,
					{ base: await githubRepository.getDefaultBranch(), owner: githubRepository.remote.owner, repo: githubRepository.remote.repositoryName }) : undefined;
				switch (pagedDataType) {
					case PagedDataType.PullRequest: {
						if (type === PRType.All) {
							return githubRepository.getAllPullRequests(pageNumber);
						} else {
							return this.getPullRequestsForCategory(githubRepository, resolvedQuery || '', pageNumber);
						}
					}
					case PagedDataType.IssueSearch: {
						return githubRepository.getIssues(pageInformation.pullRequestPage, resolvedQuery);
					}
				}
			};

			if (options.fetchNextPage) {
				// Case 2. Fetch a single new page, and increment the global number of pages fetched for this query.
				pageInformation.pullRequestPage++;
				addPage(await fetchPage(pageInformation.pullRequestPage));
				setTotalFetchedPages(getTotalFetchedPages() + 1);
			} else {
				// Case 1&3. Fetch all the pages we have fetched in the past, or in case 1, just a single page.

				if (pageInformation.pullRequestPage === 0) {
					// Case 1. Pretend we have previously fetched the first page, then hand off to the case 3 machinery to "fetch all pages we have fetched in the past"
					pageInformation.pullRequestPage = 1;
				}

				const pages = await Promise.all(
					Array.from({ length: pageInformation.pullRequestPage }).map((_, j) => fetchPage(j + 1)),
				);
				pages.forEach(page => addPage(page));
			}

			pageInformation.hasMorePages = itemData.hasMorePages;

			// Break early if
			// 1) we've received data AND
			// 2) either we're fetching just the next page (case 2)
			//    OR we're fetching all (cases 1&3), and we've fetched as far as we had previously (or further, in case 1).
			if (
				itemData.items.length &&
				(options.fetchNextPage ||
					((options.fetchNextPage === false) && !options.fetchOnePagePerRepo && (pagesFetched >= getTotalFetchedPages())))
			) {
				if (getTotalFetchedPages() === 0) {
					// We're in case 1, manually set number of pages we looked through until we found first results.
					setTotalFetchedPages(pagesFetched);
				}

				return {
					items: itemData.items,
					hasMorePages: pageInformation.hasMorePages,
					hasUnsearchedRepositories: i < githubRepositories.length - 1,
					totalCount: itemData.totalCount,
				};
			}
		}

		return {
			items: itemData.items,
			hasMorePages: false,
			hasUnsearchedRepositories: false,
			totalCount: itemData.totalCount
		};
	}

	async getPullRequestsForCategory(githubRepository: GitHubRepository, categoryQuery: string, page?: number): Promise<PullRequestData | undefined> {
		let repo: IMetadata | undefined;
		try {
			Logger.debug(`Fetch pull request category ${categoryQuery} - enter`, this.id);
			const { octokit, query, schema } = await githubRepository.ensure();

			/* __GDPR__
				"pr.search.category" : {
				}
			*/
			this.telemetry.sendTelemetryEvent('pr.search.category');

			const user = (await githubRepository.getAuthenticatedUser()).login;
			// Search api will not try to resolve repo that redirects, so get full name first
			repo = await githubRepository.getMetadata();
			const { data, headers } = await octokit.call(octokit.api.search.issuesAndPullRequests, {
				q: getPRFetchQuery(user, categoryQuery),
				per_page: PULL_REQUEST_PAGE_SIZE,
				advanced_search: 'true',
				page: page || 1,
			});

			const promises: Promise<{ data: PullRequestResponse, repo: GitHubRepository } | undefined>[] = data.items.map(async (item) => {
				const protocol = new Protocol(item.repository_url);

				const prRepo = await this.createGitHubRepositoryFromOwnerName(protocol.owner, protocol.repositoryName);
				const { data } = await query<PullRequestResponse>({
					query: schema.PullRequest,
					variables: {
						owner: prRepo.remote.owner,
						name: prRepo.remote.repositoryName,
						number: item.number
					}
				});
				return { data, repo: prRepo };
			});

			const hasMorePages = !!headers.link && headers.link.indexOf('rel="next"') > -1;
			const pullRequestResponses = await Promise.all(promises);

			const pullRequests = (await Promise.all(pullRequestResponses
				.map(async response => {
					if (!response?.data.repository) {
						Logger.appendLine('Pull request doesn\'t appear to exist.', this.id);
						return null;
					}

					// Pull requests fetched with a query can be from any repo.
					// We need to use the correct GitHubRepository for this PR.
					return response.repo.createOrUpdatePullRequestModel(
						await parseGraphQLPullRequest(response.data.repository.pullRequest, response.repo), true
					);
				})))
				.filter(item => item !== null) as PullRequestModel[];

			Logger.debug(`Fetch pull request category ${categoryQuery} - done`, this.id);

			return {
				items: pullRequests,
				hasMorePages,
				totalCount: data.total_count
			};
		} catch (e) {
			Logger.error(`Fetching pull request with query failed: ${e}`, this.id);
			if (e.status === 404) {
				// not found
				vscode.window.showWarningMessage(
					`Fetching pull requests for remote ${githubRepository.remote.remoteName} with query failed, please check if the repo ${repo?.full_name} is valid.`,
				);
			} else {
				throw e;
			}
		}
		return undefined;
	}

	isPullRequestAssociatedWithOpenRepository(pullRequest: PullRequestModel): boolean {
		const remote = pullRequest.githubRepository.remote;
		const repository = this.repository.state.remotes.find(repo => repo.name === remote.remoteName);
		if (repository) {
			return true;
		}

		return false;
	}

	async getPullRequests(
		type: PRType,
		options: IPullRequestsPagingOptions = { fetchNextPage: false },
		query?: string,
	): Promise<ItemsResponseResult<PullRequestModel>> {
		const queryId = type.toString() + (query || '');
		return this.fetchPagedData<PullRequestModel>(options, queryId, PagedDataType.PullRequest, type, query);
	}

	async createMilestone(repository: GitHubRepository, milestoneTitle: string): Promise<IMilestone | undefined> {
		try {
			const { data } = await repository.octokit.call(repository.octokit.api.issues.createMilestone, {
				owner: repository.remote.owner,
				repo: repository.remote.repositoryName,
				title: milestoneTitle
			});
			return {
				title: data.title,
				dueOn: data.due_on,
				createdAt: data.created_at,
				id: data.node_id,
				number: data.number
			};
		}
		catch (e) {
			vscode.window.showErrorMessage(vscode.l10n.t('Failed to create a milestone\n{0}', formatError(e)));
			return undefined;
		}
	}

	private async getRepoForIssue(parsedIssue: Issue): Promise<GitHubRepository> {
		const remote = new Remote(
			parsedIssue.repositoryName!,
			parsedIssue.repositoryUrl!,
			new Protocol(parsedIssue.repositoryUrl!),
		);
		return this.createGitHubRepository(remote, this.credentialStore, true, true);

	}

	/**
	 * Pull request defaults in the query, like owner and repository variables, will be resolved.
	 */
	async getIssues(
		query?: string,
	): Promise<ItemsResponseResult<IssueModel> | undefined> {
		if (this.gitHubRepositories.length === 0) {
			return undefined;
		}
		try {
			const data = await this.fetchPagedData<Issue>({ fetchNextPage: false, fetchOnePagePerRepo: false }, `issuesKey${query}`, PagedDataType.IssueSearch, PRType.All, query);
			const mappedData: ItemsResponseResult<IssueModel> = {
				items: [],
				hasMorePages: data.hasMorePages,
				hasUnsearchedRepositories: data.hasUnsearchedRepositories,
				totalCount: data.totalCount
			};
			for (const issue of data.items) {
				const githubRepository = await this.getRepoForIssue(issue);
				mappedData.items.push(new IssueModel(this.telemetry, githubRepository, githubRepository.remote, issue));
			}
			return mappedData;
		} catch (e) {
			Logger.error(`Error fetching issues with query ${query}: ${e instanceof Error ? e.message : e}`, this.id);
			return { hasMorePages: false, hasUnsearchedRepositories: false, items: [], totalCount: 0 };
		}
	}

	async getMaxIssue(): Promise<number> {
		const maxIssues = await Promise.all(
			this._githubRepositories.map(repository => {
				return repository.getMaxIssue();
			}),
		);
		let max: number = 0;
		for (const issueNumber of maxIssues) {
			if (issueNumber !== undefined) {
				max = Math.max(max, issueNumber);
			}
		}
		return max;
	}

	async getIssueTemplates(): Promise<vscode.Uri[]> {
		const pattern = '{docs,.github}/ISSUE_TEMPLATE/*.md';
		return vscode.workspace.findFiles(
			new vscode.RelativePattern(this._repository.rootUri, pattern), null
		);
	}

	async getPullRequestTemplateBody(owner: string): Promise<string | undefined> {
		try {
			const template = await this.getPullRequestTemplateWithCache(owner);
			if (template) {
				return template;
			}

			// If there's no local template, look for a owner-wide template
			return this.getOwnerPullRequestTemplate(owner);
		} catch (e) {
			Logger.error(`Error fetching pull request template for ${owner}: ${e instanceof Error ? e.message : e}`, this.id);
		}
	}

	private async getPullRequestTemplateWithCache(owner: string): Promise<string | undefined> {
		const cacheLocation = `${CACHED_TEMPLATE_BODY}+${this.repository.rootUri.toString()}`;

		const findTemplate = this.getPullRequestTemplate(owner).then((template) => {
			//update cache
			if (template) {
				this.context.workspaceState.update(cacheLocation, template);
			} else {
				this.context.workspaceState.update(cacheLocation, null);
			}
			return template;
		});
		const hasCachedTemplate = this.context.workspaceState.keys().includes(cacheLocation);
		const cachedTemplate = this.context.workspaceState.get<string | null>(cacheLocation);
		if (hasCachedTemplate) {
			if (cachedTemplate === null) {
				return undefined;
			} else if (cachedTemplate) {
				return cachedTemplate;
			}
		}
		return findTemplate;
	}

	private async getOwnerPullRequestTemplate(owner: string): Promise<string | undefined> {
		const githubRepository = await this.createGitHubRepositoryFromOwnerName(owner, '.github');
		if (!githubRepository) {
			return undefined;
		}
		const templates = await githubRepository.getPullRequestTemplates();
		if (templates && templates?.length > 0) {
			return templates[0];
		}
	}

	private async getPullRequestTemplate(owner: string): Promise<string | undefined> {
		const repository = this.gitHubRepositories.find(repo => repo.remote.owner === owner);
		if (!repository) {
			return;
		}
		const templates = await repository.getPullRequestTemplates();
		return templates ? templates[0] : undefined;
	}

	async getPullRequestDefaults(branch?: Branch): Promise<PullRequestDefaults> {
		if (!branch && !this.repository.state.HEAD) {
			throw new DetachedHeadError(this.repository);
		}

		const origin = await this.getOrigin(branch);
		const meta = await origin.getMetadata();
		const remotesSettingDefault = vscode.workspace.getConfiguration(PR_SETTINGS_NAMESPACE).inspect<string[]>(REMOTES)?.defaultValue;
		const remotesSettingSetValue = vscode.workspace.getConfiguration(PR_SETTINGS_NAMESPACE).get<string[]>(REMOTES);
		const settingsEqual = (!remotesSettingSetValue || remotesSettingDefault?.every((value, index) => remotesSettingSetValue[index] === value));
		const parent = (meta.fork && meta.parent && settingsEqual)
			? meta.parent
			: await (this.findRepo(byRemoteName('upstream')) || origin).getMetadata();

		return {
			owner: parent.owner!.login,
			repo: parent.name,
			base: getOverrideBranch() ?? parent.default_branch,
		};
	}

	async getPullRequestDefaultRepo(): Promise<GitHubRepository> {
		const defaults = await this.getPullRequestDefaults();
		return this.findRepo(repo => repo.remote.owner === defaults.owner && repo.remote.repositoryName === defaults.repo) || this._githubRepositories[0];
	}

	async getMetadata(remote: string): Promise<any> {
		const repo = this.findRepo(byRemoteName(remote));
		return repo && repo.getMetadata();
	}

	async getHeadCommitMessage(): Promise<string> {
		const { repository } = this;
		if (repository.state.HEAD && repository.state.HEAD.commit) {
			const { message } = await repository.getCommit(repository.state.HEAD.commit);
			return message;
		}

		return '';
	}

	async getTipCommitMessage(branch: string): Promise<string | undefined> {
		Logger.debug(`Git tip message for branch ${branch} - enter`, this.id);
		const { repository } = this;
		let { commit } = await repository.getBranch(branch);
		let message: string = '';
		let count = 0;
		do {
			if (commit) {
				let fullCommit: Commit = await repository.getCommit(commit);
				if (fullCommit.parents.length <= 1) {
					message = fullCommit.message;
					break;
				} else {
					commit = fullCommit.parents[0];
				}
			}
			count++;
		} while (message === '' && commit && count < 5);


		Logger.debug(`Git tip message for branch ${branch} - done`, this.id);
		return message;
	}

	async getOrigin(branch?: Branch): Promise<GitHubRepository> {
		if (!this._githubRepositories.length) {
			throw new NoGitHubReposError(this.repository);
		}

		const upstreamRef = branch ? branch.upstream : this.upstreamRef;
		if (upstreamRef) {
			// If our current branch has an upstream ref set, find its GitHubRepository.
			const upstream = this.findRepo(byRemoteName(upstreamRef.remote));

			// If the upstream wasn't listed in the remotes setting, create a GitHubRepository
			// object for it if is does point to GitHub.
			if (!upstream) {
				const remote = (await this.getAllGitHubRemotes()).find(r => r.remoteName === upstreamRef.remote);
				if (remote) {
					return this.createAndAddGitHubRepository(remote, this._credentialStore);
				}

				Logger.error(`The remote '${upstreamRef.remote}' is not a GitHub repository.`, this.id);

				// No GitHubRepository? We currently won't try pushing elsewhere,
				// so fail.
				throw new BadUpstreamError(this.repository.state.HEAD!.name!, upstreamRef, 'is not a GitHub repo');
			}

			// Otherwise, we'll push upstream.
			return upstream;
		}

		// If no upstream is set, let's go digging.
		const [first, ...rest] = this._githubRepositories;
		return !rest.length // Is there only one GitHub remote?
			? first // I GUESS THAT'S WHAT WE'RE GOING WITH, THEN.
			: // Otherwise, let's try...
			this.findRepo(byRemoteName('origin')) || // by convention
			this.findRepo(ownedByMe) || // bc maybe we can push there
			first; // out of raw desperation
	}

	findRepo(where: Predicate<GitHubRepository>): GitHubRepository | undefined {
		return this._githubRepositories.filter(where)[0];
	}

	get upstreamRef(): UpstreamRef | undefined {
		const { HEAD } = this.repository.state;
		return HEAD && HEAD.upstream;
	}

	async createPullRequest(params: OctokitCommon.PullsCreateParams): Promise<PullRequestModel | undefined> {
		const repo = this._githubRepositories.find(
			r => r.remote.owner === params.owner && r.remote.repositoryName === params.repo,
		);
		if (!repo) {
			throw new Error(`No matching repository ${params.repo} found for ${params.owner}`);
		}

		let pullRequestModel: PullRequestModel | undefined;
		try {
			pullRequestModel = await repo.createPullRequest(params);

			const branchNameSeparatorIndex = params.head.indexOf(':');
			const branchName = params.head.slice(branchNameSeparatorIndex + 1);
			await PullRequestGitHelper.associateBranchWithPullRequest(this._repository, pullRequestModel, branchName);

			/* __GDPR__
				"pr.create.success" : {
					"isDraft" : { "classification": "SystemMetaData", "purpose": "FeatureInsight" }
				}
			*/
			this.telemetry.sendTelemetryEvent('pr.create.success', { isDraft: (params.draft || '').toString() });
			return pullRequestModel;
		} catch (e) {
			if (e.message.indexOf('No commits between ') > -1) {
				// There are unpushed commits
				if (this._repository.state.HEAD?.ahead) {
					// Offer to push changes
					const pushCommits = vscode.l10n.t({ message: 'Push Commits', comment: 'Pushes the local commits to the remote.' });
					const shouldPush = await vscode.window.showInformationMessage(
						vscode.l10n.t('There are no commits between \'{0}\' and \'{1}\'.\n\nDo you want to push your local commits and create the pull request?', params.base, params.head),
						{ modal: true },
						pushCommits,
					);
					if (shouldPush === pushCommits) {
						await this._repository.push();
						return this.createPullRequest(params);
					} else {
						return;
					}
				}

				// There are uncommitted changes
				if (this._repository.state.workingTreeChanges.length || this._repository.state.indexChanges.length) {
					const commitChanges = vscode.l10n.t('Commit Changes');
					const shouldCommit = await vscode.window.showInformationMessage(
						vscode.l10n.t('There are no commits between \'{0}\' and \'{1}\'.\n\nDo you want to commit your changes and create the pull request?', params.base, params.head),
						{ modal: true },
						commitChanges,
					);
					if (shouldCommit === commitChanges) {
						await this._repository.add(this._repository.state.indexChanges.map(change => change.uri.fsPath));
						await this.repository.commit(`${params.title}${params.body ? `\n${params.body}` : ''}`);
						await this._repository.push();
						return this.createPullRequest(params);
					} else {
						return;
					}
				}
			}

			Logger.error(`Creating pull requests failed: ${e}`, this.id);

			/* __GDPR__
				"pr.create.failure" : {
					"isDraft" : { "classification": "SystemMetaData", "purpose": "FeatureInsight" }
				}
			*/
			this.telemetry.sendTelemetryErrorEvent('pr.create.failure', {
				isDraft: (params.draft || '').toString(),
			});

			if (pullRequestModel) {
				// We have created the pull request but something else failed (ex., modifying the git config)
				// We shouldn't show an error as the pull request was successfully created
				return pullRequestModel;
			}
			throw new Error(formatError(e));
		}
	}

	async createIssue(params: OctokitCommon.IssuesCreateParams): Promise<IssueModel | undefined> {
		try {
			const repo = this._githubRepositories.find(
				r => r.remote.owner === params.owner && r.remote.repositoryName === params.repo,
			);
			if (!repo) {
				throw new Error(`No matching repository ${params.repo} found for ${params.owner}`);
			}

			await repo.ensure();

			// Create PR
			const { data } = await repo.octokit.call(repo.octokit.api.issues.create, params);
			const item = convertRESTIssueToRawPullRequest(data, repo);
			const issueModel = new IssueModel(this.telemetry, repo, repo.remote, item);

			/* __GDPR__
				"issue.create.success" : {
				}
			*/
			this.telemetry.sendTelemetryEvent('issue.create.success');
			return issueModel;
		} catch (e) {
			Logger.error(` Creating issue failed: ${e}`, this.id);

			/* __GDPR__
				"issue.create.failure" : {}
			*/
			this.telemetry.sendTelemetryErrorEvent('issue.create.failure');
			vscode.window.showWarningMessage(vscode.l10n.t('Creating issue failed: {0}', formatError(e)));
		}

		return undefined;
	}

	async assignIssue(issue: IssueModel, login: string): Promise<void> {
		try {
			const repo = this._githubRepositories.find(
				r => r.remote.owner === issue.remote.owner && r.remote.repositoryName === issue.remote.repositoryName,
			);
			if (!repo) {
				throw new Error(
					`No matching repository ${issue.remote.repositoryName} found for ${issue.remote.owner}`,
				);
			}

			await repo.ensure();

			const param: OctokitCommon.IssuesAssignParams = {
				assignees: [login],
				owner: issue.remote.owner,
				repo: issue.remote.repositoryName,
				issue_number: issue.number,
			};
			await repo.octokit.call(repo.octokit.api.issues.addAssignees, param);

			/* __GDPR__
				"issue.assign.success" : {
				}
			*/
			this.telemetry.sendTelemetryEvent('issue.assign.success');
		} catch (e) {
			Logger.error(`Assigning issue failed: ${e}`, this.id);

			/* __GDPR__
				"issue.assign.failure" : {
				}
			*/
			this.telemetry.sendTelemetryErrorEvent('issue.assign.failure');
			vscode.window.showWarningMessage(vscode.l10n.t('Assigning issue failed: {0}', formatError(e)));
		}
	}

	getCurrentUser(githubRepository?: GitHubRepository): Promise<IAccount> {
		if (!githubRepository) {
			githubRepository = this.gitHubRepositories[0];
		}
		return this._credentialStore.getCurrentUser(githubRepository.remote.authProviderId);
	}

	async mergePullRequest(
		pullRequest: PullRequestModel,
		title?: string,
		description?: string,
		method?: 'merge' | 'squash' | 'rebase',
		email?: string,
	): Promise<{ merged: boolean, message: string, timeline?: TimelineEvent[] }> {
		Logger.debug(`Merging PR: ${pullRequest.number} method: ${method} for user: "${email}" - enter`, this.id);
		const { mutate, schema } = await pullRequest.githubRepository.ensure();

		const activePRSHA = this.activePullRequest && this.activePullRequest.head && this.activePullRequest.head.sha;
		const workingDirectorySHA = this.repository.state.HEAD && this.repository.state.HEAD.commit;
		const mergingPRSHA = pullRequest.head && pullRequest.head.sha;
		const workingDirectoryIsDirty = this.repository.state.workingTreeChanges.length > 0;
		let expectedHeadOid: string | undefined = pullRequest.head?.sha;

		if (activePRSHA === mergingPRSHA) {
			// We're on the branch of the pr being merged.
			expectedHeadOid = workingDirectorySHA;
			if (workingDirectorySHA !== mergingPRSHA) {
				// We are looking at different commit than what will be merged
				const { ahead } = this.repository.state.HEAD!;
				const pluralMessage = vscode.l10n.t('You have {0} unpushed commits on this pull request branch.\n\nWould you like to proceed anyway?', ahead ?? 'unknown');
				const singularMessage = vscode.l10n.t('You have 1 unpushed commit on this pull request branch.\n\nWould you like to proceed anyway?');
				if (ahead &&
					(await vscode.window.showWarningMessage(
						ahead > 1 ? pluralMessage : singularMessage,
						{ modal: true },
						vscode.l10n.t('Yes'),
					)) === undefined) {

					return {
						merged: false,
						message: vscode.l10n.t('unpushed changes'),
					};
				}
			}

			if (workingDirectoryIsDirty) {
				// We have made changes to the PR that are not committed
				if (
					(await vscode.window.showWarningMessage(
						vscode.l10n.t('You have uncommitted changes on this pull request branch.\n\n Would you like to proceed anyway?'),
						{ modal: true },
						vscode.l10n.t('Yes'),
					)) === undefined
				) {
					return {
						merged: false,
						message: vscode.l10n.t('uncommitted changes'),
					};
				}
			}
		}
		const input: MergePullRequestInput = {
			pullRequestId: pullRequest.graphNodeId,
			commitHeadline: title,
			commitBody: description,
			expectedHeadOid,
			authorEmail: email,
			mergeMethod:
				(method?.toUpperCase() ??
					vscode.workspace.getConfiguration(PR_SETTINGS_NAMESPACE).get<'merge' | 'squash' | 'rebase'>(DEFAULT_MERGE_METHOD, 'merge')?.toUpperCase()) as GraphQLMergeMethod,
		};

		return mutate<MergePullRequestResponse>({
			mutation: schema.MergePullRequest,
			variables: {
				input
			}
		})
			.then(async (result) => {
				Logger.debug(`Merging PR: ${pullRequest.number}} - done`, this.id);

				/* __GDPR__
					"pr.merge.success" : {}
				*/
				this.telemetry.sendTelemetryEvent('pr.merge.success');
				this._onDidMergePullRequest.fire();
				return { merged: true, message: '', timeline: await parseCombinedTimelineEvents(result.data?.mergePullRequest.pullRequest.timelineItems.nodes ?? [], await pullRequest.getCopilotTimelineEvents(pullRequest), pullRequest.githubRepository) };
			})
			.catch(e => {
				/* __GDPR__
					"pr.merge.failure" : {}
				*/
				this.telemetry.sendTelemetryErrorEvent('pr.merge.failure');
				const graphQLErrors = e.graphQLErrors as GraphQLError[] | undefined;
				if (graphQLErrors?.length && graphQLErrors.find(error => error.type === GraphQLErrorType.Unprocessable && error.message?.includes('Head branch was modified'))) {
					return { merged: false, message: vscode.l10n.t('Head branch was modified. Pull, review, then try again.') };
				} else {
					throw e;
				}
			});
	}

	async deleteBranch(pullRequest: PullRequestModel) {
		await pullRequest.githubRepository.deleteBranch(pullRequest);
	}

	private async getBranchDeletionItems() {
		interface BranchDeletionMetadata extends PullRequestMetadata {
			isOpen?: boolean;
		}

		const allConfigs = await this.repository.getConfigs();
		const branchInfos: Map<string, { remote?: string; metadata?: BranchDeletionMetadata[] }> = new Map();

		allConfigs.forEach(config => {
			const key = config.key;
			const matches = /^branch\.(.*)\.(.*)$/.exec(key);

			if (matches && matches.length === 3) {
				const branchName = matches[1];

				if (!branchInfos.has(branchName)) {
					branchInfos.set(branchName, {});
				}

				const value = branchInfos.get(branchName)!;
				if (matches[2] === 'remote') {
					value['remote'] = config.value;
				}

				if (matches[2] === 'github-pr-owner-number') {
					const metadata = PullRequestGitHelper.parsePullRequestMetadata(config.value);
					if (!value?.metadata) {
						value['metadata'] = [];
					}
					if (metadata) {
						// Check if the metadata already exists in the array
						const existingMetadata = value.metadata.find(m => m.owner === metadata.owner && m.repositoryName === metadata.repositoryName && m.prNumber === metadata.prNumber);
						if (!existingMetadata) {
							value['metadata'].push(metadata);
						}
					}
				}

				branchInfos.set(branchName, value!);
			}
		});
		Logger.debug(`Found ${branchInfos.size} possible branches to delete`, this.id);
		Logger.trace(`Branches to delete: ${JSON.stringify(Array.from(branchInfos.keys()))}`, this.id);

		const actions: (vscode.QuickPickItem & { metadata: BranchDeletionMetadata[]; legacy?: boolean })[] = [];
		branchInfos.forEach((value, key) => {
			if (value.metadata) {
				const activePRUrl = this.activePullRequest && this.activePullRequest.base.repositoryCloneUrl;
				const activeMetadata = value.metadata.find(metadata =>
					metadata.owner === activePRUrl?.owner &&
					metadata.repositoryName === activePRUrl?.repositoryName &&
					metadata.prNumber === this.activePullRequest?.number
				);

				if (!activeMetadata) {
					actions.push({
						label: `${key}`,
						picked: false,
						metadata: value.metadata,
					});
				} else {
					Logger.debug(`Skipping ${activeMetadata.prNumber}, active PR is #${this.activePullRequest?.number}`, this.id);
					Logger.trace(`Skipping active branch ${key}`, this.id);
				}
			}
		});

		const results = await Promise.all(
			actions.map(async action => {
				const allOld = (await Promise.all(
					action.metadata.map(async metadata => {
						const githubRepo = this._githubRepositories.find(
							repo =>
								repo.remote.owner.toLowerCase() === metadata!.owner.toLowerCase() &&
								repo.remote.repositoryName.toLowerCase() === metadata!.repositoryName.toLowerCase(),
						);

						if (!githubRepo) {
							return action;
						}

						const { remote, query, schema } = await githubRepo.ensure();
						try {
							const { data } = await query<PullRequestState>({
								query: schema.PullRequestState,
								variables: {
									owner: remote.owner,
									name: remote.repositoryName,
									number: metadata!.prNumber,
								},
							});
							metadata.isOpen = data.repository?.pullRequest.state === 'OPEN';
							return data.repository?.pullRequest.state !== 'OPEN';
						} catch { }
						return false;
					}))).every(result => result);
				if (allOld) {
					action.legacy = true;
				}

				return action;
			}),
		);

		results.forEach(result => {
			if (result.metadata.length === 0) {
				return;
			}
			result.description = `${result.metadata[0].repositoryName}/${result.metadata[0].owner} ${result.metadata.map(metadata => {
				const prString = `#${metadata.prNumber}`;
				return metadata.isOpen ? vscode.l10n.t('{0} is open', prString) : prString;
			}).join(', ')}`;
			if (result.legacy) {
				result.picked = true;
			}
		});

		return results;
	}

	public gitRelativeRootPath(path: string) {
		// get path relative to git root directory. Handles windows path by converting it to unix path.
		return nodePath.relative(this._repository.rootUri.path, path).replace(/\\/g, '/');
	}

	public async cleanupAfterPullRequest(branchName: string, pullRequest: PullRequestModel) {
		const defaults = await this.getPullRequestDefaults();
		if (branchName === defaults.base) {
			Logger.debug('Not cleaning up default branch.', this.id);
			return;
		}
		if (pullRequest.author.login === (await this.getCurrentUser()).login) {
			Logger.debug('Not cleaning up user\'s branch.', this.id);
			return;
		}
		const branch = await this.repository.getBranch(branchName);
		const remote = branch.upstream?.remote;
		try {
			Logger.debug(`Cleaning up branch ${branchName}`, this.id);
			await this.repository.deleteBranch(branchName);
		} catch (e) {
			// The branch probably had unpushed changes and cannot be deleted.
			return;
		}
		if (!remote) {
			return;
		}
		const remotes = await this.getDeleatableRemotes(undefined);
		if (remotes.has(remote) && remotes.get(remote)!.createdForPullRequest) {
			Logger.debug(`Cleaning up remote ${remote}`, this.id);
			this.repository.removeRemote(remote);
		}
	}

	private async getDeleatableRemotes(nonExistantBranches?: Set<string>) {
		const newConfigs = await this.repository.getConfigs();
		const remoteInfos: Map<
			string,
			{ branches: Set<string>; url?: string; createdForPullRequest?: boolean }
		> = new Map();

		newConfigs.forEach(config => {
			const key = config.key;
			let matches = /^branch\.(.*)\.(.*)$/.exec(key);

			if (matches && matches.length === 3) {
				const branchName = matches[1];

				if (matches[2] === 'remote') {
					const remoteName = config.value;

					if (!remoteInfos.has(remoteName)) {
						remoteInfos.set(remoteName, { branches: new Set() });
					}

					if (!nonExistantBranches?.has(branchName)) {
						const value = remoteInfos.get(remoteName);
						value!.branches.add(branchName);
					}
				}
			}

			matches = /^remote\.(.*)\.(.*)$/.exec(key);

			if (matches && matches.length === 3) {
				const remoteName = matches[1];

				if (!remoteInfos.has(remoteName)) {
					remoteInfos.set(remoteName, { branches: new Set() });
				}

				const value = remoteInfos.get(remoteName);

				if (matches[2] === 'github-pr-remote') {
					value!.createdForPullRequest = config.value === 'true';
				}

				if (matches[2] === 'url') {
					value!.url = config.value;
				}
			}
		});
		return remoteInfos;
	}

	private async getRemoteDeletionItems(nonExistantBranches: Set<string>) {
		// check if there are remotes that should be cleaned
		const remoteInfos = await this.getDeleatableRemotes(nonExistantBranches);
		const remoteItems: (vscode.QuickPickItem & { remote: string })[] = [];

		remoteInfos.forEach((value, key) => {
			if (value.branches.size === 0) {
				let description = value.createdForPullRequest ? '' : vscode.l10n.t('Not created by GitHub Pull Request extension');
				if (value.url) {
					description = description ? `${description} ${value.url}` : value.url;
				}

				remoteItems.push({
					label: key,
					description: description,
					picked: value.createdForPullRequest,
					remote: key,
				});
			}
		});

		return remoteItems;
	}

	private async deleteBranches(picks: readonly vscode.QuickPickItem[], nonExistantBranches: Set<string>, progress: vscode.Progress<{ message?: string; increment?: number; }>, totalBranches: number, deletedBranches: number, needsRetry?: vscode.QuickPickItem[]) {
		const reportProgress = () => {
			deletedBranches++;
			progress.report({ message: vscode.l10n.t('Deleted {0} of {1} branches', deletedBranches, totalBranches) });
		};

		const deleteConfig = async (branch: string) => {
			await PullRequestGitHelper.associateBaseBranchWithBranch(this.repository, branch, undefined);
			await PullRequestGitHelper.associateBranchWithPullRequest(this.repository, undefined, branch);
		};

		// delete configs first since that can't be parallelized
		for (const pick of picks) {
			await deleteConfig(pick.label);
		}

		// batch deleting the branches to avoid consuming all available resources
		await batchPromiseAll(picks, 5, async (pick) => {
			try {
				await this.repository.deleteBranch(pick.label, true);
				if ((await PullRequestGitHelper.getMatchingPullRequestMetadataForBranch(this.repository, pick.label))) {
					console.log(`Branch ${pick.label} was not deleted`);
				}
				reportProgress();
			} catch (e) {
				if (typeof e.stderr === 'string' && e.stderr.includes('not found')) {
					nonExistantBranches.add(pick.label);
					reportProgress();
				} else if (typeof e.stderr === 'string' && e.stderr.includes('unable to access') && needsRetry) {
					// There is contention for the related git files
					needsRetry.push(pick);
				} else {
					throw e;
				}
			}
		});
		if (needsRetry && needsRetry.length) {
			await this.deleteBranches(needsRetry, nonExistantBranches, progress, totalBranches, deletedBranches);
		}
	}

	async deleteLocalBranchesNRemotes() {
		return new Promise<void>(async resolve => {
			const quickPick = vscode.window.createQuickPick();
			quickPick.canSelectMany = true;
			quickPick.ignoreFocusOut = true;
			quickPick.placeholder = vscode.l10n.t('Choose local branches you want to delete permanently');
			quickPick.show();
			quickPick.busy = true;

			// Check local branches
			const results = await this.getBranchDeletionItems();
			const defaults = await this.getPullRequestDefaults();
			quickPick.items = results;
			quickPick.selectedItems = results.filter(result => {
				// Do not pick the default branch for the repo.
				return result.picked && !((result.label === defaults.base) && (result.metadata.find(metadata => metadata.owner === defaults.owner && metadata.repositoryName === defaults.repo)));
			});
			quickPick.busy = false;
			if (results.length === 0) {
				quickPick.canSelectMany = false;
				quickPick.items = [{ label: vscode.l10n.t('No local branches to delete'), picked: false }];
			}

			let firstStep = true;
			quickPick.onDidAccept(async () => {
				quickPick.busy = true;

				if (firstStep) {
					const picks = quickPick.selectedItems;
					const nonExistantBranches = new Set<string>();
					if (picks.length) {
						await vscode.window.withProgress({ location: vscode.ProgressLocation.Notification, title: vscode.l10n.t('Cleaning up') }, async (progress) => {
							try {
								await this.deleteBranches(picks, nonExistantBranches, progress, picks.length, 0, []);
							} catch (e) {
								quickPick.hide();
								vscode.window.showErrorMessage(vscode.l10n.t('Deleting branches failed: {0} {1}', e.message, e.stderr));
							}
						});
					}

					firstStep = false;
					const remoteItems = await this.getRemoteDeletionItems(nonExistantBranches);

					if (remoteItems && remoteItems.length) {
						quickPick.canSelectMany = true;
						quickPick.placeholder = vscode.l10n.t('Choose remotes you want to delete permanently');
						quickPick.items = remoteItems;
						quickPick.selectedItems = remoteItems.filter(item => item.picked);
					} else {
						quickPick.hide();
					}
				} else {
					// batch deleting the remotes to avoid consuming all available resources
					const picks = quickPick.selectedItems;
					if (picks.length) {
						await vscode.window.withProgress({ location: vscode.ProgressLocation.Notification, title: vscode.l10n.t('Deleting {0} remotes...', picks.length) }, async () => {
							await batchPromiseAll(picks, 5, async pick => {
								await this.repository.removeRemote(pick.label);
							});
						});
					}
					quickPick.hide();
				}
				quickPick.busy = false;
			});

			quickPick.onDidHide(() => {
				resolve();
			});
		});
	}

	async revert(pullRequest: PullRequestModel, title: string, body: string, draft: boolean): Promise<PullRequestModel | undefined> {
		const repo = this._githubRepositories.find(
			r => r.remote.owner === pullRequest.remote.owner && r.remote.repositoryName === pullRequest.remote.repositoryName,
		);
		if (!repo) {
			throw new Error(`No matching repository ${pullRequest.remote.repositoryName} found for ${pullRequest.remote.owner}`);
		}

		const pullRequestModel: PullRequestModel | undefined = await repo.revertPullRequest(pullRequest.graphNodeId, title, body, draft);
		return pullRequestModel;
	}

	async getPullRequestRepositoryDefaultBranch(issue: IssueModel): Promise<string> {
		const branch = await issue.githubRepository.getDefaultBranch();
		return branch;
	}

	async getPullRequestRepositoryAccessAndMergeMethods(
		issue: IssueModel,
	): Promise<RepoAccessAndMergeMethods> {
		const mergeOptions = await issue.githubRepository.getRepoAccessAndMergeMethods();
		return mergeOptions;
	}

	async mergeQueueMethodForBranch(branch: string, owner: string, repoName: string): Promise<MergeMethod | undefined> {
		return (await this.gitHubRepositories.find(repository => repository.remote.owner === owner && repository.remote.repositoryName === repoName)?.mergeQueueMethodForBranch(branch));
	}

	async fulfillPullRequestMissingInfo(pullRequest: PullRequestModel): Promise<void> {
		try {
			if (!pullRequest.isResolved()) {
				return;
			}

			Logger.debug(`Fulfill pull request missing info - start`, this.id);
			const githubRepository = pullRequest.githubRepository;
			const { octokit, remote } = await githubRepository.ensure();

			if (!pullRequest.base) {
				const { data } = await octokit.call(octokit.api.pulls.get, {
					owner: remote.owner,
					repo: remote.repositoryName,
					pull_number: pullRequest.number,
				});
				pullRequest.update(convertRESTPullRequestToRawPullRequest(data, githubRepository));
			}

			if (!pullRequest.mergeBase) {
				const { data } = await octokit.call(octokit.api.repos.compareCommits, {
					repo: remote.repositoryName,
					owner: remote.owner,
					base: `${pullRequest.base.repositoryCloneUrl.owner}:${pullRequest.base.ref}`,
					head: `${pullRequest.head.repositoryCloneUrl.owner}:${pullRequest.head.ref}`,
				});

				pullRequest.mergeBase = data.merge_base_commit.sha;
			}
		} catch (e) {
			vscode.window.showErrorMessage(vscode.l10n.t('Fetching Pull Request merge base failed: {0}', formatError(e)));
		}
		Logger.debug(`Fulfill pull request missing info - done`, this.id);
	}

	//#region Git related APIs

	private async resolveItem(owner: string, repositoryName: string): Promise<GitHubRepository | undefined> {
		let githubRepo = this._githubRepositories.find(repo => {
			const ret =
				repo.remote.owner.toLowerCase() === owner.toLowerCase() &&
				repo.remote.repositoryName.toLowerCase() === repositoryName.toLowerCase();
			return ret;
		});

		if (!githubRepo) {
			Logger.appendLine(`GitHubRepository not found: ${owner}/${repositoryName}`, this.id);
			// try to create the repository
			githubRepo = await this.createGitHubRepositoryFromOwnerName(owner, repositoryName);
		}
		return githubRepo;
	}

	async resolveIssueOrPullRequest(owner: string, repositoryName: string, issueOrPullRequestNumber: number): Promise<PullRequestModel | IssueModel | undefined> {
		let issueOrPullRequest: IssueModel | PullRequestModel | undefined = await this.resolveIssue(owner, repositoryName, issueOrPullRequestNumber, true);
		if (!issueOrPullRequest) {
			issueOrPullRequest = await this.resolvePullRequest(owner, repositoryName, issueOrPullRequestNumber);
		}
		return issueOrPullRequest;
	}

	async resolvePullRequest(
		owner: string,
		repositoryName: string,
		pullRequestNumber: number,
		useCache: boolean = false,
	): Promise<PullRequestModel | undefined> {
		const githubRepo = await this.resolveItem(owner, repositoryName);
		Logger.appendLine(`Found GitHub repo for pr #${pullRequestNumber}: ${githubRepo ? 'yes' : 'no'}`, this.id);
		if (githubRepo) {
			const pr = await githubRepo.getPullRequest(pullRequestNumber, useCache);
			Logger.appendLine(`Found GitHub pr repo for pr #${pullRequestNumber}: ${pr ? 'yes' : 'no'}`, this.id);
			return pr;
		}
		return undefined;
	}

	async resolveIssue(
		owner: string,
		repositoryName: string,
		pullRequestNumber: number,
		withComments: boolean = false,
	): Promise<IssueModel | undefined> {
		const githubRepo = await this.resolveItem(owner, repositoryName);
		if (githubRepo) {
			return githubRepo.getIssue(pullRequestNumber, withComments);
		}
		return undefined;
	}

	async resolveUser(owner: string, repositoryName: string, login: string): Promise<User | undefined> {
		Logger.debug(`Fetch user ${login}`, this.id);
		const githubRepository = await this.createGitHubRepositoryFromOwnerName(owner, repositoryName);
		return githubRepository.resolveUser(login);
	}

	async getMatchingPullRequestMetadataForBranch() {
		if (!this.repository || !this.repository.state.HEAD || !this.repository.state.HEAD.name) {
			return null;
		}

		const matchingPullRequestMetadata = await PullRequestGitHelper.getMatchingPullRequestMetadataForBranch(
			this.repository,
			this.repository.state.HEAD.name,
		);
		return matchingPullRequestMetadata;
	}

	async getMatchingPullRequestMetadataFromGitHub(branch: Branch, remoteName?: string, remoteUrl?: string, upstreamBranchName?: string): Promise<
		(PullRequestMetadata & { model: PullRequestModel }) | null
	> {
		try {
			if (remoteName) {
				return this.getMatchingPullRequestMetadataFromGitHubWithRemoteName(remoteName, upstreamBranchName);
			}
			return this.getMatchingPullRequestMetadataFromGitHubWithUrl(branch, remoteUrl, upstreamBranchName);
		} catch (e) {
			Logger.error(`Unable to get matching pull request metadata from GitHub: ${e}`, this.id);
			return null;
		}
	}

	async getMatchingPullRequestMetadataFromGitHubWithUrl(branch: Branch, remoteUrl?: string, upstreamBranchName?: string): Promise<
		(PullRequestMetadata & { model: PullRequestModel }) | null
	> {
		Logger.debug(`Searching GitHub for a PR with branch ${upstreamBranchName} and remote ${remoteUrl}`, this.id);

		if (!remoteUrl) {
			return null;
		}
		const protocol: Protocol = new Protocol(remoteUrl);
		let headGitHubRepo = this.findRepo((input) => compareIgnoreCase(input.remote.owner, protocol.owner) === 0 && compareIgnoreCase(input.remote.repositoryName, protocol.repositoryName) === 0);
		if (!headGitHubRepo && this.gitHubRepositories.length > 0) {
			const remote = parseRemote(protocol.repositoryName, remoteUrl, protocol);
			if (remote) {
				headGitHubRepo = await this.createGitHubRepository(remote, this.credentialStore, true, true);
			}
		}
		const matchingPR = await this.doGetMatchingPullRequestMetadataFromGitHub(headGitHubRepo, upstreamBranchName);
		if (matchingPR && (branch.upstream === undefined) && headGitHubRepo && branch.name) {
			const newRemote = await PullRequestGitHelper.createRemote(this.repository, headGitHubRepo?.remote, protocol);
			const trackedBranchName = `refs/remotes/${newRemote}/${matchingPR.model.head?.name}`;
			await this.repository.fetch({ remote: newRemote, ref: matchingPR.model.head?.name });
			await this.repository.setBranchUpstream(branch.name, trackedBranchName);
		}

		return matchingPR;
	}

	async getMatchingPullRequestMetadataFromGitHubWithRemoteName(remoteName?: string, upstreamBranchName?: string): Promise<
		(PullRequestMetadata & { model: PullRequestModel }) | null
	> {
		Logger.debug(`Searching GitHub for a PR with branch ${upstreamBranchName} and remote ${remoteName}`, this.id);
		if (!remoteName) {
			return null;
		}

		let headGitHubRepo = this.gitHubRepositories.find(
			repo => repo.remote.remoteName === remoteName,
		);

		if (!headGitHubRepo && this.gitHubRepositories.length > 0) {
			const gitRemote = this.repository.state.remotes.find(remote => remote.name === remoteName);
			const remoteUrl = gitRemote?.fetchUrl ?? gitRemote?.pushUrl;
			if (!remoteUrl) {
				return null;
			}
			const protocol = new Protocol(remoteUrl ?? '');
			const remote = parseRemote(remoteName, remoteUrl, protocol);
			if (remote) {
				headGitHubRepo = await this.createGitHubRepository(remote, this.credentialStore, true, true);
			}
		}

		return this.doGetMatchingPullRequestMetadataFromGitHub(headGitHubRepo, upstreamBranchName);
	}

	private async doGetMatchingPullRequestMetadataFromGitHub(headGitHubRepo?: GitHubRepository, upstreamBranchName?: string): Promise<
		(PullRequestMetadata & { model: PullRequestModel }) | null
	> {
		if (!headGitHubRepo || !upstreamBranchName) {
			return null;
		}

		const headRepoMetadata = await headGitHubRepo?.getMetadata();
		if (!headRepoMetadata?.owner) {
			return null;
		}

		const parentRepos = this.gitHubRepositories.filter(repo => {
			if (headRepoMetadata.fork) {
				return repo.remote.owner === headRepoMetadata.parent?.owner?.login && repo.remote.repositoryName === headRepoMetadata.parent.name;
			} else {
				return repo.remote.owner === headRepoMetadata.owner?.login && repo.remote.repositoryName === headRepoMetadata.name;
			}
		});

		// Search through each github repo to see if it has a PR with this head branch.
		for (const repo of parentRepos) {
			const matchingPullRequest = await repo.getPullRequestForBranch(upstreamBranchName, headRepoMetadata.owner.login);
			if (matchingPullRequest) {
				return {
					owner: repo.remote.owner,
					repositoryName: repo.remote.repositoryName,
					prNumber: matchingPullRequest.number,
					model: matchingPullRequest,
				};
			}
		}
		return null;
	}

	async checkoutExistingPullRequestBranch(pullRequest: PullRequestModel, progress: vscode.Progress<{ message?: string; increment?: number }>): Promise<boolean> {
		return await PullRequestGitHelper.checkoutExistingPullRequestBranch(this.repository, pullRequest, progress);
	}

	async getBranchNameForPullRequest(pullRequest: PullRequestModel) {
		return await PullRequestGitHelper.getBranchNRemoteForPullRequest(this.repository, pullRequest);
	}

	async fetchAndCheckout(pullRequest: PullRequestModel, progress: vscode.Progress<{ message?: string; increment?: number }>): Promise<void> {
		await PullRequestGitHelper.fetchAndCheckout(this.repository, this._allGitHubRemotes, pullRequest, progress);
	}

	async checkout(branchName: string): Promise<void> {
		return this.repository.checkout(branchName);
	}

	async tryMergeBaseIntoHead(pullRequest: PullRequestModel, push: boolean): Promise<boolean> {
		if (await this.isHeadUpToDateWithBase(pullRequest)) {
			return true;
		}

		const isBrowser = (vscode.env.appHost === 'vscode.dev' || vscode.env.appHost === 'github.dev');
		if (!pullRequest.isActive || isBrowser) {
			const conflictModel = await vscode.window.withProgress({ location: vscode.ProgressLocation.Notification, title: vscode.l10n.t('Finding conflicts...') }, () => createConflictResolutionModel(pullRequest));
			if (conflictModel === undefined) {
				await vscode.window.showErrorMessage(vscode.l10n.t('Unable to resolved conflicts for this pull request. There are too many file changes.'), { modal: true, detail: isBrowser ? undefined : vscode.l10n.t('Please check out the pull request to resolve conflicts.') });
				return false;
			}
			let continueWithMerge = true;
			if (pullRequest.item.mergeable === PullRequestMergeability.Conflict) {
				const githubRepos = await Promise.all([this.createGitHubRepositoryFromOwnerName(pullRequest.head!.owner, pullRequest.head!.repositoryCloneUrl.repositoryName), this.createGitHubRepositoryFromOwnerName(pullRequest.base.owner, pullRequest.base.repositoryCloneUrl.repositoryName)]);
				const coordinator = new ConflictResolutionCoordinator(this.telemetry, conflictModel, githubRepos);
				continueWithMerge = await coordinator.enterConflictResolutionAndWaitForExit();
				coordinator.dispose();
			}

			if (continueWithMerge) {
				return pullRequest.updateBranch(conflictModel);
			} else {
				return false;
			}
		}

		if (this.repository.state.workingTreeChanges.length > 0 || this.repository.state.indexChanges.length > 0) {
			await vscode.window.showErrorMessage(vscode.l10n.t('The pull request branch cannot be updated when the there changed files in the working tree or index. Stash or commit all change and then try again.'), { modal: true });
			return false;
		}
		const baseRemote = findLocalRepoRemoteFromGitHubRef(this.repository, pullRequest.base)?.name;
		if (!baseRemote) {
			return false;
		}
		const qualifiedUpstream = `${baseRemote}/${pullRequest.base.ref}`;
		await vscode.window.withProgress({ location: vscode.ProgressLocation.Notification }, async (progress) => {
			progress.report({ message: vscode.l10n.t('Fetching branch {0}', qualifiedUpstream) });
			await this.repository.fetch({ ref: pullRequest.base.ref, remote: baseRemote });
			progress.report({ message: vscode.l10n.t('Merging branch {0} into {1}', qualifiedUpstream, this.repository.state.HEAD!.name!) });
			try {
				await this.repository.merge(qualifiedUpstream);
			} catch (e) {
				if (e.gitErrorCode !== GitErrorCodes.Conflict) {
					throw e;
				}
			}
		});

		if (pullRequest.item.mergeable === PullRequestMergeability.Conflict) {
			const wizard = await ConflictModel.begin(this.repository, pullRequest.base.ref, this.repository.state.HEAD!.name!, push);
			await wizard?.finished();
			wizard?.dispose();
		} else {
			await this.repository.push();
		}
		return true;
	}

	async isHeadUpToDateWithBase(pullRequestModel: PullRequestModel): Promise<boolean> {
		if (!pullRequestModel.head) {
			return false;
		}
		const repo = this._githubRepositories.find(
			r => r.remote.owner === pullRequestModel.remote.owner && r.remote.repositoryName === pullRequestModel.remote.repositoryName,
		);
		const headBranch = `${pullRequestModel.head.owner}:${pullRequestModel.head.ref}`;
		const baseBranch = `${pullRequestModel.base.owner}:${pullRequestModel.base.ref}`;
		const log = await repo?.compareCommits(baseBranch, headBranch);
		return log?.behind_by === 0;
	}

	async fetchById(githubRepo: GitHubRepository, id: number): Promise<PullRequestModel | undefined> {
		const pullRequest = await githubRepo.getPullRequest(id);
		if (pullRequest) {
			return pullRequest;
		} else {
			vscode.window.showErrorMessage(vscode.l10n.t('Pull request number {0} does not exist in {1}', id, `${githubRepo.remote.owner}/${githubRepo.remote.repositoryName}`), { modal: true });
		}
	}

	public async checkoutDefaultBranch(branch: string): Promise<void> {
		const CHECKOUT_DEFAULT_BRANCH = 'checkoutDefaultBranch';
		const CHECKOUT_DEFAULT_BRANCH_AND_PULL = 'checkoutDefaultBranchAndPull';

		const postDoneAction = vscode.workspace.getConfiguration(PR_SETTINGS_NAMESPACE).get<typeof CHECKOUT_DEFAULT_BRANCH | typeof CHECKOUT_DEFAULT_BRANCH_AND_PULL>(POST_DONE, CHECKOUT_DEFAULT_BRANCH);

		if (postDoneAction === CHECKOUT_DEFAULT_BRANCH_AND_PULL) {
			await this.checkoutDefaultBranchAndPull(branch);
		} else {
			await this.checkoutDefaultBranchOnly(branch);
		}
	}

	private async checkoutDefaultBranchAndPull(branch: string): Promise<void> {
		await this.checkoutDefaultBranchOnly(branch);
		// After checking out, pull the latest changes if the branch has an upstream
		try {
			const branchObj = await this.repository.getBranch(branch);
			if (branchObj.upstream) {
				Logger.debug(`Pulling latest changes for branch ${branch}`, this.id);
				await this.repository.pull();
			}
		} catch (e) {
			Logger.warn(`Failed to pull latest changes for branch ${branch}: ${e}`, this.id);
			// Don't throw error - checkout succeeded, pull failure is non-critical
		}
	}

	private async checkoutDefaultBranchOnly(branch: string): Promise<void> {
		let branchObj: Branch | undefined;
		try {
			branchObj = await this.repository.getBranch(branch);

			const currentBranch = this.repository.state.HEAD?.name;
			if (currentBranch === branchObj.name) {
				const chooseABranch = vscode.l10n.t('Choose a Branch');
				vscode.window.showInformationMessage(vscode.l10n.t('The default branch is already checked out.'), chooseABranch).then(choice => {
					if (choice === chooseABranch) {
						return git.checkout();
					}
				});
				return;
			}

			// respect the git setting to fetch before checkout
			if (vscode.workspace.getConfiguration(GIT).get<boolean>(PULL_BEFORE_CHECKOUT, false) && branchObj.upstream) {
				try {
					await this.repository.fetch({ remote: branchObj.upstream.remote, ref: `${branchObj.upstream.name}:${branchObj.name}` });
				} catch (e) {
					if (e.stderr?.startsWith && e.stderr.startsWith('fatal: refusing to fetch into branch')) {
						// This can happen when there's some state on the "main" branch
						// This could be unpushed commits or a bisect for example
						vscode.window.showErrorMessage(vscode.l10n.t('Unable to fetch the {0} branch. There is some state (bisect, unpushed commits, etc.) on {0} that is preventing the fetch.', [branchObj.name]));
					} else {
						throw e;
					}
				}
			}

			if (branchObj.upstream && branch === branchObj.upstream.name) {
				await this.repository.checkout(branch);
			} else {
				await git.checkout();
			}

			const fileClose: Thenable<boolean>[] = [];
			// Close the PR description and any open review scheme files.
			for (const tabGroup of vscode.window.tabGroups.all) {
				for (const tab of tabGroup.tabs) {
					let uri: vscode.Uri | string | undefined;
					if (tab.input instanceof vscode.TabInputText) {
						uri = tab.input.uri;
					} else if (tab.input instanceof vscode.TabInputTextDiff) {
						uri = tab.input.original;
					} else if (tab.input instanceof vscode.TabInputWebview) {
						uri = tab.input.viewType;
					}
					if ((uri instanceof vscode.Uri && uri.scheme === Schemes.Review) || (typeof uri === 'string' && uri.endsWith(PULL_REQUEST_OVERVIEW_VIEW_TYPE))) {
						fileClose.push(vscode.window.tabGroups.close(tab));
					}
				}
			}
			await Promise.all(fileClose);
		} catch (e) {
			if (e.gitErrorCode) {
				// for known git errors, we should provide actions for users to continue.
				if (e.gitErrorCode === GitErrorCodes.DirtyWorkTree) {
					vscode.window.showErrorMessage(
						vscode.l10n.t('Your local changes would be overwritten by checkout, please commit your changes or stash them before you switch branches'),
					);
					return;
				}
			}
			Logger.error(`Exiting failed: ${e}. Target branch ${branch} used to find branch ${branchObj?.name ?? 'unknown'} with upstream ${branchObj?.upstream?.name ?? 'unknown'}.`, this.id);
			vscode.window.showErrorMessage(`Exiting failed: ${e}`);
		}
	}

	private async pullBranchConfiguration(): Promise<'never' | 'prompt' | 'always'> {
		const neverShowPullNotification = this.context.globalState.get<boolean>(NEVER_SHOW_PULL_NOTIFICATION, false);
		if (neverShowPullNotification) {
			this.context.globalState.update(NEVER_SHOW_PULL_NOTIFICATION, false);
			await vscode.workspace.getConfiguration(PR_SETTINGS_NAMESPACE).update(PULL_BRANCH, 'never', vscode.ConfigurationTarget.Global);
		}
		return vscode.workspace.getConfiguration(PR_SETTINGS_NAMESPACE).get<'never' | 'prompt' | 'always'>(PULL_BRANCH, 'prompt');
	}

	private async pullBranch(branch: Branch) {
		if (this._repository.state.HEAD?.name === branch.name) {
			await this._repository.pull();
		}
	}

	private async promptPullBrach(pr: PullRequestModel, branch: Branch, autoStashSetting?: boolean) {
		if (!this._updateMessageShown || autoStashSetting) {
			// When the PR is from Copilot, we only want to show the notification when Copilot is done working
			const copilotStatus = await pr.copilotWorkingStatus(pr);
			if (copilotStatus === CopilotWorkingStatus.InProgress) {
				return;
			}

			this._updateMessageShown = true;
			const pull = vscode.l10n.t('Pull');
			const always = vscode.l10n.t('Always Pull');
			const never = vscode.l10n.t('Never Show Again');
			const options = [pull];
			if (!autoStashSetting) {
				options.push(always, never);
			}
			const result = await vscode.window.showInformationMessage(
				vscode.l10n.t('There are updates available for pull request {0}.', `${pr.number}: ${pr.title}`),
				{},
				...options
			);

			if (result === pull) {
				await this.pullBranch(branch);
				this._updateMessageShown = false;
			} else if (never) {
				await vscode.workspace.getConfiguration(PR_SETTINGS_NAMESPACE).update(PULL_BRANCH, 'never', vscode.ConfigurationTarget.Global);
			} else if (always) {
				await vscode.workspace.getConfiguration(PR_SETTINGS_NAMESPACE).update(PULL_BRANCH, 'always', vscode.ConfigurationTarget.Global);
				await this.pullBranch(branch);
			}
		}
	}

	private _updateMessageShown: boolean = false;
	public async checkBranchUpToDate(pr: PullRequestModel & IResolvedPullRequestModel, shouldFetch: boolean): Promise<void> {
		if (this.activePullRequest?.id !== pr.id) {
			return;
		}
		const branch = this._repository.state.HEAD;
		if (branch) {
			const remote = branch.upstream ? branch.upstream.remote : null;
			const remoteBranch = branch.upstream ? branch.upstream.name : branch.name;
			if (remote) {
				try {
					if (shouldFetch && vscode.workspace.getConfiguration(PR_SETTINGS_NAMESPACE).get<boolean>(ALLOW_FETCH, true)) {
						await this._repository.fetch(remote, remoteBranch);
					}
				} catch (e) {
					if (e.stderr) {
						if ((e.stderr as string).startsWith('fatal: couldn\'t find remote ref')) {
							// We've managed to check out the PR, but the remote has been deleted. This is fine, but we can't fetch now.
						} else if ((e.stderr as string).includes('key_exchange_identification')) {
							// Another reason we can't fetch now. https://github.com/microsoft/vscode-pull-request-github/issues/6681
						} else {
							vscode.window.showErrorMessage(vscode.l10n.t('An error occurred when fetching the repository: {0}', e.stderr));
						}
					}
					Logger.error(`Error when fetching: ${e.stderr ?? e}`, this.id);
				}
				const pullBranchConfiguration = await this.pullBranchConfiguration();
				if (branch.behind !== undefined && branch.behind > 0) {
					switch (pullBranchConfiguration) {
						case 'always': {
							const autoStash = vscode.workspace.getConfiguration(GIT).get<boolean>(AUTO_STASH, false);
							if (autoStash) {
								return this.promptPullBrach(pr, branch, autoStash);
							} else {
								return this.pullBranch(branch);
							}
						}
						case 'prompt': {
							return this.promptPullBrach(pr, branch);
						}
						case 'never': return;
					}
				}

			}
		}
	}

	public findExistingGitHubRepository(remote: { owner: string, repositoryName: string, remoteName?: string }): GitHubRepository | undefined {
		return this._githubRepositories.find(
			r =>
				(r.remote.owner.toLowerCase() === remote.owner.toLowerCase())
				&& (r.remote.repositoryName.toLowerCase() === remote.repositoryName.toLowerCase())
				&& (!remote.remoteName || (r.remote.remoteName === remote.remoteName)),
		);
	}

	private async createAndAddGitHubRepository(remote: Remote, credentialStore: CredentialStore, silent?: boolean) {
		const repoId = this._id + (this._githubRepositories.length * 0.1);
		const repo = new GitHubRepository(repoId, GitHubRemote.remoteAsGitHub(remote, await this._githubManager.isGitHub(remote.gitProtocol.normalizeUri()!)), this.repository.rootUri, credentialStore, this.telemetry, silent);
		this._githubRepositories.push(repo);
		return repo;
	}

	private removeGitHubRepository(remote: Remote) {
		const index = this._githubRepositories.findIndex(
			r =>
				(r.remote.owner.toLowerCase() === remote.owner.toLowerCase())
				&& (r.remote.repositoryName.toLowerCase() === remote.repositoryName.toLowerCase())
				&& (!remote.remoteName || (r.remote.remoteName === remote.remoteName))
		);
		if (index > -1) {
			this._githubRepositories.splice(index, 1);
		}
	}

	private _createGitHubRepositoryBulkhead = bulkhead(1, 300);
	async createGitHubRepository(remote: Remote, credentialStore: CredentialStore, silent?: boolean, ignoreRemoteName: boolean = false): Promise<GitHubRepository> {
		// Use a bulkhead/semaphore to ensure that we don't create multiple GitHubRepositories for the same remote at the same time.
		return this._createGitHubRepositoryBulkhead.execute(async () => {
			return this.findExistingGitHubRepository({ owner: remote.owner, repositoryName: remote.repositoryName, remoteName: ignoreRemoteName ? undefined : remote.remoteName }) ??
				await this.createAndAddGitHubRepository(remote, credentialStore, silent);
		});
	}

	async createGitHubRepositoryFromOwnerName(owner: string, repositoryName: string): Promise<GitHubRepository> {
		const existing = this.findExistingGitHubRepository({ owner, repositoryName });
		if (existing) {
			return existing;
		}
		const gitRemotes = parseRepositoryRemotes(this.repository);
		const gitRemote = gitRemotes.find(r => r.owner === owner && r.repositoryName === repositoryName);
		const uri = gitRemote?.url ?? `https://github.com/${owner}/${repositoryName}`;
		return this.createAndAddGitHubRepository(new Remote(gitRemote?.remoteName ?? repositoryName, uri, new Protocol(uri)), this._credentialStore);
	}

	async findUpstreamForItem(item: {
		remote: Remote;
		githubRepository: GitHubRepository;
	}): Promise<{ needsFork: boolean; upstream?: GitHubRepository; remote?: Remote }> {
		let upstream: GitHubRepository | undefined;
		let existingForkRemote: Remote | undefined;
		for (const githubRepo of this.gitHubRepositories) {
			if (
				!upstream &&
				githubRepo.remote.owner === item.remote.owner &&
				githubRepo.remote.repositoryName === item.remote.repositoryName
			) {
				upstream = githubRepo;
				continue;
			}
			const forkDetails = await githubRepo.getRepositoryForkDetails();
			if (
				forkDetails &&
				forkDetails.isFork &&
				forkDetails.parent.owner.login === item.remote.owner &&
				forkDetails.parent.name === item.remote.repositoryName
			) {
				const foundforkPermission = await githubRepo.getViewerPermission();
				if (
					foundforkPermission === ViewerPermission.Admin ||
					foundforkPermission === ViewerPermission.Maintain ||
					foundforkPermission === ViewerPermission.Write
				) {
					existingForkRemote = githubRepo.remote;
					break;
				}
			}
		}
		let needsFork = false;
		if (upstream && !existingForkRemote) {
			const permission = await item.githubRepository.getViewerPermission();
			if (
				permission === ViewerPermission.Read ||
				permission === ViewerPermission.Triage ||
				permission === ViewerPermission.Unknown
			) {
				needsFork = true;
			}
		}
		return { needsFork, upstream, remote: existingForkRemote };
	}

	async forkWithProgress(
		progress: vscode.Progress<{ message?: string; increment?: number }>,
		githubRepository: GitHubRepository,
		repoString: string,
		matchingRepo: Repository,
	): Promise<string | undefined> {
		progress.report({ message: vscode.l10n.t('Forking {0}...', repoString) });
		const result = await githubRepository.fork();
		progress.report({ increment: 50 });
		if (!result) {
			vscode.window.showErrorMessage(
				vscode.l10n.t('Unable to create a fork of {0}. Check that your GitHub credentials are correct.', repoString),
			);
			return;
		}

		const workingRemoteName: string =
			matchingRepo.state.remotes.length > 1 ? 'origin' : matchingRepo.state.remotes[0].name;
		progress.report({ message: vscode.l10n.t('Adding remotes. This may take a few moments.') });
		const startingRepoCount = this.gitHubRepositories.length;
		await matchingRepo.renameRemote(workingRemoteName, 'upstream');
		await matchingRepo.addRemote(workingRemoteName, result);
		// Now the extension is responding to all the git changes.
		await new Promise<void>(resolve => {
			if ((this.gitHubRepositories.length === startingRepoCount) && vscode.workspace.getConfiguration(PR_SETTINGS_NAMESPACE).get<string[]>(REMOTES)?.includes('upstream')) {
				const disposable = this.onDidChangeRepositories(() => {
					if (this.gitHubRepositories.length > startingRepoCount) {
						disposable.dispose();
						resolve();
					}
				});
			} else {
				resolve();
			}
		});
		progress.report({ increment: 50 });
		return workingRemoteName;
	}

	async doFork(
		githubRepository: GitHubRepository,
		repoString: string,
		matchingRepo: Repository,
	): Promise<string | undefined> {
		return vscode.window.withProgress<string | undefined>(
			{ location: vscode.ProgressLocation.Notification, title: vscode.l10n.t('Creating Fork') },
			async progress => {
				try {
					return this.forkWithProgress(progress, githubRepository, repoString, matchingRepo);
				} catch (e) {
					vscode.window.showErrorMessage(`Creating fork failed: ${e}`);
				}
				return undefined;
			},
		);
	}

	async tryOfferToFork(githubRepository: GitHubRepository): Promise<string | false | undefined> {
		const repoString = `${githubRepository.remote.owner}/${githubRepository.remote.repositoryName}`;

		const fork = vscode.l10n.t('Fork');
		const dontFork = vscode.l10n.t('Don\'t Fork');
		const response = await vscode.window.showInformationMessage(
			vscode.l10n.t('You don\'t have permission to push to {0}. Do you want to fork {0}? This will modify your git remotes to set \`origin\` to the fork, and \`upstream\` to {0}.', repoString),
			{ modal: true },
			fork,
			dontFork,
		);
		switch (response) {
			case fork: {
				return this.doFork(githubRepository, repoString, this.repository);
			}
			case dontFork:
				return false;
			default:
				return undefined;
		}
	}

	public async publishBranch(pushRemote: Remote, branchName: string): Promise<GitHubRemote | undefined> {
		const githubRepo = await this.createGitHubRepository(
			pushRemote,
			this.credentialStore,
		);
		const permission = await githubRepo.getViewerPermission();
		let selectedRemote: GitHubRemote | undefined;
		if (
			permission === ViewerPermission.Read ||
			permission === ViewerPermission.Triage ||
			permission === ViewerPermission.Unknown
		) {
			// No permission to publish the branch to the chosen remote. Offer to fork.
			const fork = await this.tryOfferToFork(githubRepo);
			if (!fork) {
				return;
			}

			selectedRemote = (await this.getGitHubRemotes()).find(element => element.remoteName === fork);
		} else {
			selectedRemote = (await this.getGitHubRemotes()).find(element => element.remoteName === pushRemote.remoteName);
		}

		if (!selectedRemote) {
			return;
		}

		try {
			await this._repository.push(selectedRemote.remoteName, branchName, true);
			await this._repository.status();
			return selectedRemote;
		} catch (err) {
			if (err.gitErrorCode === GitErrorCodes.PushRejected) {
				vscode.window.showWarningMessage(
					vscode.l10n.t(`Can't push refs to remote, try running 'git pull' first to integrate with your change`),
					{
						modal: true,
					},
				);

				return undefined;
			}

			if (err.gitErrorCode === GitErrorCodes.RemoteConnectionError) {
				vscode.window.showWarningMessage(
					vscode.l10n.t(`Could not read from remote repository '{0}'. Please make sure you have the correct access rights and the repository exists.`, selectedRemote.remoteName),
					{
						modal: true,
					},
				);

				return undefined;
			}

			// we can't handle the error
			throw err;
		}
	}

	public saveLastUsedEmail(email: string | undefined) {
		return this.context.globalState.update(LAST_USED_EMAIL, email);
	}

	public async getPreferredEmail(pullRequest: PullRequestModel): Promise<string | undefined> {
		const isEmu = await this.credentialStore.getIsEmu(pullRequest.remote.authProviderId);
		if (isEmu) {
			return undefined;
		}

		const gitHubEmails = await pullRequest.githubRepository.getAuthenticatedUserEmails();
		const getMatch = (match: string | undefined) => match && gitHubEmails.find(email => email.toLowerCase() === match.toLowerCase());

		const gitEmail = await PullRequestGitHelper.getEmail(this.repository);
		let match = getMatch(gitEmail);
		if (match) {
			return match;
		}

		const lastUsedEmail = this.context.globalState.get<string>(LAST_USED_EMAIL);
		match = getMatch(lastUsedEmail);
		if (match) {
			return match;
		}

		return gitHubEmails[0];
	}

	public getTitleAndDescriptionProvider(searchTerm?: string) {
		return this._git.getTitleAndDescriptionProvider(searchTerm);
	}

	public getAutoReviewer() {
		return this._git.getReviewerCommentsProvider();
	}

	override dispose() {
		this._onDidDispose.fire();
		super.dispose();
	}
}

export function getEventType(text: string) {
	switch (text) {
		case 'committed':
			return EventType.Committed;
		case 'mentioned':
			return EventType.Mentioned;
		case 'subscribed':
			return EventType.Subscribed;
		case 'commented':
			return EventType.Commented;
		case 'reviewed':
			return EventType.Reviewed;
		default:
			return EventType.Other;
	}
}

const ownedByMe: Predicate<GitHubRepository> = repo => {
	const { currentUser = null } = repo.octokit as any;
	return currentUser && repo.remote.owner === currentUser.login;
};

export const byRemoteName = (name: string): Predicate<GitHubRepository> => ({ remote: { remoteName } }) =>
	remoteName === name;

export const titleAndBodyFrom = async (promise: Promise<string | undefined>): Promise<{ title: string; body: string } | undefined> => {
	const message = await promise;
	if (!message) {
		return;
	}
	const idxLineBreak = message.indexOf('\n');
	return {
		title: idxLineBreak === -1 ? message : message.substr(0, idxLineBreak),

		body: idxLineBreak === -1 ? '' : message.slice(idxLineBreak + 1).trim(),
	};
};
=======
/*---------------------------------------------------------------------------------------------
 *  Copyright (c) Microsoft Corporation. All rights reserved.
 *  Licensed under the MIT License. See License.txt in the project root for license information.
 *--------------------------------------------------------------------------------------------*/

import * as nodePath from 'path';
import { bulkhead } from 'cockatiel';
import * as vscode from 'vscode';
import type { Branch, Commit, Repository, UpstreamRef } from '../api/api';
import { GitApiImpl, GitErrorCodes } from '../api/api1';
import { GitHubManager } from '../authentication/githubServer';
import { AuthProvider, GitHubServerType } from '../common/authentication';
import { commands, contexts } from '../common/executeCommands';
import { InMemFileChange, SlimFileChange } from '../common/file';
import { findLocalRepoRemoteFromGitHubRef } from '../common/githubRef';
import { Disposable, disposeAll } from '../common/lifecycle';
import Logger from '../common/logger';
import { Protocol, ProtocolType } from '../common/protocol';
import { GitHubRemote, parseRemote, parseRepositoryRemotes, Remote } from '../common/remote';
import {
	ALLOW_FETCH,
	AUTO_STASH,
	DEFAULT_MERGE_METHOD,
	GIT,
	PR_SETTINGS_NAMESPACE,
	PULL_BEFORE_CHECKOUT,
	PULL_BRANCH,
	REMOTES,
	UPSTREAM_REMOTE,
} from '../common/settingKeys';
import { ITelemetry } from '../common/telemetry';
import { EventType, TimelineEvent } from '../common/timelineEvent';
import { Schemes } from '../common/uri';
import { batchPromiseAll, compareIgnoreCase, formatError, Predicate } from '../common/utils';
import { PULL_REQUEST_OVERVIEW_VIEW_TYPE } from '../common/webview';
import { LAST_USED_EMAIL, NEVER_SHOW_PULL_NOTIFICATION, REPO_KEYS, ReposState } from '../extensionState';
import { git } from '../gitProviders/gitCommands';
import { IThemeWatcher } from '../themeWatcher';
import { CreatePullRequestHelper } from '../view/createPullRequestHelper';
import { OctokitCommon } from './common';
import { ConflictModel } from './conflictGuide';
import { ConflictResolutionCoordinator } from './conflictResolutionCoordinator';
import { Conflict, ConflictResolutionModel } from './conflictResolutionModel';
import { CredentialStore } from './credentials';
import { CopilotWorkingStatus, GitHubRepository, GraphQLError, GraphQLErrorType, IMetadata, ItemsData, PULL_REQUEST_PAGE_SIZE, PullRequestChangeEvent, PullRequestData, TeamReviewerRefreshKind, ViewerPermission } from './githubRepository';
import { MergeMethod as GraphQLMergeMethod, MergePullRequestInput, MergePullRequestResponse, PullRequestResponse, PullRequestState } from './graphql';
import { IAccount, ILabel, IMilestone, IProject, IPullRequestsPagingOptions, Issue, ITeam, MergeMethod, PRType, PullRequestMergeability, RepoAccessAndMergeMethods, User } from './interface';
import { IssueModel } from './issueModel';
import { PullRequestGitHelper, PullRequestMetadata } from './pullRequestGitHelper';
import { IResolvedPullRequestModel, PullRequestModel } from './pullRequestModel';
import {
	convertRESTIssueToRawPullRequest,
	convertRESTPullRequestToRawPullRequest,
	getOverrideBranch,
	getPRFetchQuery,
	loginComparator,
	parseCombinedTimelineEvents,
	parseGraphQLPullRequest,
	teamComparator,
	variableSubstitution,
} from './utils';

async function createConflictResolutionModel(pullRequest: PullRequestModel): Promise<ConflictResolutionModel | undefined> {
	const head = pullRequest.head;
	if (!head) {
		throw new Error('No head found for pull request');
	}
	const baseCommitSha = await pullRequest.getLatestBaseCommitSha();
	const prBaseOwner = pullRequest.base.owner;
	const prHeadOwner = head.owner;
	const prHeadRef = head.ref;
	const repositoryName = (await pullRequest.githubRepository.ensure()).remote.repositoryName;
	const potentialMergeConflicts: Conflict[] = [];
	if (pullRequest.item.mergeable === PullRequestMergeability.Conflict) {
		const mergeBaseIntoPrCompareData = await pullRequest.compareBaseBranchForMerge(prHeadOwner, prHeadRef, prBaseOwner, baseCommitSha);
		if ((pullRequest.item.mergeable === PullRequestMergeability.Conflict) && (mergeBaseIntoPrCompareData.length >= 300)) {
			// API limitation: it only returns the first 300 files
			return undefined;
		}

		const previousFilenames: Map<string, SlimFileChange | InMemFileChange> = new Map();
		// We must also check all the previous file names of the files in the PR. Assemble a map with this info
		for (const fileChange of pullRequest.fileChanges.values()) {
			if (fileChange.previousFileName) {
				previousFilenames.set(fileChange.previousFileName, fileChange);
			}
		}
		const knownConflicts = new Set<string>(pullRequest.conflicts);
		for (const mergeFile of mergeBaseIntoPrCompareData) {
			const fileChange = pullRequest.fileChanges.get(mergeFile.filename) ?? previousFilenames.get(mergeFile.filename);
			if (fileChange && (knownConflicts.size === 0 || knownConflicts.has(fileChange.fileName))) {
				const prHeadFilePath = fileChange.fileName;
				let contentsConflict = false;
				let filePathConflict = false;
				let modeConflict = false;
				if (mergeFile.status === 'modified') {
					contentsConflict = true;
				}
				if (mergeFile.previous_filename || fileChange.previousFileName) {
					filePathConflict = true;
				}
				potentialMergeConflicts.push({ prHeadFilePath, contentsConflict, filePathConflict, modeConflict });
			}
		}
	}
	return new ConflictResolutionModel(potentialMergeConflicts, repositoryName, prBaseOwner, baseCommitSha, prHeadOwner, prHeadRef,
		pullRequest.base.ref, pullRequest.mergeBase!);
}

interface PageInformation {
	pullRequestPage: number;
	hasMorePages: boolean | null;
}

export interface ItemsResponseResult<T> {
	items: T[];
	hasMorePages: boolean;
	hasUnsearchedRepositories: boolean;
	totalCount?: number;
}

export class NoGitHubReposError extends Error {
	constructor(public readonly repository: Repository) {
		super();
	}

	override get message() {
		return vscode.l10n.t('{0} has no GitHub remotes', this.repository.rootUri.toString());
	}
}

export class DetachedHeadError extends Error {
	constructor(public readonly repository: Repository) {
		super();
	}

	override get message() {
		return vscode.l10n.t('{0} has a detached HEAD (create a branch first', this.repository.rootUri.toString());
	}
}

export class BadUpstreamError extends Error {
	constructor(public readonly branchName: string, public readonly upstreamRef: UpstreamRef, public readonly problem: string) {
		super();
	}

	override get message() {
		const {
			upstreamRef: { remote, name },
			branchName,
			problem,
		} = this;
		return vscode.l10n.t('The upstream ref {0} for branch {1} {2}.', `${remote}/${name}`, branchName, problem);
	}
}

export const ReposManagerStateContext: string = 'ReposManagerStateContext';

export enum ReposManagerState {
	Initializing = 'Initializing',
	NeedsAuthentication = 'NeedsAuthentication',
	RepositoriesLoaded = 'RepositoriesLoaded',
}

export interface PullRequestDefaults {
	owner: string;
	repo: string;
	base: string;
}

enum PagedDataType {
	PullRequest,
	IssueSearch,
}

const CACHED_TEMPLATE_BODY = 'templateBody';

export class FolderRepositoryManager extends Disposable {
	static ID = 'FolderRepositoryManager';

	private _state: ReposManagerState = ReposManagerState.Initializing;
	private _activePullRequest?: PullRequestModel;
	private _activeIssue?: IssueModel;
	private _githubRepositories: GitHubRepository[];
	private _allGitHubRemotes: GitHubRemote[] = [];
	private _mentionableUsers?: { [key: string]: IAccount[] };
	private _fetchMentionableUsersPromise?: Promise<{ [key: string]: IAccount[] }>;
	private _assignableUsers?: { [key: string]: IAccount[] };
	private _teamReviewers?: { [key: string]: ITeam[] };
	private _fetchAssignableUsersPromise?: Promise<{ [key: string]: IAccount[] }>;
	private _fetchTeamReviewersPromise?: Promise<{ [key: string]: ITeam[] }>;
	private _gitBlameCache: { [key: string]: string } = {};
	private _githubManager: GitHubManager;
	private _repositoryPageInformation: Map<string, PageInformation> = new Map<string, PageInformation>();
	private _addedUpstreamCount: number = 0;

	private _onDidMergePullRequest = this._register(new vscode.EventEmitter<void>());
	readonly onDidMergePullRequest = this._onDidMergePullRequest.event;

	private _onDidChangeActivePullRequest = this._register(new vscode.EventEmitter<{ new: PullRequestModel | undefined, old: PullRequestModel | undefined }>());
	readonly onDidChangeActivePullRequest: vscode.Event<{ new: PullRequestModel | undefined, old: PullRequestModel | undefined }> = this._onDidChangeActivePullRequest.event;
	private _onDidChangeActiveIssue = this._register(new vscode.EventEmitter<void>());
	readonly onDidChangeActiveIssue: vscode.Event<void> = this._onDidChangeActiveIssue.event;

	private _onDidLoadRepositories = this._register(new vscode.EventEmitter<ReposManagerState>());
	readonly onDidLoadRepositories: vscode.Event<ReposManagerState> = this._onDidLoadRepositories.event;

	private _onDidChangeRepositories = this._register(new vscode.EventEmitter<{ added: boolean }>());
	readonly onDidChangeRepositories: vscode.Event<{ added: boolean }> = this._onDidChangeRepositories.event;

	private _onDidChangeAssignableUsers = this._register(new vscode.EventEmitter<IAccount[]>());
	readonly onDidChangeAssignableUsers: vscode.Event<IAccount[]> = this._onDidChangeAssignableUsers.event;

	private _onDidChangeGithubRepositories = this._register(new vscode.EventEmitter<GitHubRepository[]>());
	readonly onDidChangeGithubRepositories: vscode.Event<GitHubRepository[]> = this._onDidChangeGithubRepositories.event;

	private _onDidChangePullRequestsEvents: vscode.Disposable[] = [];
	private readonly _onDidChangeAnyPullRequests = this._register(new vscode.EventEmitter<PullRequestChangeEvent[]>());
	readonly onDidChangeAnyPullRequests: vscode.Event<PullRequestChangeEvent[]> = this._onDidChangeAnyPullRequests.event;
	private readonly _onDidAddPullRequest = this._register(new vscode.EventEmitter<IssueModel>());
	readonly onDidAddPullRequest: vscode.Event<IssueModel> = this._onDidAddPullRequest.event;

	private _onDidDispose = this._register(new vscode.EventEmitter<void>());
	readonly onDidDispose: vscode.Event<void> = this._onDidDispose.event;

	private _sessionIgnoredRemoteNames: Set<string> = new Set();

	constructor(
		private readonly _id: number,
		public readonly context: vscode.ExtensionContext,
		private _repository: Repository,
		public readonly telemetry: ITelemetry,
		private readonly _git: GitApiImpl,
		private readonly _credentialStore: CredentialStore,
		public readonly createPullRequestHelper: CreatePullRequestHelper,
		public readonly themeWatcher: IThemeWatcher
	) {
		super();
		this._githubRepositories = [];
		this._githubManager = new GitHubManager();

		this._register(
			vscode.workspace.onDidChangeConfiguration(async e => {
				if (e.affectsConfiguration(`${PR_SETTINGS_NAMESPACE}.${REMOTES}`)) {
					await this.updateRepositories();
				}
			}),
		);

		this._register(_credentialStore.onDidInitialize(() => this.updateRepositories()));
		this._register({ dispose: () => disposeAll(this._onDidChangePullRequestsEvents) });

		this.cleanStoredRepoState();
	}

	private cleanStoredRepoState() {
		const deleteDate: number = new Date().valueOf() - 30 /*days*/ * 86400000 /*milliseconds in a day*/;
		const reposState = this.context.globalState.get<ReposState>(REPO_KEYS);
		if (reposState?.repos) {
			let keysChanged = false;
			Object.keys(reposState.repos).forEach(repo => {
				const repoState = reposState.repos[repo];
				if ((repoState.stateModifiedTime ?? 0) < deleteDate) {
					keysChanged = true;
					delete reposState.repos[repo];
				}
			});
			if (keysChanged) {
				this.context.globalState.update(REPO_KEYS, reposState);
			}
		}
	}

	private get id(): string {
		return `${FolderRepositoryManager.ID}+${this._id}`;
	}

	get gitHubRepositories(): GitHubRepository[] {
		return this._githubRepositories;
	}

	public async computeAllUnknownRemotes(): Promise<Remote[]> {
		const remotes = parseRepositoryRemotes(this.repository);
		const potentialRemotes = remotes.filter(remote => remote.host);
		const serverTypes = await Promise.all(
			potentialRemotes.map(remote => this._githubManager.isGitHub(remote.gitProtocol.normalizeUri()!)),
		).catch(e => {
			Logger.error(`Resolving GitHub remotes failed: ${e}`, this.id);
			vscode.window.showErrorMessage(vscode.l10n.t('Resolving GitHub remotes failed: {0}', formatError(e)));
			return [];
		});
		const unknownRemotes: Remote[] = [];
		let i = 0;
		for (const potentialRemote of potentialRemotes) {
			if (serverTypes[i] === GitHubServerType.None) {
				unknownRemotes.push(potentialRemote);
			}
			i++;
		}
		return unknownRemotes;
	}

	public async computeAllGitHubRemotes(): Promise<GitHubRemote[]> {
		const remotes = parseRepositoryRemotes(this.repository);
		const potentialRemotes = remotes.filter(remote => remote.host);
		const serverTypes = await Promise.all(
			potentialRemotes.map(remote => this._githubManager.isGitHub(remote.gitProtocol.normalizeUri()!)),
		).catch(e => {
			Logger.error(`Resolving GitHub remotes failed: ${e}`, this.id);
			vscode.window.showErrorMessage(vscode.l10n.t('Resolving GitHub remotes failed: {0}', formatError(e)));
			return [];
		});
		const githubRemotes: GitHubRemote[] = [];
		let i = 0;
		for (const potentialRemote of potentialRemotes) {
			if (serverTypes[i] !== GitHubServerType.None) {
				githubRemotes.push(GitHubRemote.remoteAsGitHub(potentialRemote, serverTypes[i]));
			}
			i++;
		}
		return githubRemotes;
	}

	public async getActiveGitHubRemotes(allGitHubRemotes: GitHubRemote[]): Promise<GitHubRemote[]> {
		const remotesSetting = vscode.workspace.getConfiguration(PR_SETTINGS_NAMESPACE).get<string[]>(REMOTES);

		if (!remotesSetting) {
			Logger.error(`Unable to read remotes setting`, this.id);
			return Promise.resolve([]);
		}

		const missingRemotes = remotesSetting.filter(remote => {
			return !allGitHubRemotes.some(repo => repo.remoteName === remote);
		});

		if (missingRemotes.length === remotesSetting.length) {
			Logger.warn(`No remotes found. The following remotes are missing: ${missingRemotes.join(', ')}`);
		} else {
			Logger.debug(`Not all remotes found. The following remotes are missing: ${missingRemotes.join(', ')}`, this.id);
		}

		Logger.debug(`Displaying configured remotes: ${remotesSetting.join(', ')}`, this.id);

		return remotesSetting
			.map(remote => allGitHubRemotes.find(repo => repo.remoteName === remote))
			.filter((repo: GitHubRemote | undefined): repo is GitHubRemote => !!repo && !this._sessionIgnoredRemoteNames.has(repo.remoteName));
	}

	get activeIssue(): IssueModel | undefined {
		return this._activeIssue;
	}

	set activeIssue(issue: IssueModel | undefined) {
		this._activeIssue = issue;
		this._onDidChangeActiveIssue.fire();
	}

	get activePullRequest(): PullRequestModel | undefined {
		return this._activePullRequest;
	}

	set activePullRequest(pullRequest: PullRequestModel | undefined) {
		if (pullRequest === this._activePullRequest) {
			return;
		}
		const oldPR = this._activePullRequest;
		if (this._activePullRequest) {
			this._activePullRequest.isActive = false;
		}

		if (pullRequest) {
			pullRequest.isActive = true;
			pullRequest.githubRepository.commentsHandler?.unregisterCommentController(pullRequest.number);
		}

		this._activePullRequest = pullRequest;
		this._onDidChangeActivePullRequest.fire({ old: oldPR, new: pullRequest });
	}

	get repository(): Repository {
		return this._repository;
	}

	set repository(repository: Repository) {
		this._repository = repository;
	}

	get credentialStore(): CredentialStore {
		return this._credentialStore;
	}

	/**
	 * Using these contexts is fragile in a multi-root workspace where multiple PRs are checked out.
	 * If you have two active PRs that have the same file path relative to their rootdir, then these context can get confused.
	 */
	public setFileViewedContext() {
		const states = this.activePullRequest?.getViewedFileStates();
		if (states) {
			commands.setContext(contexts.VIEWED_FILES, Array.from(states.viewed));
			commands.setContext(contexts.UNVIEWED_FILES, Array.from(states.unviewed));
		} else {
			this.clearFileViewedContext();
		}
	}

	private clearFileViewedContext() {
		commands.setContext(contexts.VIEWED_FILES, []);
		commands.setContext(contexts.UNVIEWED_FILES, []);
	}

	public async loginAndUpdate() {
		if (!this._credentialStore.isAnyAuthenticated()) {
			const waitForRepos = new Promise<void>(c => {
				const onReposChange = this.onDidChangeRepositories(() => {
					onReposChange.dispose();
					c();
				});
			});
			await this._credentialStore.login(AuthProvider.github);
			await waitForRepos;
		}
	}

	private async getActiveRemotes(): Promise<GitHubRemote[]> {
		this._allGitHubRemotes = await this.computeAllGitHubRemotes();
		const activeRemotes = await this.getActiveGitHubRemotes(this._allGitHubRemotes);

		if (activeRemotes.length) {
			await vscode.commands.executeCommand('setContext', 'github:hasGitHubRemotes', true);
			Logger.appendLine(`Found GitHub remote for folder ${this.repository.rootUri.fsPath}`, this.id);
			if (this._allGitHubRemotes.length > 1) {
				await vscode.commands.executeCommand('setContext', 'github:hasMultipleGitHubRemotes', true);
			}
		} else {
			Logger.appendLine(`No GitHub remotes found for folder ${this.repository.rootUri.fsPath}`, this.id);
		}

		return activeRemotes;
	}

	private _updatingRepositories: Promise<boolean> | undefined;
	async updateRepositories(silent: boolean = false): Promise<boolean> {
		if (this._updatingRepositories) {
			await this._updatingRepositories;
		}
		this._updatingRepositories = this.doUpdateRepositories(silent);
		return this._updatingRepositories;
	}

	private checkForAuthMatch(activeRemotes: GitHubRemote[]): boolean {
		// Check that our auth matches the remote.
		let dotComCount = 0;
		let enterpriseCount = 0;
		for (const remote of activeRemotes) {
			if (remote.githubServerType === GitHubServerType.GitHubDotCom) {
				dotComCount++;
			} else if (remote.githubServerType === GitHubServerType.Enterprise) {
				enterpriseCount++;
			}
		}

		let isAuthenticated = this._credentialStore.isAuthenticated(AuthProvider.github) || this._credentialStore.isAuthenticated(AuthProvider.githubEnterprise);
		if ((dotComCount > 0) && this._credentialStore.isAuthenticated(AuthProvider.github)) {
			// good
		} else if ((enterpriseCount > 0) && this._credentialStore.isAuthenticated(AuthProvider.githubEnterprise)) {
			// also good
		} else if (isAuthenticated && ((dotComCount > 0) || (enterpriseCount > 0))) {
			// Not good. We have a mismatch between auth type and server type.
			isAuthenticated = false;
		}
		vscode.commands.executeCommand('setContext', 'github:authenticated', isAuthenticated);
		return isAuthenticated;
	}

	get state(): ReposManagerState {
		return this._state;
	}

	private set state(state: ReposManagerState) {
		if (state !== this._state) {
			this._state = state;
			this._onDidLoadRepositories.fire(state);
		}
	}

	private async doUpdateRepositories(silent: boolean): Promise<boolean> {
		if (this._git.state === 'uninitialized') {
			Logger.appendLine('Cannot updates repositories as git is uninitialized', this.id);

			return false;
		}

		const activeRemotes = await this.getActiveRemotes();
		const isAuthenticated = this.checkForAuthMatch(activeRemotes);
		if (this.credentialStore.isAnyAuthenticated() && (activeRemotes.length === 0)) {
			const areAllNeverGitHub = (await this.computeAllUnknownRemotes()).every(remote => GitHubManager.isNeverGitHub(vscode.Uri.parse(remote.normalizedHost).authority));
			if (areAllNeverGitHub) {
				this.state = ReposManagerState.RepositoriesLoaded;
				return true;
			}
		}
		const repositories: GitHubRepository[] = [];
		const resolveRemotePromises: Promise<boolean>[] = [];
		const oldRepositories: GitHubRepository[] = [];
		this._githubRepositories.forEach(repo => oldRepositories.push(repo));

		const authenticatedRemotes = activeRemotes.filter(remote => this._credentialStore.isAuthenticated(remote.authProviderId));
		for (const remote of authenticatedRemotes) {
			const repository = await this.createGitHubRepository(remote, this._credentialStore);
			resolveRemotePromises.push(repository.resolveRemote());
			repositories.push(repository);
		}

		const cleanUpMissingSaml = async (missingSaml: GitHubRepository[]) => {
			for (const missing of missingSaml) {
				this._sessionIgnoredRemoteNames.add(missing.remote.remoteName);
				this.removeGitHubRepository(missing.remote);
				const index = repositories.indexOf(missing);
				if (index > -1) {
					repositories.splice(index, 1);
				}
			}
		};

		return Promise.all(resolveRemotePromises).then(async (remoteResults: boolean[]) => {
			const missingSaml: GitHubRepository[] = [];
			for (let i = 0; i < remoteResults.length; i++) {
				if (!remoteResults[i]) {
					missingSaml.push(repositories[i]);
				}
			}
			if (missingSaml.length > 0) {
				const result = await this._credentialStore.showSamlMessageAndAuth(missingSaml.map(repo => repo.remote.owner));
				// Make a test call to see if the user has SAML enabled.
				const samlTest = result.canceled ? [] : await Promise.all(missingSaml.map(repo => repo.resolveRemote()));
				const stillMissing = result.canceled ? missingSaml : samlTest.map((result, index) => !result ? missingSaml[index] : undefined).filter((repo): repo is GitHubRepository => !!repo);
				// Make a test call to see if the user has SAML enabled.
				if (stillMissing.length > 0) {
					if (stillMissing.length === repositories.length) {
						await vscode.window.showErrorMessage(vscode.l10n.t('SAML access was not provided. GitHub Pull Requests will not work.'), { modal: true });
						this.dispose();
						return true;
					}
					await vscode.window.showErrorMessage(vscode.l10n.t('SAML access was not provided. Some GitHub repositories will not be available.'), { modal: true });
					cleanUpMissingSaml(stillMissing);
				}
			}

			disposeAll(this._onDidChangePullRequestsEvents);
			this._githubRepositories = repositories;
			for (const repo of this._githubRepositories) {
				this._onDidChangePullRequestsEvents.push(repo.onDidChangePullRequests(e => this._onDidChangeAnyPullRequests.fire(e)));
				this._onDidChangePullRequestsEvents.push(repo.onDidAddPullRequest(e => this._onDidAddPullRequest.fire(e)));
			}
			oldRepositories.filter(old => this._githubRepositories.indexOf(old) < 0).forEach(repo => repo.dispose());

			const repositoriesAdded =
				oldRepositories.length !== this._githubRepositories.length ?
					this.gitHubRepositories.filter(repo =>
						!oldRepositories.some(oldRepo => oldRepo.remote.equals(repo.remote)),
					) : [];

			if (repositoriesAdded.length > 0) {
				this._onDidChangeGithubRepositories.fire(this._githubRepositories);
			}

			if (this._githubRepositories.length && repositoriesAdded.length > 0) {
				if (await this.checkIfMissingUpstream()) {
					this.updateRepositories(silent);
					return true;
				}
			}

			if (this.activePullRequest) {
				this.getMentionableUsers(repositoriesAdded.length > 0);
			}

			this.getAssignableUsers(repositoriesAdded.length > 0);
			if (isAuthenticated && activeRemotes.length) {
				this.state = ReposManagerState.RepositoriesLoaded;
			} else if (!isAuthenticated) {
				this.state = ReposManagerState.NeedsAuthentication;
			}
			if (!silent) {
				this._onDidChangeRepositories.fire({ added: repositoriesAdded.length > 0 });
			}
			return true;
		});
	}

	private async checkIfMissingUpstream(): Promise<boolean> {
		try {
			const origin = await this.getOrigin();
			const metadata = await origin.getMetadata();
			const configuration = vscode.workspace.getConfiguration(PR_SETTINGS_NAMESPACE);
			if (metadata.fork && metadata.parent && (configuration.get<'add' | 'never'>(UPSTREAM_REMOTE, 'add') === 'add')) {
				const parentUrl = new Protocol(metadata.parent.git_url);
				const missingParentRemote = !this._githubRepositories.some(
					repo =>
						(compareIgnoreCase(repo.remote.owner, parentUrl.owner) === 0) &&
						(compareIgnoreCase(repo.remote.repositoryName, parentUrl.repositoryName) === 0),
				);

				if (missingParentRemote) {
					const upstreamAvailable = !this.repository.state.remotes.some(remote => remote.name === 'upstream');
					const remoteName = upstreamAvailable ? 'upstream' : metadata.parent.owner?.login;
					if (remoteName) {
						// check the remotes to see what protocol is being used
						const isSSH = this.gitHubRepositories[0].remote.gitProtocol.type === ProtocolType.SSH;
						if (isSSH) {
							await this.repository.addRemote(remoteName, metadata.parent.ssh_url);
						} else {
							await this.repository.addRemote(remoteName, metadata.parent.clone_url);
						}
						this._addedUpstreamCount++;
						if (this._addedUpstreamCount > 1) {
							// We've already added this remote, which means the user likely removed it. Let the user know they can disable this feature.
							const neverOption = vscode.l10n.t('Set to `never`');
							vscode.window.showInformationMessage(vscode.l10n.t('An `upstream` remote has been added for this repository. You can disable this feature by setting `githubPullRequests.upstreamRemote` to `never`.'), neverOption)
								.then(choice => {
									if (choice === neverOption) {
										configuration.update(UPSTREAM_REMOTE, 'never', vscode.ConfigurationTarget.Global);
									}
								});
						}
						return true;
					}
				}
			}
		} catch (e) {
			Logger.appendLine(`Missing upstream check failed: ${e}`, this.id);
			// ignore
		}
		return false;
	}

	getAllAssignableUsers(): IAccount[] | undefined {
		if (this._assignableUsers) {
			const allAssignableUsers: IAccount[] = [];
			Object.keys(this._assignableUsers).forEach(k => {
				allAssignableUsers.push(...this._assignableUsers![k]);
			});

			return allAssignableUsers;
		}

		return undefined;
	}

	private async getCachedFromGlobalState<T>(userKind: 'assignableUsers' | 'teamReviewers' | 'mentionableUsers' | 'orgProjects'): Promise<{ [key: string]: T[] } | undefined> {
		Logger.appendLine(`Trying to use globalState for ${userKind}.`, this.id);

		const usersCacheLocation = vscode.Uri.joinPath(this.context.globalStorageUri, userKind);
		let usersCacheExists;
		try {
			usersCacheExists = await vscode.workspace.fs.stat(usersCacheLocation);
		} catch (e) {
			// file doesn't exit
		}
		if (!usersCacheExists) {
			Logger.appendLine(`GlobalState does not exist for ${userKind}.`, this.id);
			return undefined;
		}

		const cache: { [key: string]: T[] } = {};
		const hasAllRepos = (await Promise.all(this._githubRepositories.map(async (repo) => {
			const key = `${repo.remote.owner}/${repo.remote.repositoryName}.json`;
			const repoSpecificFile = vscode.Uri.joinPath(usersCacheLocation, key);
			let repoSpecificCache;
			let cacheAsJson;
			try {
				repoSpecificCache = await vscode.workspace.fs.readFile(repoSpecificFile);
				cacheAsJson = JSON.parse(repoSpecificCache.toString());
			} catch (e) {
				if (e instanceof Error && e.message.includes('Unexpected non-whitespace character after JSON')) {
					Logger.error(`Error parsing ${userKind} cache for ${repo.remote.remoteName}.`, this.id);
				}
				// file doesn't exist
			}
			if (repoSpecificCache && repoSpecificCache.toString()) {
				cache[repo.remote.remoteName] = cacheAsJson ?? [];
				return true;
			}
		}))).every(value => value);
		if (hasAllRepos) {
			Logger.appendLine(`Using globalState ${userKind} for ${Object.keys(cache).length}.`, this.id);
			return cache;
		}

		Logger.appendLine(`No globalState for ${userKind}.`, this.id);
		return undefined;
	}

	private async saveInGlobalState<T>(userKind: 'assignableUsers' | 'teamReviewers' | 'mentionableUsers' | 'orgProjects', cache: { [key: string]: T[] }): Promise<void> {
		const cacheLocation = vscode.Uri.joinPath(this.context.globalStorageUri, userKind);
		await Promise.all(this._githubRepositories.map(async (repo) => {
			const key = `${repo.remote.owner}/${repo.remote.repositoryName}.json`;
			const repoSpecificFile = vscode.Uri.joinPath(cacheLocation, key);
			await vscode.workspace.fs.writeFile(repoSpecificFile, new TextEncoder().encode(JSON.stringify(cache[repo.remote.remoteName])));
		}));
	}

	private createFetchMentionableUsersPromise(): Promise<{ [key: string]: IAccount[] }> {
		const cache: { [key: string]: IAccount[] } = {};
		return new Promise<{ [key: string]: IAccount[] }>(resolve => {
			const promises = this._githubRepositories.map(async githubRepository => {
				const data = await githubRepository.getMentionableUsers();
				cache[githubRepository.remote.remoteName] = data;
				return;
			});

			Promise.all(promises).then(() => {
				this._mentionableUsers = cache;
				this._fetchMentionableUsersPromise = undefined;
				this.saveInGlobalState('mentionableUsers', cache)
					.then(() => resolve(cache));
			});
		});
	}

	async getMentionableUsers(clearCache?: boolean): Promise<{ [key: string]: IAccount[] }> {
		if (clearCache) {
			delete this._mentionableUsers;
		}

		if (this._mentionableUsers) {
			Logger.appendLine('Using in-memory cached mentionable users.', this.id);
			return this._mentionableUsers;
		}

		const globalStateMentionableUsers = await this.getCachedFromGlobalState<IAccount>('mentionableUsers');

		if (!this._fetchMentionableUsersPromise) {
			this._fetchMentionableUsersPromise = this.createFetchMentionableUsersPromise();
			return globalStateMentionableUsers ?? this._fetchMentionableUsersPromise;
		}

		return this._fetchMentionableUsersPromise;
	}

	async getAssignableUsers(clearCache?: boolean): Promise<{ [key: string]: IAccount[] }> {
		if (clearCache) {
			delete this._assignableUsers;
		}

		if (this._assignableUsers) {
			Logger.appendLine('Using in-memory cached assignable users.', this.id);
			return this._assignableUsers;
		}

		const globalStateAssignableUsers = await this.getCachedFromGlobalState<IAccount>('assignableUsers');

		if (!this._fetchAssignableUsersPromise) {
			const cache: { [key: string]: IAccount[] } = {};
			const allAssignableUsers: IAccount[] = [];
			this._fetchAssignableUsersPromise = new Promise(resolve => {
				const promises = this._githubRepositories.map(async githubRepository => {
					const data = await githubRepository.getAssignableUsers();
					cache[githubRepository.remote.remoteName] = data.sort(loginComparator);
					allAssignableUsers.push(...data);
					return;
				});

				Promise.all(promises).then(() => {
					this._assignableUsers = cache;
					this._fetchAssignableUsersPromise = undefined;
					this.saveInGlobalState('assignableUsers', cache);
					resolve(cache);
					this._onDidChangeAssignableUsers.fire(allAssignableUsers);
				});
			});
			return globalStateAssignableUsers ?? this._fetchAssignableUsersPromise;
		}

		return this._fetchAssignableUsersPromise;
	}

	async getTeamReviewers(refreshKind: TeamReviewerRefreshKind): Promise<{ [key: string]: ITeam[] }> {
		if (refreshKind === TeamReviewerRefreshKind.Force) {
			delete this._teamReviewers;
		}

		if (this._teamReviewers) {
			Logger.appendLine('Using in-memory cached team reviewers.', this.id);
			return this._teamReviewers;
		}

		const globalStateTeamReviewers = (refreshKind === TeamReviewerRefreshKind.Force) ? undefined : await this.getCachedFromGlobalState<ITeam>('teamReviewers');
		if (globalStateTeamReviewers) {
			this._teamReviewers = globalStateTeamReviewers;
			return globalStateTeamReviewers || {};
		}

		if (!this._fetchTeamReviewersPromise) {
			const cache: { [key: string]: ITeam[] } = {};
			return (this._fetchTeamReviewersPromise = new Promise(async (resolve) => {
				// Keep track of the org teams we have already gotten so we don't make duplicate calls
				const orgTeams: Map<string, (ITeam & { repositoryNames: string[] })[]> = new Map();
				// Go through one github repo at a time so that we don't make overlapping auth calls
				for (const githubRepository of this._githubRepositories) {
					if (!orgTeams.has(githubRepository.remote.owner)) {
						try {
							const data = await githubRepository.getOrgTeams(refreshKind);
							orgTeams.set(githubRepository.remote.owner, data);
						} catch (e) {
							break;
						}
					}
					const allTeamsForOrg = orgTeams.get(githubRepository.remote.owner) ?? [];
					cache[githubRepository.remote.remoteName] = allTeamsForOrg.filter(team => team.repositoryNames.includes(githubRepository.remote.repositoryName)).sort(teamComparator);
				}

				this._teamReviewers = cache;
				this._fetchTeamReviewersPromise = undefined;
				this.saveInGlobalState('teamReviewers', cache);
				resolve(cache);
			}));
		}

		return this._fetchTeamReviewersPromise;
	}

	private createFetchOrgProjectsPromise(): Promise<{ [key: string]: IProject[] }> {
		const cache: { [key: string]: IProject[] } = {};
		return new Promise<{ [key: string]: IProject[] }>(async resolve => {
			// Keep track of the org teams we have already gotten so we don't make duplicate calls
			const orgProjects: Map<string, IProject[]> = new Map();
			// Go through one github repo at a time so that we don't make overlapping auth calls
			for (const githubRepository of this._githubRepositories) {
				if (!orgProjects.has(githubRepository.remote.owner)) {
					try {
						const data = await githubRepository.getOrgProjects();
						orgProjects.set(githubRepository.remote.owner, data);
					} catch (e) {
						break;
					}
				}
				cache[githubRepository.remote.remoteName] = orgProjects.get(githubRepository.remote.owner) ?? [];
			}

			await this.saveInGlobalState('orgProjects', cache);
			resolve(cache);
		});
	}

	async getOrgProjects(clearCache?: boolean): Promise<{ [key: string]: IProject[] }> {
		if (clearCache) {
			return this.createFetchOrgProjectsPromise();
		}

		const globalStateProjects = await this.getCachedFromGlobalState<IProject>('orgProjects');
		return globalStateProjects ?? this.createFetchOrgProjectsPromise();
	}

	async getAllProjects(githubRepository: GitHubRepository, clearOrgCache?: boolean): Promise<IProject[]> {
		const isInOrganization = !!(await githubRepository.getMetadata()).organization;
		const [repoProjects, orgProjects] = (await Promise.all([githubRepository.getProjects(), (isInOrganization ? this.getOrgProjects(clearOrgCache) : undefined)]));
		return [...(repoProjects ?? []), ...(orgProjects ? orgProjects[githubRepository.remote.remoteName] : [])];
	}

	async getOrgTeamsCount(repository: GitHubRepository): Promise<number> {
		if ((await repository.getMetadata()).organization) {
			return repository.getOrgTeamsCount();
		}
		return 0;
	}

	async getPullRequestParticipants(githubRepository: GitHubRepository, pullRequestNumber: number): Promise<{ participants: IAccount[], viewer: IAccount }> {
		return {
			participants: await githubRepository.getPullRequestParticipants(pullRequestNumber),
			viewer: await this.getCurrentUser(githubRepository)
		};
	}

	/**
	 * Returns the remotes that are currently active, which is those that are important by convention (origin, upstream),
	 * or the remotes configured by the setting githubPullRequests.remotes
	 */
	async getGitHubRemotes(): Promise<GitHubRemote[]> {
		const githubRepositories = this._githubRepositories;

		if (!githubRepositories || !githubRepositories.length) {
			return [];
		}

		const remotes = githubRepositories.map(repo => repo.remote).flat();

		const serverTypes = await Promise.all(
			remotes.map(remote => this._githubManager.isGitHub(remote.gitProtocol.normalizeUri()!)),
		).catch(e => {
			Logger.error(`Resolving GitHub remotes failed: ${e}`, this.id);
			vscode.window.showErrorMessage(vscode.l10n.t('Resolving GitHub remotes failed: {0}', formatError(e)));
			return [];
		});

		const githubRemotes = remotes.map((remote, index) => GitHubRemote.remoteAsGitHub(remote, serverTypes[index]));
		if (this.checkForAuthMatch(githubRemotes)) {
			return githubRemotes;
		}
		return [];
	}

	/**
	 * Returns all remotes from the repository.
	 */
	async getAllGitHubRemotes(): Promise<GitHubRemote[]> {
		return await this.computeAllGitHubRemotes();
	}

	async getLocalPullRequests(): Promise<PullRequestModel[]> {
		const githubRepositories = this._githubRepositories;

		if (!githubRepositories || !githubRepositories.length || !this.repository.getRefs) {
			return [];
		}

		const localBranches = (await this.repository.getRefs({ pattern: 'refs/heads/' }))
			.filter(r => r.name !== undefined)
			.map(r => r.name!);

		// Chunk localBranches into chunks of 100 to avoid hitting the GitHub API rate limit
		const chunkedLocalBranches: string[][] = [];
		const chunkSize = 100;
		for (let i = 0; i < localBranches.length; i += chunkSize) {
			const chunk = localBranches.slice(i, i + chunkSize);
			chunkedLocalBranches.push(chunk);
		}

		const models: (PullRequestModel | undefined)[] = [];
		for (const chunk of chunkedLocalBranches) {
			models.push(...await Promise.all(chunk.map(async localBranchName => {
				const matchingPRMetadata = await PullRequestGitHelper.getMatchingPullRequestMetadataForBranch(
					this.repository,
					localBranchName,
				);

				if (matchingPRMetadata) {
					const { owner, prNumber } = matchingPRMetadata;
					const githubRepo = githubRepositories.find(
						repo => repo.remote.owner.toLocaleLowerCase() === owner.toLocaleLowerCase(),
					);

					if (githubRepo) {
						const pullRequest: PullRequestModel | undefined = await githubRepo.getPullRequest(prNumber);

						if (pullRequest) {
							pullRequest.localBranchName = localBranchName;
							return pullRequest;
						}
					}
				}
			})));
		}

		return models.filter(value => value !== undefined) as PullRequestModel[];
	}

	async getLabels(issue?: IssueModel, repoInfo?: { owner: string; repo: string }): Promise<ILabel[]> {
		const repo = issue
			? issue.githubRepository
			: this._githubRepositories.find(
				r => r.remote.owner === repoInfo?.owner && r.remote.repositoryName === repoInfo?.repo,
			);
		if (!repo) {
			throw new Error(`No matching repository found for getting labels.`);
		}

		const { remote, octokit } = await repo.ensure();
		let hasNextPage = false;
		let page = 1;
		let results: ILabel[] = [];

		do {
			const result = await octokit.call(octokit.api.issues.listLabelsForRepo, {
				owner: remote.owner,
				repo: remote.repositoryName,
				per_page: 100,
				page,
			});

			results = results.concat(
				result.data.map(label => {
					return {
						name: label.name,
						color: label.color,
						description: label.description ?? undefined
					};
				}),
			);

			results = results.sort((a, b) => a.name.localeCompare(b.name));

			hasNextPage = !!result.headers.link && result.headers.link.indexOf('rel="next"') > -1;
			page += 1;
		} while (hasNextPage);

		return results;
	}

	async deleteLocalPullRequest(pullRequest: PullRequestModel, force?: boolean): Promise<void> {
		if (!pullRequest.localBranchName) {
			return;
		}
		await this.repository.deleteBranch(pullRequest.localBranchName, force);

		let remoteName: string | undefined = undefined;
		try {
			remoteName = await this.repository.getConfig(`branch.${pullRequest.localBranchName}.remote`);
		} catch (e) { }

		if (!remoteName) {
			return;
		}

		// If the extension created a remote for the branch, remove it if there are no other branches associated with it
		const isPRRemote = await PullRequestGitHelper.isRemoteCreatedForPullRequest(this.repository, remoteName);
		if (isPRRemote) {
			const configs = await this.repository.getConfigs();
			const hasOtherAssociatedBranches = configs.some(
				({ key, value }) => /^branch.*\.remote$/.test(key) && value === remoteName,
			);

			if (!hasOtherAssociatedBranches) {
				await this.repository.removeRemote(remoteName);
			}
		}

		/* __GDPR__
			"branch.delete" : {}
		*/
		this.telemetry.sendTelemetryEvent('branch.delete');
	}

	// Keep track of how many pages we've fetched for each query, so when we reload we pull the same ones.
	private totalFetchedPages = new Map<string, number>();

	/**
	 * This method works in three different ways:
	 * 1) Initialize: fetch the first page of the first remote that has pages
	 * 2) Fetch Next: fetch the next page from this remote, or if it has no more pages, the first page from the next remote that does have pages
	 * 3) Restore: fetch all the pages you previously have fetched
	 *
	 * When `options.fetchNextPage === false`, we are in case 2.
	 * Otherwise:
	 *   If `this.totalFetchQueries[queryId] === 0`, we are in case 1.
	 *   Otherwise, we're in case 3.
	 */
	private async fetchPagedData<T>(
		options: IPullRequestsPagingOptions = { fetchNextPage: false },
		queryId: string,
		pagedDataType: PagedDataType = PagedDataType.PullRequest,
		type: PRType = PRType.All,
		query?: string,
	): Promise<ItemsResponseResult<T>> {
		const githubRepositoriesWithGitRemotes = pagedDataType === PagedDataType.PullRequest ? this._githubRepositories.filter(repo => this.repository.state.remotes.find(r => r.name === repo.remote.remoteName)) : this._githubRepositories;
		if (!githubRepositoriesWithGitRemotes.length) {
			return {
				items: [],
				hasMorePages: false,
				hasUnsearchedRepositories: false,
				totalCount: 0
			};
		}

		const getTotalFetchedPages = () => this.totalFetchedPages.get(queryId) || 0;
		const setTotalFetchedPages = (numPages: number) => this.totalFetchedPages.set(queryId, numPages);

		for (const repository of githubRepositoriesWithGitRemotes) {
			const remoteId = repository.remote.url.toString() + queryId;
			if (!this._repositoryPageInformation.get(remoteId)) {
				this._repositoryPageInformation.set(remoteId, {
					pullRequestPage: 0,
					hasMorePages: null,
				});
			}
		}

		let pagesFetched = 0;
		const itemData: ItemsData<T> = { hasMorePages: false, items: [], totalCount: 0 };
		const addPage = (page: ItemsData<T> | undefined) => {
			pagesFetched++;
			if (page) {
				itemData.items = itemData.items.concat(page.items);
				itemData.hasMorePages = page.hasMorePages;
				itemData.totalCount = page.totalCount;
			}
		};

		const githubRepositories = this._githubRepositories.filter(repo => {
			const info = this._repositoryPageInformation.get(repo.remote.url.toString() + queryId);
			// If we are in case 1 or 3, don't filter out repos that are out of pages, as we will be querying from the start.
			return info && (options.fetchNextPage === false || info.hasMorePages !== false);
		});

		for (let i = 0; i < githubRepositories.length; i++) {
			const githubRepository = githubRepositories[i];
			const remoteId = githubRepository.remote.url.toString() + queryId;
			let storedPageInfo = this._repositoryPageInformation.get(remoteId);
			if (!storedPageInfo) {
				Logger.warn(`No page information for ${remoteId}`);
				storedPageInfo = { pullRequestPage: 0, hasMorePages: null };
				this._repositoryPageInformation.set(remoteId, storedPageInfo);
			}
			const pageInformation = storedPageInfo;

			const fetchPage = async (
				pageNumber: number,
			): Promise<{ items: any[]; hasMorePages: boolean, totalCount?: number } | undefined> => {
				// Resolve variables in the query with each repo
				const resolvedQuery = query ? await variableSubstitution(query, undefined,
					{ base: await githubRepository.getDefaultBranch(), owner: githubRepository.remote.owner, repo: githubRepository.remote.repositoryName }) : undefined;
				switch (pagedDataType) {
					case PagedDataType.PullRequest: {
						if (type === PRType.All) {
							return githubRepository.getAllPullRequests(pageNumber);
						} else {
							return this.getPullRequestsForCategory(githubRepository, resolvedQuery || '', pageNumber);
						}
					}
					case PagedDataType.IssueSearch: {
						return githubRepository.getIssues(pageInformation.pullRequestPage, resolvedQuery);
					}
				}
			};

			if (options.fetchNextPage) {
				// Case 2. Fetch a single new page, and increment the global number of pages fetched for this query.
				pageInformation.pullRequestPage++;
				addPage(await fetchPage(pageInformation.pullRequestPage));
				setTotalFetchedPages(getTotalFetchedPages() + 1);
			} else {
				// Case 1&3. Fetch all the pages we have fetched in the past, or in case 1, just a single page.

				if (pageInformation.pullRequestPage === 0) {
					// Case 1. Pretend we have previously fetched the first page, then hand off to the case 3 machinery to "fetch all pages we have fetched in the past"
					pageInformation.pullRequestPage = 1;
				}

				const pages = await Promise.all(
					Array.from({ length: pageInformation.pullRequestPage }).map((_, j) => fetchPage(j + 1)),
				);
				pages.forEach(page => addPage(page));
			}

			pageInformation.hasMorePages = itemData.hasMorePages;

			// Break early if
			// 1) we've received data AND
			// 2) either we're fetching just the next page (case 2)
			//    OR we're fetching all (cases 1&3), and we've fetched as far as we had previously (or further, in case 1).
			if (
				itemData.items.length &&
				(options.fetchNextPage ||
					((options.fetchNextPage === false) && !options.fetchOnePagePerRepo && (pagesFetched >= getTotalFetchedPages())))
			) {
				if (getTotalFetchedPages() === 0) {
					// We're in case 1, manually set number of pages we looked through until we found first results.
					setTotalFetchedPages(pagesFetched);
				}

				return {
					items: itemData.items,
					hasMorePages: pageInformation.hasMorePages,
					hasUnsearchedRepositories: i < githubRepositories.length - 1,
					totalCount: itemData.totalCount,
				};
			}
		}

		return {
			items: itemData.items,
			hasMorePages: false,
			hasUnsearchedRepositories: false,
			totalCount: itemData.totalCount
		};
	}

	async getPullRequestsForCategory(githubRepository: GitHubRepository, categoryQuery: string, page?: number): Promise<PullRequestData | undefined> {
		let repo: IMetadata | undefined;
		try {
			Logger.debug(`Fetch pull request category ${categoryQuery} - enter`, this.id);
			const { octokit, query, schema } = await githubRepository.ensure();

			/* __GDPR__
				"pr.search.category" : {
				}
			*/
			this.telemetry.sendTelemetryEvent('pr.search.category');

			const user = (await githubRepository.getAuthenticatedUser()).login;
			// Search api will not try to resolve repo that redirects, so get full name first
			repo = await githubRepository.getMetadata();
			const { data, headers } = await octokit.call(octokit.api.search.issuesAndPullRequests, {
				q: getPRFetchQuery(user, categoryQuery),
				per_page: PULL_REQUEST_PAGE_SIZE,
				advanced_search: 'true',
				page: page || 1,
			});

			const promises: Promise<{ data: PullRequestResponse, repo: GitHubRepository } | undefined>[] = data.items.map(async (item) => {
				const protocol = new Protocol(item.repository_url);

				const prRepo = await this.createGitHubRepositoryFromOwnerName(protocol.owner, protocol.repositoryName);
				const { data } = await query<PullRequestResponse>({
					query: schema.PullRequest,
					variables: {
						owner: prRepo.remote.owner,
						name: prRepo.remote.repositoryName,
						number: item.number
					}
				});
				return { data, repo: prRepo };
			});

			const hasMorePages = !!headers.link && headers.link.indexOf('rel="next"') > -1;
			const pullRequestResponses = await Promise.all(promises);

			const pullRequests = (await Promise.all(pullRequestResponses
				.map(async response => {
					if (!response?.data.repository) {
						Logger.appendLine('Pull request doesn\'t appear to exist.', this.id);
						return null;
					}

					// Pull requests fetched with a query can be from any repo.
					// We need to use the correct GitHubRepository for this PR.
					return response.repo.createOrUpdatePullRequestModel(
						await parseGraphQLPullRequest(response.data.repository.pullRequest, response.repo), true
					);
				})))
				.filter(item => item !== null) as PullRequestModel[];

			Logger.debug(`Fetch pull request category ${categoryQuery} - done`, this.id);

			return {
				items: pullRequests,
				hasMorePages,
				totalCount: data.total_count
			};
		} catch (e) {
			Logger.error(`Fetching pull request with query failed: ${e}`, this.id);
			if (e.status === 404) {
				// not found
				vscode.window.showWarningMessage(
					`Fetching pull requests for remote ${githubRepository.remote.remoteName} with query failed, please check if the repo ${repo?.full_name} is valid.`,
				);
			} else {
				throw e;
			}
		}
		return undefined;
	}

	isPullRequestAssociatedWithOpenRepository(pullRequest: PullRequestModel): boolean {
		const remote = pullRequest.githubRepository.remote;
		const repository = this.repository.state.remotes.find(repo => repo.name === remote.remoteName);
		if (repository) {
			return true;
		}

		return false;
	}

	async getPullRequests(
		type: PRType,
		options: IPullRequestsPagingOptions = { fetchNextPage: false },
		query?: string,
	): Promise<ItemsResponseResult<PullRequestModel>> {
		const queryId = type.toString() + (query || '');
		return this.fetchPagedData<PullRequestModel>(options, queryId, PagedDataType.PullRequest, type, query);
	}

	async createMilestone(repository: GitHubRepository, milestoneTitle: string): Promise<IMilestone | undefined> {
		try {
			const { data } = await repository.octokit.call(repository.octokit.api.issues.createMilestone, {
				owner: repository.remote.owner,
				repo: repository.remote.repositoryName,
				title: milestoneTitle
			});
			return {
				title: data.title,
				dueOn: data.due_on,
				createdAt: data.created_at,
				id: data.node_id,
				number: data.number
			};
		}
		catch (e) {
			vscode.window.showErrorMessage(vscode.l10n.t('Failed to create a milestone\n{0}', formatError(e)));
			return undefined;
		}
	}

	private async getRepoForIssue(parsedIssue: Issue): Promise<GitHubRepository> {
		const remote = new Remote(
			parsedIssue.repositoryName!,
			parsedIssue.repositoryUrl!,
			new Protocol(parsedIssue.repositoryUrl!),
		);
		return this.createGitHubRepository(remote, this.credentialStore, true, true);

	}

	/**
	 * Pull request defaults in the query, like owner and repository variables, will be resolved.
	 */
	async getIssues(
		query?: string,
	): Promise<ItemsResponseResult<IssueModel> | undefined> {
		if (this.gitHubRepositories.length === 0) {
			return undefined;
		}
		try {
			const data = await this.fetchPagedData<Issue>({ fetchNextPage: false, fetchOnePagePerRepo: false }, `issuesKey${query}`, PagedDataType.IssueSearch, PRType.All, query);
			const mappedData: ItemsResponseResult<IssueModel> = {
				items: [],
				hasMorePages: data.hasMorePages,
				hasUnsearchedRepositories: data.hasUnsearchedRepositories,
				totalCount: data.totalCount
			};
			for (const issue of data.items) {
				const githubRepository = await this.getRepoForIssue(issue);
				mappedData.items.push(new IssueModel(this.telemetry, githubRepository, githubRepository.remote, issue));
			}
			return mappedData;
		} catch (e) {
			Logger.error(`Error fetching issues with query ${query}: ${e instanceof Error ? e.message : e}`, this.id);
			return { hasMorePages: false, hasUnsearchedRepositories: false, items: [], totalCount: 0 };
		}
	}

	async getMaxIssue(): Promise<number> {
		const maxIssues = await Promise.all(
			this._githubRepositories.map(repository => {
				return repository.getMaxIssue();
			}),
		);
		let max: number = 0;
		for (const issueNumber of maxIssues) {
			if (issueNumber !== undefined) {
				max = Math.max(max, issueNumber);
			}
		}
		return max;
	}

	async getIssueTemplates(): Promise<vscode.Uri[]> {
		const pattern = '{docs,.github}/ISSUE_TEMPLATE/*.md';
		return vscode.workspace.findFiles(
			new vscode.RelativePattern(this._repository.rootUri, pattern), null
		);
	}

	async getPullRequestTemplateBody(owner: string): Promise<string | undefined> {
		try {
			const template = await this.getPullRequestTemplateWithCache(owner);
			if (template) {
				return template;
			}

			// If there's no local template, look for a owner-wide template
			return this.getOwnerPullRequestTemplate(owner);
		} catch (e) {
			Logger.error(`Error fetching pull request template for ${owner}: ${e instanceof Error ? e.message : e}`, this.id);
		}
	}

	private async getPullRequestTemplateWithCache(owner: string): Promise<string | undefined> {
		const cacheLocation = `${CACHED_TEMPLATE_BODY}+${this.repository.rootUri.toString()}`;

		const findTemplate = this.getPullRequestTemplate(owner).then((template) => {
			//update cache
			if (template) {
				this.context.workspaceState.update(cacheLocation, template);
			} else {
				this.context.workspaceState.update(cacheLocation, null);
			}
			return template;
		});
		const hasCachedTemplate = this.context.workspaceState.keys().includes(cacheLocation);
		const cachedTemplate = this.context.workspaceState.get<string | null>(cacheLocation);
		if (hasCachedTemplate) {
			if (cachedTemplate === null) {
				return undefined;
			} else if (cachedTemplate) {
				return cachedTemplate;
			}
		}
		return findTemplate;
	}

	private async getOwnerPullRequestTemplate(owner: string): Promise<string | undefined> {
		const githubRepository = await this.createGitHubRepositoryFromOwnerName(owner, '.github');
		if (!githubRepository) {
			return undefined;
		}
		const templates = await githubRepository.getPullRequestTemplates();
		if (templates && templates?.length > 0) {
			return templates[0];
		}
	}

	private async getPullRequestTemplate(owner: string): Promise<string | undefined> {
		const repository = this.gitHubRepositories.find(repo => repo.remote.owner === owner);
		if (!repository) {
			return;
		}
		const templates = await repository.getPullRequestTemplates();
		return templates ? templates[0] : undefined;
	}

	async getPullRequestDefaults(branch?: Branch): Promise<PullRequestDefaults> {
		if (!branch && !this.repository.state.HEAD) {
			throw new DetachedHeadError(this.repository);
		}

		const origin = await this.getOrigin(branch);
		const meta = await origin.getMetadata();
		const remotesSettingDefault = vscode.workspace.getConfiguration(PR_SETTINGS_NAMESPACE).inspect<string[]>(REMOTES)?.defaultValue;
		const remotesSettingSetValue = vscode.workspace.getConfiguration(PR_SETTINGS_NAMESPACE).get<string[]>(REMOTES);
		const settingsEqual = (!remotesSettingSetValue || remotesSettingDefault?.every((value, index) => remotesSettingSetValue[index] === value));
		const parent = (meta.fork && meta.parent && settingsEqual)
			? meta.parent
			: await (this.findRepo(byRemoteName('upstream')) || origin).getMetadata();

		return {
			owner: parent.owner!.login,
			repo: parent.name,
			base: getOverrideBranch() ?? parent.default_branch,
		};
	}

	async getPullRequestDefaultRepo(): Promise<GitHubRepository> {
		const defaults = await this.getPullRequestDefaults();
		return this.findRepo(repo => repo.remote.owner === defaults.owner && repo.remote.repositoryName === defaults.repo) || this._githubRepositories[0];
	}

	async getMetadata(remote: string): Promise<any> {
		const repo = this.findRepo(byRemoteName(remote));
		return repo && repo.getMetadata();
	}

	async getHeadCommitMessage(): Promise<string> {
		const { repository } = this;
		if (repository.state.HEAD && repository.state.HEAD.commit) {
			const { message } = await repository.getCommit(repository.state.HEAD.commit);
			return message;
		}

		return '';
	}

	async getTipCommitMessage(branch: string): Promise<string | undefined> {
		Logger.debug(`Git tip message for branch ${branch} - enter`, this.id);
		const { repository } = this;
		let { commit } = await repository.getBranch(branch);
		let message: string = '';
		let count = 0;
		do {
			if (commit) {
				let fullCommit: Commit = await repository.getCommit(commit);
				if (fullCommit.parents.length <= 1) {
					message = fullCommit.message;
					break;
				} else {
					commit = fullCommit.parents[0];
				}
			}
			count++;
		} while (message === '' && commit && count < 5);


		Logger.debug(`Git tip message for branch ${branch} - done`, this.id);
		return message;
	}

	async getOrigin(branch?: Branch): Promise<GitHubRepository> {
		if (!this._githubRepositories.length) {
			throw new NoGitHubReposError(this.repository);
		}

		const upstreamRef = branch ? branch.upstream : this.upstreamRef;
		if (upstreamRef) {
			// If our current branch has an upstream ref set, find its GitHubRepository.
			const upstream = this.findRepo(byRemoteName(upstreamRef.remote));

			// If the upstream wasn't listed in the remotes setting, create a GitHubRepository
			// object for it if is does point to GitHub.
			if (!upstream) {
				const remote = (await this.getAllGitHubRemotes()).find(r => r.remoteName === upstreamRef.remote);
				if (remote) {
					return this.createAndAddGitHubRepository(remote, this._credentialStore);
				}

				Logger.error(`The remote '${upstreamRef.remote}' is not a GitHub repository.`, this.id);

				// No GitHubRepository? We currently won't try pushing elsewhere,
				// so fail.
				throw new BadUpstreamError(this.repository.state.HEAD!.name!, upstreamRef, 'is not a GitHub repo');
			}

			// Otherwise, we'll push upstream.
			return upstream;
		}

		// If no upstream is set, let's go digging.
		const [first, ...rest] = this._githubRepositories;
		return !rest.length // Is there only one GitHub remote?
			? first // I GUESS THAT'S WHAT WE'RE GOING WITH, THEN.
			: // Otherwise, let's try...
			this.findRepo(byRemoteName('origin')) || // by convention
			this.findRepo(ownedByMe) || // bc maybe we can push there
			first; // out of raw desperation
	}

	findRepo(where: Predicate<GitHubRepository>): GitHubRepository | undefined {
		return this._githubRepositories.filter(where)[0];
	}

	get upstreamRef(): UpstreamRef | undefined {
		const { HEAD } = this.repository.state;
		return HEAD && HEAD.upstream;
	}

	async createPullRequest(params: OctokitCommon.PullsCreateParams): Promise<PullRequestModel | undefined> {
		const repo = this._githubRepositories.find(
			r => r.remote.owner === params.owner && r.remote.repositoryName === params.repo,
		);
		if (!repo) {
			throw new Error(`No matching repository ${params.repo} found for ${params.owner}`);
		}

		let pullRequestModel: PullRequestModel | undefined;
		try {
			pullRequestModel = await repo.createPullRequest(params);

			const branchNameSeparatorIndex = params.head.indexOf(':');
			const branchName = params.head.slice(branchNameSeparatorIndex + 1);
			await PullRequestGitHelper.associateBranchWithPullRequest(this._repository, pullRequestModel, branchName);

			/* __GDPR__
				"pr.create.success" : {
					"isDraft" : { "classification": "SystemMetaData", "purpose": "FeatureInsight" }
				}
			*/
			this.telemetry.sendTelemetryEvent('pr.create.success', { isDraft: (params.draft || '').toString() });
			return pullRequestModel;
		} catch (e) {
			if (e.message.indexOf('No commits between ') > -1) {
				// There are unpushed commits
				if (this._repository.state.HEAD?.ahead) {
					// Offer to push changes
					const pushCommits = vscode.l10n.t({ message: 'Push Commits', comment: 'Pushes the local commits to the remote.' });
					const shouldPush = await vscode.window.showInformationMessage(
						vscode.l10n.t('There are no commits between \'{0}\' and \'{1}\'.\n\nDo you want to push your local commits and create the pull request?', params.base, params.head),
						{ modal: true },
						pushCommits,
					);
					if (shouldPush === pushCommits) {
						await this._repository.push();
						return this.createPullRequest(params);
					} else {
						return;
					}
				}

				// There are uncommitted changes
				if (this._repository.state.workingTreeChanges.length || this._repository.state.indexChanges.length) {
					const commitChanges = vscode.l10n.t('Commit Changes');
					const shouldCommit = await vscode.window.showInformationMessage(
						vscode.l10n.t('There are no commits between \'{0}\' and \'{1}\'.\n\nDo you want to commit your changes and create the pull request?', params.base, params.head),
						{ modal: true },
						commitChanges,
					);
					if (shouldCommit === commitChanges) {
						await this._repository.add(this._repository.state.indexChanges.map(change => change.uri.fsPath));
						await this.repository.commit(`${params.title}${params.body ? `\n${params.body}` : ''}`);
						await this._repository.push();
						return this.createPullRequest(params);
					} else {
						return;
					}
				}
			}

			Logger.error(`Creating pull requests failed: ${e}`, this.id);

			/* __GDPR__
				"pr.create.failure" : {
					"isDraft" : { "classification": "SystemMetaData", "purpose": "FeatureInsight" }
				}
			*/
			this.telemetry.sendTelemetryErrorEvent('pr.create.failure', {
				isDraft: (params.draft || '').toString(),
			});

			if (pullRequestModel) {
				// We have created the pull request but something else failed (ex., modifying the git config)
				// We shouldn't show an error as the pull request was successfully created
				return pullRequestModel;
			}
			throw new Error(formatError(e));
		}
	}

	async createIssue(params: OctokitCommon.IssuesCreateParams): Promise<IssueModel | undefined> {
		try {
			const repo = this._githubRepositories.find(
				r => r.remote.owner === params.owner && r.remote.repositoryName === params.repo,
			);
			if (!repo) {
				throw new Error(`No matching repository ${params.repo} found for ${params.owner}`);
			}

			await repo.ensure();

			// Create PR
			const { data } = await repo.octokit.call(repo.octokit.api.issues.create, params);
			const item = convertRESTIssueToRawPullRequest(data, repo);
			const issueModel = new IssueModel(this.telemetry, repo, repo.remote, item);

			/* __GDPR__
				"issue.create.success" : {
				}
			*/
			this.telemetry.sendTelemetryEvent('issue.create.success');
			return issueModel;
		} catch (e) {
			Logger.error(` Creating issue failed: ${e}`, this.id);

			/* __GDPR__
				"issue.create.failure" : {}
			*/
			this.telemetry.sendTelemetryErrorEvent('issue.create.failure');
			vscode.window.showWarningMessage(vscode.l10n.t('Creating issue failed: {0}', formatError(e)));
		}

		return undefined;
	}

	async assignIssue(issue: IssueModel, login: string): Promise<void> {
		try {
			const repo = this._githubRepositories.find(
				r => r.remote.owner === issue.remote.owner && r.remote.repositoryName === issue.remote.repositoryName,
			);
			if (!repo) {
				throw new Error(
					`No matching repository ${issue.remote.repositoryName} found for ${issue.remote.owner}`,
				);
			}

			await repo.ensure();

			const param: OctokitCommon.IssuesAssignParams = {
				assignees: [login],
				owner: issue.remote.owner,
				repo: issue.remote.repositoryName,
				issue_number: issue.number,
			};
			await repo.octokit.call(repo.octokit.api.issues.addAssignees, param);

			/* __GDPR__
				"issue.assign.success" : {
				}
			*/
			this.telemetry.sendTelemetryEvent('issue.assign.success');
		} catch (e) {
			Logger.error(`Assigning issue failed: ${e}`, this.id);

			/* __GDPR__
				"issue.assign.failure" : {
				}
			*/
			this.telemetry.sendTelemetryErrorEvent('issue.assign.failure');
			vscode.window.showWarningMessage(vscode.l10n.t('Assigning issue failed: {0}', formatError(e)));
		}
	}

	getCurrentUser(githubRepository?: GitHubRepository): Promise<IAccount> {
		if (!githubRepository) {
			githubRepository = this.gitHubRepositories[0];
		}
		return this._credentialStore.getCurrentUser(githubRepository.remote.authProviderId);
	}

	async mergePullRequest(
		pullRequest: PullRequestModel,
		title?: string,
		description?: string,
		method?: 'merge' | 'squash' | 'rebase',
		email?: string,
	): Promise<{ merged: boolean, message: string, timeline?: TimelineEvent[] }> {
		Logger.debug(`Merging PR: ${pullRequest.number} method: ${method} for user: "${email}" - enter`, this.id);
		const { mutate, schema } = await pullRequest.githubRepository.ensure();

		const activePRSHA = this.activePullRequest && this.activePullRequest.head && this.activePullRequest.head.sha;
		const workingDirectorySHA = this.repository.state.HEAD && this.repository.state.HEAD.commit;
		const mergingPRSHA = pullRequest.head && pullRequest.head.sha;
		const workingDirectoryIsDirty = this.repository.state.workingTreeChanges.length > 0;
		let expectedHeadOid: string | undefined = pullRequest.head?.sha;

		if (activePRSHA === mergingPRSHA) {
			// We're on the branch of the pr being merged.
			expectedHeadOid = workingDirectorySHA;
			if (workingDirectorySHA !== mergingPRSHA) {
				// We are looking at different commit than what will be merged
				const { ahead } = this.repository.state.HEAD!;
				const pluralMessage = vscode.l10n.t('You have {0} unpushed commits on this pull request branch.\n\nWould you like to proceed anyway?', ahead ?? 'unknown');
				const singularMessage = vscode.l10n.t('You have 1 unpushed commit on this pull request branch.\n\nWould you like to proceed anyway?');
				if (ahead &&
					(await vscode.window.showWarningMessage(
						ahead > 1 ? pluralMessage : singularMessage,
						{ modal: true },
						vscode.l10n.t('Yes'),
					)) === undefined) {

					return {
						merged: false,
						message: vscode.l10n.t('unpushed changes'),
					};
				}
			}

			if (workingDirectoryIsDirty) {
				// We have made changes to the PR that are not committed
				if (
					(await vscode.window.showWarningMessage(
						vscode.l10n.t('You have uncommitted changes on this pull request branch.\n\n Would you like to proceed anyway?'),
						{ modal: true },
						vscode.l10n.t('Yes'),
					)) === undefined
				) {
					return {
						merged: false,
						message: vscode.l10n.t('uncommitted changes'),
					};
				}
			}
		}
		const input: MergePullRequestInput = {
			pullRequestId: pullRequest.graphNodeId,
			commitHeadline: title,
			commitBody: description,
			expectedHeadOid,
			authorEmail: email,
			mergeMethod:
				(method?.toUpperCase() ??
					vscode.workspace.getConfiguration(PR_SETTINGS_NAMESPACE).get<'merge' | 'squash' | 'rebase'>(DEFAULT_MERGE_METHOD, 'merge')?.toUpperCase()) as GraphQLMergeMethod,
		};

		return mutate<MergePullRequestResponse>({
			mutation: schema.MergePullRequest,
			variables: {
				input
			}
		})
			.then(async (result) => {
				Logger.debug(`Merging PR: ${pullRequest.number}} - done`, this.id);

				/* __GDPR__
					"pr.merge.success" : {}
				*/
				this.telemetry.sendTelemetryEvent('pr.merge.success');
				this._onDidMergePullRequest.fire();
				return { merged: true, message: '', timeline: await parseCombinedTimelineEvents(result.data?.mergePullRequest.pullRequest.timelineItems.nodes ?? [], await pullRequest.getCopilotTimelineEvents(pullRequest), pullRequest.githubRepository) };
			})
			.catch(e => {
				/* __GDPR__
					"pr.merge.failure" : {}
				*/
				this.telemetry.sendTelemetryErrorEvent('pr.merge.failure');
				const graphQLErrors = e.graphQLErrors as GraphQLError[] | undefined;
				if (graphQLErrors?.length && graphQLErrors.find(error => error.type === GraphQLErrorType.Unprocessable && error.message?.includes('Head branch was modified'))) {
					return { merged: false, message: vscode.l10n.t('Head branch was modified. Pull, review, then try again.') };
				} else {
					throw e;
				}
			});
	}

	async deleteBranch(pullRequest: PullRequestModel) {
		await pullRequest.githubRepository.deleteBranch(pullRequest);
	}

	private async getBranchDeletionItems() {
		interface BranchDeletionMetadata extends PullRequestMetadata {
			isOpen?: boolean;
		}

		const allConfigs = await this.repository.getConfigs();
		const branchInfos: Map<string, { remote?: string; metadata?: BranchDeletionMetadata[] }> = new Map();

		allConfigs.forEach(config => {
			const key = config.key;
			const matches = /^branch\.(.*)\.(.*)$/.exec(key);

			if (matches && matches.length === 3) {
				const branchName = matches[1];

				if (!branchInfos.has(branchName)) {
					branchInfos.set(branchName, {});
				}

				const value = branchInfos.get(branchName)!;
				if (matches[2] === 'remote') {
					value['remote'] = config.value;
				}

				if (matches[2] === 'github-pr-owner-number') {
					const metadata = PullRequestGitHelper.parsePullRequestMetadata(config.value);
					if (!value?.metadata) {
						value['metadata'] = [];
					}
					if (metadata) {
						// Check if the metadata already exists in the array
						const existingMetadata = value.metadata.find(m => m.owner === metadata.owner && m.repositoryName === metadata.repositoryName && m.prNumber === metadata.prNumber);
						if (!existingMetadata) {
							value['metadata'].push(metadata);
						}
					}
				}

				branchInfos.set(branchName, value!);
			}
		});
		Logger.debug(`Found ${branchInfos.size} possible branches to delete`, this.id);
		Logger.trace(`Branches to delete: ${JSON.stringify(Array.from(branchInfos.keys()))}`, this.id);

		const actions: (vscode.QuickPickItem & { metadata: BranchDeletionMetadata[]; legacy?: boolean })[] = [];
		branchInfos.forEach((value, key) => {
			if (value.metadata) {
				const activePRUrl = this.activePullRequest && this.activePullRequest.base.repositoryCloneUrl;
				const activeMetadata = value.metadata.find(metadata =>
					metadata.owner === activePRUrl?.owner &&
					metadata.repositoryName === activePRUrl?.repositoryName &&
					metadata.prNumber === this.activePullRequest?.number
				);

				if (!activeMetadata) {
					actions.push({
						label: `${key}`,
						picked: false,
						metadata: value.metadata,
					});
				} else {
					Logger.debug(`Skipping ${activeMetadata.prNumber}, active PR is #${this.activePullRequest?.number}`, this.id);
					Logger.trace(`Skipping active branch ${key}`, this.id);
				}
			}
		});

		const results = await Promise.all(
			actions.map(async action => {
				const allOld = (await Promise.all(
					action.metadata.map(async metadata => {
						const githubRepo = this._githubRepositories.find(
							repo =>
								repo.remote.owner.toLowerCase() === metadata!.owner.toLowerCase() &&
								repo.remote.repositoryName.toLowerCase() === metadata!.repositoryName.toLowerCase(),
						);

						if (!githubRepo) {
							return action;
						}

						const { remote, query, schema } = await githubRepo.ensure();
						try {
							const { data } = await query<PullRequestState>({
								query: schema.PullRequestState,
								variables: {
									owner: remote.owner,
									name: remote.repositoryName,
									number: metadata!.prNumber,
								},
							});
							metadata.isOpen = data.repository?.pullRequest.state === 'OPEN';
							return data.repository?.pullRequest.state !== 'OPEN';
						} catch { }
						return false;
					}))).every(result => result);
				if (allOld) {
					action.legacy = true;
				}

				return action;
			}),
		);

		results.forEach(result => {
			if (result.metadata.length === 0) {
				return;
			}
			result.description = `${result.metadata[0].repositoryName}/${result.metadata[0].owner} ${result.metadata.map(metadata => {
				const prString = `#${metadata.prNumber}`;
				return metadata.isOpen ? vscode.l10n.t('{0} is open', prString) : prString;
			}).join(', ')}`;
			if (result.legacy) {
				result.picked = true;
			}
		});

		return results;
	}

	public gitRelativeRootPath(path: string) {
		// get path relative to git root directory. Handles windows path by converting it to unix path.
		return nodePath.relative(this._repository.rootUri.path, path).replace(/\\/g, '/');
	}

	public async cleanupAfterPullRequest(branchName: string, pullRequest: PullRequestModel) {
		const defaults = await this.getPullRequestDefaults();
		if (branchName === defaults.base) {
			Logger.debug('Not cleaning up default branch.', this.id);
			return;
		}
		if (pullRequest.author.login === (await this.getCurrentUser()).login) {
			Logger.debug('Not cleaning up user\'s branch.', this.id);
			return;
		}
		const branch = await this.repository.getBranch(branchName);
		const remote = branch.upstream?.remote;
		try {
			Logger.debug(`Cleaning up branch ${branchName}`, this.id);
			await this.repository.deleteBranch(branchName);
		} catch (e) {
			// The branch probably had unpushed changes and cannot be deleted.
			return;
		}
		if (!remote) {
			return;
		}
		const remotes = await this.getDeleatableRemotes(undefined);
		if (remotes.has(remote) && remotes.get(remote)!.createdForPullRequest) {
			Logger.debug(`Cleaning up remote ${remote}`, this.id);
			this.repository.removeRemote(remote);
		}
	}

	private async getDeleatableRemotes(nonExistantBranches?: Set<string>) {
		const newConfigs = await this.repository.getConfigs();
		const remoteInfos: Map<
			string,
			{ branches: Set<string>; url?: string; createdForPullRequest?: boolean }
		> = new Map();

		newConfigs.forEach(config => {
			const key = config.key;
			let matches = /^branch\.(.*)\.(.*)$/.exec(key);

			if (matches && matches.length === 3) {
				const branchName = matches[1];

				if (matches[2] === 'remote') {
					const remoteName = config.value;

					if (!remoteInfos.has(remoteName)) {
						remoteInfos.set(remoteName, { branches: new Set() });
					}

					if (!nonExistantBranches?.has(branchName)) {
						const value = remoteInfos.get(remoteName);
						value!.branches.add(branchName);
					}
				}
			}

			matches = /^remote\.(.*)\.(.*)$/.exec(key);

			if (matches && matches.length === 3) {
				const remoteName = matches[1];

				if (!remoteInfos.has(remoteName)) {
					remoteInfos.set(remoteName, { branches: new Set() });
				}

				const value = remoteInfos.get(remoteName);

				if (matches[2] === 'github-pr-remote') {
					value!.createdForPullRequest = config.value === 'true';
				}

				if (matches[2] === 'url') {
					value!.url = config.value;
				}
			}
		});
		return remoteInfos;
	}

	private async getRemoteDeletionItems(nonExistantBranches: Set<string>) {
		// check if there are remotes that should be cleaned
		const remoteInfos = await this.getDeleatableRemotes(nonExistantBranches);
		const remoteItems: (vscode.QuickPickItem & { remote: string })[] = [];

		remoteInfos.forEach((value, key) => {
			if (value.branches.size === 0) {
				let description = value.createdForPullRequest ? '' : vscode.l10n.t('Not created by GitHub Pull Request extension');
				if (value.url) {
					description = description ? `${description} ${value.url}` : value.url;
				}

				remoteItems.push({
					label: key,
					description: description,
					picked: value.createdForPullRequest,
					remote: key,
				});
			}
		});

		return remoteItems;
	}

	private async deleteBranches(picks: readonly vscode.QuickPickItem[], nonExistantBranches: Set<string>, progress: vscode.Progress<{ message?: string; increment?: number; }>, totalBranches: number, deletedBranches: number, needsRetry?: vscode.QuickPickItem[]) {
		const reportProgress = () => {
			deletedBranches++;
			progress.report({ message: vscode.l10n.t('Deleted {0} of {1} branches', deletedBranches, totalBranches) });
		};

		const deleteConfig = async (branch: string) => {
			await PullRequestGitHelper.associateBaseBranchWithBranch(this.repository, branch, undefined);
			await PullRequestGitHelper.associateBranchWithPullRequest(this.repository, undefined, branch);
		};

		// delete configs first since that can't be parallelized
		for (const pick of picks) {
			await deleteConfig(pick.label);
		}

		// batch deleting the branches to avoid consuming all available resources
		await batchPromiseAll(picks, 5, async (pick) => {
			try {
				await this.repository.deleteBranch(pick.label, true);
				if ((await PullRequestGitHelper.getMatchingPullRequestMetadataForBranch(this.repository, pick.label))) {
					console.log(`Branch ${pick.label} was not deleted`);
				}
				reportProgress();
			} catch (e) {
				if (typeof e.stderr === 'string' && e.stderr.includes('not found')) {
					nonExistantBranches.add(pick.label);
					reportProgress();
				} else if (typeof e.stderr === 'string' && e.stderr.includes('unable to access') && needsRetry) {
					// There is contention for the related git files
					needsRetry.push(pick);
				} else {
					throw e;
				}
			}
		});
		if (needsRetry && needsRetry.length) {
			await this.deleteBranches(needsRetry, nonExistantBranches, progress, totalBranches, deletedBranches);
		}
	}

	async deleteLocalBranchesNRemotes() {
		return new Promise<void>(async resolve => {
			const quickPick = vscode.window.createQuickPick();
			quickPick.canSelectMany = true;
			quickPick.ignoreFocusOut = true;
			quickPick.placeholder = vscode.l10n.t('Choose local branches you want to delete permanently');
			quickPick.show();
			quickPick.busy = true;

			// Check local branches
			const results = await this.getBranchDeletionItems();
			const defaults = await this.getPullRequestDefaults();
			quickPick.items = results;
			quickPick.selectedItems = results.filter(result => {
				// Do not pick the default branch for the repo.
				return result.picked && !((result.label === defaults.base) && (result.metadata.find(metadata => metadata.owner === defaults.owner && metadata.repositoryName === defaults.repo)));
			});
			quickPick.busy = false;
			if (results.length === 0) {
				quickPick.canSelectMany = false;
				quickPick.items = [{ label: vscode.l10n.t('No local branches to delete'), picked: false }];
			}

			let firstStep = true;
			quickPick.onDidAccept(async () => {
				quickPick.busy = true;

				if (firstStep) {
					const picks = quickPick.selectedItems;
					const nonExistantBranches = new Set<string>();
					if (picks.length) {
						await vscode.window.withProgress({ location: vscode.ProgressLocation.Notification, title: vscode.l10n.t('Cleaning up') }, async (progress) => {
							try {
								await this.deleteBranches(picks, nonExistantBranches, progress, picks.length, 0, []);
							} catch (e) {
								quickPick.hide();
								vscode.window.showErrorMessage(vscode.l10n.t('Deleting branches failed: {0} {1}', e.message, e.stderr));
							}
						});
					}

					firstStep = false;
					const remoteItems = await this.getRemoteDeletionItems(nonExistantBranches);

					if (remoteItems && remoteItems.length) {
						quickPick.canSelectMany = true;
						quickPick.placeholder = vscode.l10n.t('Choose remotes you want to delete permanently');
						quickPick.items = remoteItems;
						quickPick.selectedItems = remoteItems.filter(item => item.picked);
					} else {
						quickPick.hide();
					}
				} else {
					// batch deleting the remotes to avoid consuming all available resources
					const picks = quickPick.selectedItems;
					if (picks.length) {
						await vscode.window.withProgress({ location: vscode.ProgressLocation.Notification, title: vscode.l10n.t('Deleting {0} remotes...', picks.length) }, async () => {
							await batchPromiseAll(picks, 5, async pick => {
								await this.repository.removeRemote(pick.label);
							});
						});
					}
					quickPick.hide();
				}
				quickPick.busy = false;
			});

			quickPick.onDidHide(() => {
				resolve();
			});
		});
	}

	async revert(pullRequest: PullRequestModel, title: string, body: string, draft: boolean): Promise<PullRequestModel | undefined> {
		const repo = this._githubRepositories.find(
			r => r.remote.owner === pullRequest.remote.owner && r.remote.repositoryName === pullRequest.remote.repositoryName,
		);
		if (!repo) {
			throw new Error(`No matching repository ${pullRequest.remote.repositoryName} found for ${pullRequest.remote.owner}`);
		}

		const pullRequestModel: PullRequestModel | undefined = await repo.revertPullRequest(pullRequest.graphNodeId, title, body, draft);
		return pullRequestModel;
	}

	async getPullRequestRepositoryDefaultBranch(issue: IssueModel): Promise<string> {
		const branch = await issue.githubRepository.getDefaultBranch();
		return branch;
	}

	async getPullRequestRepositoryAccessAndMergeMethods(
		issue: IssueModel,
	): Promise<RepoAccessAndMergeMethods> {
		const mergeOptions = await issue.githubRepository.getRepoAccessAndMergeMethods();
		return mergeOptions;
	}

	async mergeQueueMethodForBranch(branch: string, owner: string, repoName: string): Promise<MergeMethod | undefined> {
		return (await this.gitHubRepositories.find(repository => repository.remote.owner === owner && repository.remote.repositoryName === repoName)?.mergeQueueMethodForBranch(branch));
	}

	async fulfillPullRequestMissingInfo(pullRequest: PullRequestModel): Promise<void> {
		try {
			if (!pullRequest.isResolved()) {
				return;
			}

			Logger.debug(`Fulfill pull request missing info - start`, this.id);
			const githubRepository = pullRequest.githubRepository;
			const { octokit, remote } = await githubRepository.ensure();

			if (!pullRequest.base) {
				const { data } = await octokit.call(octokit.api.pulls.get, {
					owner: remote.owner,
					repo: remote.repositoryName,
					pull_number: pullRequest.number,
				});
				pullRequest.update(convertRESTPullRequestToRawPullRequest(data, githubRepository));
			}

			if (!pullRequest.mergeBase) {
				const { data } = await octokit.call(octokit.api.repos.compareCommits, {
					repo: remote.repositoryName,
					owner: remote.owner,
					base: `${pullRequest.base.repositoryCloneUrl.owner}:${pullRequest.base.ref}`,
					head: `${pullRequest.head.repositoryCloneUrl.owner}:${pullRequest.head.ref}`,
				});

				pullRequest.mergeBase = data.merge_base_commit.sha;
			}
		} catch (e) {
			vscode.window.showErrorMessage(vscode.l10n.t('Fetching Pull Request merge base failed: {0}', formatError(e)));
		}
		Logger.debug(`Fulfill pull request missing info - done`, this.id);
	}

	//#region Git related APIs

	private async resolveItem(owner: string, repositoryName: string): Promise<GitHubRepository | undefined> {
		let githubRepo = this._githubRepositories.find(repo => {
			const ret =
				repo.remote.owner.toLowerCase() === owner.toLowerCase() &&
				repo.remote.repositoryName.toLowerCase() === repositoryName.toLowerCase();
			return ret;
		});

		if (!githubRepo) {
			Logger.appendLine(`GitHubRepository not found: ${owner}/${repositoryName}`, this.id);
			// try to create the repository
			githubRepo = await this.createGitHubRepositoryFromOwnerName(owner, repositoryName);
		}
		return githubRepo;
	}

	async resolveIssueOrPullRequest(owner: string, repositoryName: string, issueOrPullRequestNumber: number): Promise<PullRequestModel | IssueModel | undefined> {
		let issueOrPullRequest: IssueModel | PullRequestModel | undefined = await this.resolveIssue(owner, repositoryName, issueOrPullRequestNumber, true);
		if (!issueOrPullRequest) {
			issueOrPullRequest = await this.resolvePullRequest(owner, repositoryName, issueOrPullRequestNumber);
		}
		return issueOrPullRequest;
	}

	async resolvePullRequest(
		owner: string,
		repositoryName: string,
		pullRequestNumber: number,
		useCache: boolean = false,
	): Promise<PullRequestModel | undefined> {
		const githubRepo = await this.resolveItem(owner, repositoryName);
		Logger.appendLine(`Found GitHub repo for pr #${pullRequestNumber}: ${githubRepo ? 'yes' : 'no'}`, this.id);
		if (githubRepo) {
			const pr = await githubRepo.getPullRequest(pullRequestNumber, useCache);
			Logger.appendLine(`Found GitHub pr repo for pr #${pullRequestNumber}: ${pr ? 'yes' : 'no'}`, this.id);
			return pr;
		}
		return undefined;
	}

	async resolveIssue(
		owner: string,
		repositoryName: string,
		pullRequestNumber: number,
		withComments: boolean = false,
	): Promise<IssueModel | undefined> {
		const githubRepo = await this.resolveItem(owner, repositoryName);
		if (githubRepo) {
			return githubRepo.getIssue(pullRequestNumber, withComments);
		}
		return undefined;
	}

	async resolveUser(owner: string, repositoryName: string, login: string): Promise<User | undefined> {
		Logger.debug(`Fetch user ${login}`, this.id);
		const githubRepository = await this.createGitHubRepositoryFromOwnerName(owner, repositoryName);
		return githubRepository.resolveUser(login);
	}

	async getMatchingPullRequestMetadataForBranch() {
		if (!this.repository || !this.repository.state.HEAD || !this.repository.state.HEAD.name) {
			return null;
		}

		const matchingPullRequestMetadata = await PullRequestGitHelper.getMatchingPullRequestMetadataForBranch(
			this.repository,
			this.repository.state.HEAD.name,
		);
		return matchingPullRequestMetadata;
	}

	async getMatchingPullRequestMetadataFromGitHub(branch: Branch, remoteName?: string, remoteUrl?: string, upstreamBranchName?: string): Promise<
		(PullRequestMetadata & { model: PullRequestModel }) | null
	> {
		try {
			if (remoteName) {
				return this.getMatchingPullRequestMetadataFromGitHubWithRemoteName(remoteName, upstreamBranchName);
			}
			return this.getMatchingPullRequestMetadataFromGitHubWithUrl(branch, remoteUrl, upstreamBranchName);
		} catch (e) {
			Logger.error(`Unable to get matching pull request metadata from GitHub: ${e}`, this.id);
			return null;
		}
	}

	async getMatchingPullRequestMetadataFromGitHubWithUrl(branch: Branch, remoteUrl?: string, upstreamBranchName?: string): Promise<
		(PullRequestMetadata & { model: PullRequestModel }) | null
	> {
		Logger.debug(`Searching GitHub for a PR with branch ${upstreamBranchName} and remote ${remoteUrl}`, this.id);

		if (!remoteUrl) {
			return null;
		}
		const protocol: Protocol = new Protocol(remoteUrl);
		let headGitHubRepo = this.findRepo((input) => compareIgnoreCase(input.remote.owner, protocol.owner) === 0 && compareIgnoreCase(input.remote.repositoryName, protocol.repositoryName) === 0);
		if (!headGitHubRepo && this.gitHubRepositories.length > 0) {
			const remote = parseRemote(protocol.repositoryName, remoteUrl, protocol);
			if (remote) {
				headGitHubRepo = await this.createGitHubRepository(remote, this.credentialStore, true, true);
			}
		}
		const matchingPR = await this.doGetMatchingPullRequestMetadataFromGitHub(headGitHubRepo, upstreamBranchName);
		if (matchingPR && (branch.upstream === undefined) && headGitHubRepo && branch.name) {
			const newRemote = await PullRequestGitHelper.createRemote(this.repository, headGitHubRepo?.remote, protocol);
			const trackedBranchName = `refs/remotes/${newRemote}/${matchingPR.model.head?.name}`;
			await this.repository.fetch({ remote: newRemote, ref: matchingPR.model.head?.name });
			await this.repository.setBranchUpstream(branch.name, trackedBranchName);
		}

		return matchingPR;
	}

	async getMatchingPullRequestMetadataFromGitHubWithRemoteName(remoteName?: string, upstreamBranchName?: string): Promise<
		(PullRequestMetadata & { model: PullRequestModel }) | null
	> {
		Logger.debug(`Searching GitHub for a PR with branch ${upstreamBranchName} and remote ${remoteName}`, this.id);
		if (!remoteName) {
			return null;
		}

		let headGitHubRepo = this.gitHubRepositories.find(
			repo => repo.remote.remoteName === remoteName,
		);

		if (!headGitHubRepo && this.gitHubRepositories.length > 0) {
			const gitRemote = this.repository.state.remotes.find(remote => remote.name === remoteName);
			const remoteUrl = gitRemote?.fetchUrl ?? gitRemote?.pushUrl;
			if (!remoteUrl) {
				return null;
			}
			const protocol = new Protocol(remoteUrl ?? '');
			const remote = parseRemote(remoteName, remoteUrl, protocol);
			if (remote) {
				headGitHubRepo = await this.createGitHubRepository(remote, this.credentialStore, true, true);
			}
		}

		return this.doGetMatchingPullRequestMetadataFromGitHub(headGitHubRepo, upstreamBranchName);
	}

	private async doGetMatchingPullRequestMetadataFromGitHub(headGitHubRepo?: GitHubRepository, upstreamBranchName?: string): Promise<
		(PullRequestMetadata & { model: PullRequestModel }) | null
	> {
		if (!headGitHubRepo || !upstreamBranchName) {
			return null;
		}

		const headRepoMetadata = await headGitHubRepo?.getMetadata();
		if (!headRepoMetadata?.owner) {
			return null;
		}

		const parentRepos = this.gitHubRepositories.filter(repo => {
			if (headRepoMetadata.fork) {
				return repo.remote.owner === headRepoMetadata.parent?.owner?.login && repo.remote.repositoryName === headRepoMetadata.parent.name;
			} else {
				return repo.remote.owner === headRepoMetadata.owner?.login && repo.remote.repositoryName === headRepoMetadata.name;
			}
		});

		// Search through each github repo to see if it has a PR with this head branch.
		for (const repo of parentRepos) {
			const matchingPullRequest = await repo.getPullRequestForBranch(upstreamBranchName, headRepoMetadata.owner.login);
			if (matchingPullRequest) {
				return {
					owner: repo.remote.owner,
					repositoryName: repo.remote.repositoryName,
					prNumber: matchingPullRequest.number,
					model: matchingPullRequest,
				};
			}
		}
		return null;
	}

	async checkoutExistingPullRequestBranch(pullRequest: PullRequestModel, progress: vscode.Progress<{ message?: string; increment?: number }>): Promise<boolean> {
		return await PullRequestGitHelper.checkoutExistingPullRequestBranch(this.repository, pullRequest, progress);
	}

	async getBranchNameForPullRequest(pullRequest: PullRequestModel) {
		return await PullRequestGitHelper.getBranchNRemoteForPullRequest(this.repository, pullRequest);
	}

	async fetchAndCheckout(pullRequest: PullRequestModel, progress: vscode.Progress<{ message?: string; increment?: number }>): Promise<void> {
		await PullRequestGitHelper.fetchAndCheckout(this.repository, this._allGitHubRemotes, pullRequest, progress);
	}

	async checkout(branchName: string): Promise<void> {
		return this.repository.checkout(branchName);
	}

	async tryMergeBaseIntoHead(pullRequest: PullRequestModel, push: boolean): Promise<boolean> {
		if (await this.isHeadUpToDateWithBase(pullRequest)) {
			return true;
		}

		const isBrowser = (vscode.env.appHost === 'vscode.dev' || vscode.env.appHost === 'github.dev');
		if (!pullRequest.isActive || isBrowser) {
			const conflictModel = await vscode.window.withProgress({ location: vscode.ProgressLocation.Notification, title: vscode.l10n.t('Finding conflicts...') }, () => createConflictResolutionModel(pullRequest));
			if (conflictModel === undefined) {
				await vscode.window.showErrorMessage(vscode.l10n.t('Unable to resolved conflicts for this pull request. There are too many file changes.'), { modal: true, detail: isBrowser ? undefined : vscode.l10n.t('Please check out the pull request to resolve conflicts.') });
				return false;
			}
			let continueWithMerge = true;
			if (pullRequest.item.mergeable === PullRequestMergeability.Conflict) {
				const githubRepos = await Promise.all([this.createGitHubRepositoryFromOwnerName(pullRequest.head!.owner, pullRequest.head!.repositoryCloneUrl.repositoryName), this.createGitHubRepositoryFromOwnerName(pullRequest.base.owner, pullRequest.base.repositoryCloneUrl.repositoryName)]);
				const coordinator = new ConflictResolutionCoordinator(this.telemetry, conflictModel, githubRepos);
				continueWithMerge = await coordinator.enterConflictResolutionAndWaitForExit();
				coordinator.dispose();
			}

			if (continueWithMerge) {
				return pullRequest.updateBranch(conflictModel);
			} else {
				return false;
			}
		}

		if (this.repository.state.workingTreeChanges.length > 0 || this.repository.state.indexChanges.length > 0) {
			await vscode.window.showErrorMessage(vscode.l10n.t('The pull request branch cannot be updated when the there changed files in the working tree or index. Stash or commit all change and then try again.'), { modal: true });
			return false;
		}
		const baseRemote = findLocalRepoRemoteFromGitHubRef(this.repository, pullRequest.base)?.name;
		if (!baseRemote) {
			return false;
		}
		const qualifiedUpstream = `${baseRemote}/${pullRequest.base.ref}`;
		await vscode.window.withProgress({ location: vscode.ProgressLocation.Notification }, async (progress) => {
			progress.report({ message: vscode.l10n.t('Fetching branch {0}', qualifiedUpstream) });
			await this.repository.fetch({ ref: pullRequest.base.ref, remote: baseRemote });
			progress.report({ message: vscode.l10n.t('Merging branch {0} into {1}', qualifiedUpstream, this.repository.state.HEAD!.name!) });
			try {
				await this.repository.merge(qualifiedUpstream);
			} catch (e) {
				if (e.gitErrorCode !== GitErrorCodes.Conflict) {
					throw e;
				}
			}
		});

		if (pullRequest.item.mergeable === PullRequestMergeability.Conflict) {
			const wizard = await ConflictModel.begin(this.repository, pullRequest.base.ref, this.repository.state.HEAD!.name!, push);
			await wizard?.finished();
			wizard?.dispose();
		} else {
			await this.repository.push();
		}
		return true;
	}

	async isHeadUpToDateWithBase(pullRequestModel: PullRequestModel): Promise<boolean> {
		if (!pullRequestModel.head) {
			return false;
		}
		const repo = this._githubRepositories.find(
			r => r.remote.owner === pullRequestModel.remote.owner && r.remote.repositoryName === pullRequestModel.remote.repositoryName,
		);
		const headBranch = `${pullRequestModel.head.owner}:${pullRequestModel.head.ref}`;
		const baseBranch = `${pullRequestModel.base.owner}:${pullRequestModel.base.ref}`;
		const log = await repo?.compareCommits(baseBranch, headBranch);
		return log?.behind_by === 0;
	}

	async fetchById(githubRepo: GitHubRepository, id: number): Promise<PullRequestModel | undefined> {
		const pullRequest = await githubRepo.getPullRequest(id);
		if (pullRequest) {
			return pullRequest;
		} else {
			vscode.window.showErrorMessage(vscode.l10n.t('Pull request number {0} does not exist in {1}', id, `${githubRepo.remote.owner}/${githubRepo.remote.repositoryName}`), { modal: true });
		}
	}

	public async checkoutDefaultBranch(branch: string): Promise<void> {
		let branchObj: Branch | undefined;
		try {
			branchObj = await this.repository.getBranch(branch);

			const currentBranch = this.repository.state.HEAD?.name;
			if (currentBranch === branchObj.name) {
				const chooseABranch = vscode.l10n.t('Choose a Branch');
				vscode.window.showInformationMessage(vscode.l10n.t('The default branch is already checked out.'), chooseABranch).then(choice => {
					if (choice === chooseABranch) {
						return git.checkout();
					}
				});
				return;
			}

			// respect the git setting to fetch before checkout
			if (vscode.workspace.getConfiguration(GIT).get<boolean>(PULL_BEFORE_CHECKOUT, false) && branchObj.upstream) {
				try {
					await this.repository.fetch({ remote: branchObj.upstream.remote, ref: `${branchObj.upstream.name}:${branchObj.name}` });
				} catch (e) {
					if (e.stderr?.startsWith && e.stderr.startsWith('fatal: refusing to fetch into branch')) {
						// This can happen when there's some state on the "main" branch
						// This could be unpushed commits or a bisect for example
						vscode.window.showErrorMessage(vscode.l10n.t('Unable to fetch the {0} branch. There is some state (bisect, unpushed commits, etc.) on {0} that is preventing the fetch.', [branchObj.name]));
					} else {
						throw e;
					}
				}
			}

			if (branchObj.upstream && branch === branchObj.upstream.name) {
				await this.repository.checkout(branch);
			} else {
				await git.checkout();
			}

			const fileClose: Thenable<boolean>[] = [];
			// Close the PR description and any open review scheme files.
			for (const tabGroup of vscode.window.tabGroups.all) {
				for (const tab of tabGroup.tabs) {
					let uri: vscode.Uri | string | undefined;
					if (tab.input instanceof vscode.TabInputText) {
						uri = tab.input.uri;
					} else if (tab.input instanceof vscode.TabInputTextDiff) {
						uri = tab.input.original;
					} else if (tab.input instanceof vscode.TabInputWebview) {
						uri = tab.input.viewType;
					}
					if ((uri instanceof vscode.Uri && uri.scheme === Schemes.Review) || (typeof uri === 'string' && uri.endsWith(PULL_REQUEST_OVERVIEW_VIEW_TYPE))) {
						fileClose.push(vscode.window.tabGroups.close(tab));
					}
				}
			}
			await Promise.all(fileClose);
		} catch (e) {
			if (e.gitErrorCode) {
				// for known git errors, we should provide actions for users to continue.
				if (e.gitErrorCode === GitErrorCodes.DirtyWorkTree) {
					vscode.window.showErrorMessage(
						vscode.l10n.t('Your local changes would be overwritten by checkout, please commit your changes or stash them before you switch branches'),
					);
					return;
				}
			}
			Logger.error(`Exiting failed: ${e}. Target branch ${branch} used to find branch ${branchObj?.name ?? 'unknown'} with upstream ${branchObj?.upstream?.name ?? 'unknown'}.`, this.id);
			vscode.window.showErrorMessage(`Exiting failed: ${e}`);
		}
	}

	private async pullBranchConfiguration(): Promise<'never' | 'prompt' | 'always'> {
		const neverShowPullNotification = this.context.globalState.get<boolean>(NEVER_SHOW_PULL_NOTIFICATION, false);
		if (neverShowPullNotification) {
			this.context.globalState.update(NEVER_SHOW_PULL_NOTIFICATION, false);
			await vscode.workspace.getConfiguration(PR_SETTINGS_NAMESPACE).update(PULL_BRANCH, 'never', vscode.ConfigurationTarget.Global);
		}
		return vscode.workspace.getConfiguration(PR_SETTINGS_NAMESPACE).get<'never' | 'prompt' | 'always'>(PULL_BRANCH, 'prompt');
	}

	private async pullBranch(branch: Branch) {
		if (this._repository.state.HEAD?.name === branch.name) {
			await this._repository.pull();
		}
	}

	private async promptPullBrach(pr: PullRequestModel, branch: Branch, autoStashSetting?: boolean) {
		if (!this._updateMessageShown || autoStashSetting) {
			// When the PR is from Copilot, we only want to show the notification when Copilot is done working
			const copilotStatus = await pr.copilotWorkingStatus(pr);
			if (copilotStatus === CopilotWorkingStatus.InProgress) {
				return;
			}

			this._updateMessageShown = true;
			const pull = vscode.l10n.t('Pull');
			const always = vscode.l10n.t('Always Pull');
			const never = vscode.l10n.t('Never Show Again');
			const options = [pull];
			if (!autoStashSetting) {
				options.push(always, never);
			}
			const result = await vscode.window.showInformationMessage(
				vscode.l10n.t('There are updates available for pull request {0}.', `${pr.number}: ${pr.title}`),
				{},
				...options
			);

			if (result === pull) {
				await this.pullBranch(branch);
				this._updateMessageShown = false;
			} else if (never) {
				await vscode.workspace.getConfiguration(PR_SETTINGS_NAMESPACE).update(PULL_BRANCH, 'never', vscode.ConfigurationTarget.Global);
			} else if (always) {
				await vscode.workspace.getConfiguration(PR_SETTINGS_NAMESPACE).update(PULL_BRANCH, 'always', vscode.ConfigurationTarget.Global);
				await this.pullBranch(branch);
			}
		}
	}

	private _updateMessageShown: boolean = false;
	public async checkBranchUpToDate(pr: PullRequestModel & IResolvedPullRequestModel, shouldFetch: boolean): Promise<void> {
		if (this.activePullRequest?.id !== pr.id) {
			return;
		}
		const branch = this._repository.state.HEAD;
		if (branch) {
			const remote = branch.upstream ? branch.upstream.remote : null;
			const remoteBranch = branch.upstream ? branch.upstream.name : branch.name;
			if (remote) {
				try {
					if (shouldFetch && vscode.workspace.getConfiguration(PR_SETTINGS_NAMESPACE).get<boolean>(ALLOW_FETCH, true)) {
						await this._repository.fetch(remote, remoteBranch);
					}
				} catch (e) {
					if (e.stderr) {
						if ((e.stderr as string).startsWith('fatal: couldn\'t find remote ref')) {
							// We've managed to check out the PR, but the remote has been deleted. This is fine, but we can't fetch now.
						} else if ((e.stderr as string).includes('key_exchange_identification')) {
							// Another reason we can't fetch now. https://github.com/microsoft/vscode-pull-request-github/issues/6681
						} else {
							vscode.window.showErrorMessage(vscode.l10n.t('An error occurred when fetching the repository: {0}', e.stderr));
						}
					}
					Logger.error(`Error when fetching: ${e.stderr ?? e}`, this.id);
				}
				const pullBranchConfiguration = await this.pullBranchConfiguration();
				if (branch.behind !== undefined && branch.behind > 0) {
					switch (pullBranchConfiguration) {
						case 'always': {
							const autoStash = vscode.workspace.getConfiguration(GIT).get<boolean>(AUTO_STASH, false);
							if (autoStash) {
								return this.promptPullBrach(pr, branch, autoStash);
							} else {
								return this.pullBranch(branch);
							}
						}
						case 'prompt': {
							return this.promptPullBrach(pr, branch);
						}
						case 'never': return;
					}
				}

			}
		}
	}

	public findExistingGitHubRepository(remote: { owner: string, repositoryName: string, remoteName?: string }): GitHubRepository | undefined {
		return this._githubRepositories.find(
			r =>
				(r.remote.owner.toLowerCase() === remote.owner.toLowerCase())
				&& (r.remote.repositoryName.toLowerCase() === remote.repositoryName.toLowerCase())
				&& (!remote.remoteName || (r.remote.remoteName === remote.remoteName)),
		);
	}

	private async createAndAddGitHubRepository(remote: Remote, credentialStore: CredentialStore, silent?: boolean) {
		const repoId = this._id + (this._githubRepositories.length * 0.1);
		const repo = new GitHubRepository(repoId, GitHubRemote.remoteAsGitHub(remote, await this._githubManager.isGitHub(remote.gitProtocol.normalizeUri()!)), this.repository.rootUri, credentialStore, this.telemetry, silent);
		this._githubRepositories.push(repo);
		return repo;
	}

	private removeGitHubRepository(remote: Remote) {
		const index = this._githubRepositories.findIndex(
			r =>
				(r.remote.owner.toLowerCase() === remote.owner.toLowerCase())
				&& (r.remote.repositoryName.toLowerCase() === remote.repositoryName.toLowerCase())
				&& (!remote.remoteName || (r.remote.remoteName === remote.remoteName))
		);
		if (index > -1) {
			this._githubRepositories.splice(index, 1);
		}
	}

	private _createGitHubRepositoryBulkhead = bulkhead(1, 300);
	async createGitHubRepository(remote: Remote, credentialStore: CredentialStore, silent?: boolean, ignoreRemoteName: boolean = false): Promise<GitHubRepository> {
		// Use a bulkhead/semaphore to ensure that we don't create multiple GitHubRepositories for the same remote at the same time.
		return this._createGitHubRepositoryBulkhead.execute(async () => {
			return this.findExistingGitHubRepository({ owner: remote.owner, repositoryName: remote.repositoryName, remoteName: ignoreRemoteName ? undefined : remote.remoteName }) ??
				await this.createAndAddGitHubRepository(remote, credentialStore, silent);
		});
	}

	async createGitHubRepositoryFromOwnerName(owner: string, repositoryName: string): Promise<GitHubRepository> {
		const existing = this.findExistingGitHubRepository({ owner, repositoryName });
		if (existing) {
			return existing;
		}
		const gitRemotes = parseRepositoryRemotes(this.repository);
		const gitRemote = gitRemotes.find(r => r.owner === owner && r.repositoryName === repositoryName);
		const uri = gitRemote?.url ?? `https://github.com/${owner}/${repositoryName}`;
		return this.createAndAddGitHubRepository(new Remote(gitRemote?.remoteName ?? repositoryName, uri, new Protocol(uri)), this._credentialStore);
	}

	async findUpstreamForItem(item: {
		remote: Remote;
		githubRepository: GitHubRepository;
	}): Promise<{ needsFork: boolean; upstream?: GitHubRepository; remote?: Remote }> {
		let upstream: GitHubRepository | undefined;
		let existingForkRemote: Remote | undefined;
		for (const githubRepo of this.gitHubRepositories) {
			if (
				!upstream &&
				githubRepo.remote.owner === item.remote.owner &&
				githubRepo.remote.repositoryName === item.remote.repositoryName
			) {
				upstream = githubRepo;
				continue;
			}
			const forkDetails = await githubRepo.getRepositoryForkDetails();
			if (
				forkDetails &&
				forkDetails.isFork &&
				forkDetails.parent.owner.login === item.remote.owner &&
				forkDetails.parent.name === item.remote.repositoryName
			) {
				const foundforkPermission = await githubRepo.getViewerPermission();
				if (
					foundforkPermission === ViewerPermission.Admin ||
					foundforkPermission === ViewerPermission.Maintain ||
					foundforkPermission === ViewerPermission.Write
				) {
					existingForkRemote = githubRepo.remote;
					break;
				}
			}
		}
		let needsFork = false;
		if (upstream && !existingForkRemote) {
			const permission = await item.githubRepository.getViewerPermission();
			if (
				permission === ViewerPermission.Read ||
				permission === ViewerPermission.Triage ||
				permission === ViewerPermission.Unknown
			) {
				needsFork = true;
			}
		}
		return { needsFork, upstream, remote: existingForkRemote };
	}

	async forkWithProgress(
		progress: vscode.Progress<{ message?: string; increment?: number }>,
		githubRepository: GitHubRepository,
		repoString: string,
		matchingRepo: Repository,
	): Promise<string | undefined> {
		progress.report({ message: vscode.l10n.t('Forking {0}...', repoString) });
		const result = await githubRepository.fork();
		progress.report({ increment: 50 });
		if (!result) {
			vscode.window.showErrorMessage(
				vscode.l10n.t('Unable to create a fork of {0}. Check that your GitHub credentials are correct.', repoString),
			);
			return;
		}

		const workingRemoteName: string =
			matchingRepo.state.remotes.length > 1 ? 'origin' : matchingRepo.state.remotes[0].name;
		progress.report({ message: vscode.l10n.t('Adding remotes. This may take a few moments.') });
		const startingRepoCount = this.gitHubRepositories.length;
		await matchingRepo.renameRemote(workingRemoteName, 'upstream');
		await matchingRepo.addRemote(workingRemoteName, result);
		// Now the extension is responding to all the git changes.
		await new Promise<void>(resolve => {
			if ((this.gitHubRepositories.length === startingRepoCount) && vscode.workspace.getConfiguration(PR_SETTINGS_NAMESPACE).get<string[]>(REMOTES)?.includes('upstream')) {
				const disposable = this.onDidChangeRepositories(() => {
					if (this.gitHubRepositories.length > startingRepoCount) {
						disposable.dispose();
						resolve();
					}
				});
			} else {
				resolve();
			}
		});
		progress.report({ increment: 50 });
		return workingRemoteName;
	}

	async doFork(
		githubRepository: GitHubRepository,
		repoString: string,
		matchingRepo: Repository,
	): Promise<string | undefined> {
		return vscode.window.withProgress<string | undefined>(
			{ location: vscode.ProgressLocation.Notification, title: vscode.l10n.t('Creating Fork') },
			async progress => {
				try {
					return this.forkWithProgress(progress, githubRepository, repoString, matchingRepo);
				} catch (e) {
					vscode.window.showErrorMessage(`Creating fork failed: ${e}`);
				}
				return undefined;
			},
		);
	}

	async tryOfferToFork(githubRepository: GitHubRepository): Promise<string | false | undefined> {
		const repoString = `${githubRepository.remote.owner}/${githubRepository.remote.repositoryName}`;

		const fork = vscode.l10n.t('Fork');
		const dontFork = vscode.l10n.t('Don\'t Fork');
		const response = await vscode.window.showInformationMessage(
			vscode.l10n.t('You don\'t have permission to push to {0}. Do you want to fork {0}? This will modify your git remotes to set \`origin\` to the fork, and \`upstream\` to {0}.', repoString),
			{ modal: true },
			fork,
			dontFork,
		);
		switch (response) {
			case fork: {
				return this.doFork(githubRepository, repoString, this.repository);
			}
			case dontFork:
				return false;
			default:
				return undefined;
		}
	}

	public async publishBranch(pushRemote: Remote, branchName: string): Promise<GitHubRemote | undefined> {
		const githubRepo = await this.createGitHubRepository(
			pushRemote,
			this.credentialStore,
		);
		const permission = await githubRepo.getViewerPermission();
		let selectedRemote: GitHubRemote | undefined;
		if (
			permission === ViewerPermission.Read ||
			permission === ViewerPermission.Triage ||
			permission === ViewerPermission.Unknown
		) {
			// No permission to publish the branch to the chosen remote. Offer to fork.
			const fork = await this.tryOfferToFork(githubRepo);
			if (!fork) {
				return;
			}

			selectedRemote = (await this.getGitHubRemotes()).find(element => element.remoteName === fork);
		} else {
			selectedRemote = (await this.getGitHubRemotes()).find(element => element.remoteName === pushRemote.remoteName);
		}

		if (!selectedRemote) {
			return;
		}

		try {
			await this._repository.push(selectedRemote.remoteName, branchName, true);
			await this._repository.status();
			return selectedRemote;
		} catch (err) {
			if (err.gitErrorCode === GitErrorCodes.PushRejected) {
				vscode.window.showWarningMessage(
					vscode.l10n.t(`Can't push refs to remote, try running 'git pull' first to integrate with your change`),
					{
						modal: true,
					},
				);

				return undefined;
			}

			if (err.gitErrorCode === GitErrorCodes.RemoteConnectionError) {
				vscode.window.showWarningMessage(
					vscode.l10n.t(`Could not read from remote repository '{0}'. Please make sure you have the correct access rights and the repository exists.`, selectedRemote.remoteName),
					{
						modal: true,
					},
				);

				return undefined;
			}

			// we can't handle the error
			throw err;
		}
	}

	public saveLastUsedEmail(email: string | undefined) {
		return this.context.globalState.update(LAST_USED_EMAIL, email);
	}

	public async getPreferredEmail(pullRequest: PullRequestModel): Promise<string | undefined> {
		const isEmu = await this.credentialStore.getIsEmu(pullRequest.remote.authProviderId);
		if (isEmu) {
			return undefined;
		}

		const gitHubEmails = await pullRequest.githubRepository.getAuthenticatedUserEmails();
		const getMatch = (match: string | undefined) => match && gitHubEmails.find(email => email.toLowerCase() === match.toLowerCase());

		const gitEmail = await PullRequestGitHelper.getEmail(this.repository);
		let match = getMatch(gitEmail);
		if (match) {
			return match;
		}

		const lastUsedEmail = this.context.globalState.get<string>(LAST_USED_EMAIL);
		match = getMatch(lastUsedEmail);
		if (match) {
			return match;
		}

		return gitHubEmails[0];
	}

	public getTitleAndDescriptionProvider(searchTerm?: string) {
		return this._git.getTitleAndDescriptionProvider(searchTerm);
	}

	public getAutoReviewer() {
		return this._git.getReviewerCommentsProvider();
	}

	override dispose() {
		this._onDidDispose.fire();
		super.dispose();
	}
}

export function getEventType(text: string) {
	switch (text) {
		case 'committed':
			return EventType.Committed;
		case 'mentioned':
			return EventType.Mentioned;
		case 'subscribed':
			return EventType.Subscribed;
		case 'commented':
			return EventType.Commented;
		case 'reviewed':
			return EventType.Reviewed;
		default:
			return EventType.Other;
	}
}

const ownedByMe: Predicate<GitHubRepository> = repo => {
	const { currentUser = null } = repo.octokit as any;
	return currentUser && repo.remote.owner === currentUser.login;
};

export const byRemoteName = (name: string): Predicate<GitHubRepository> => ({ remote: { remoteName } }) =>
	remoteName === name;

export const titleAndBodyFrom = async (promise: Promise<string | undefined>): Promise<{ title: string; body: string } | undefined> => {
	const message = await promise;
	if (!message) {
		return;
	}
	const idxLineBreak = message.indexOf('\n');
	return {
		title: idxLineBreak === -1 ? message : message.substr(0, idxLineBreak),

		body: idxLineBreak === -1 ? '' : message.slice(idxLineBreak + 1).trim(),
	};
};
>>>>>>> 1233e484
<|MERGE_RESOLUTION|>--- conflicted
+++ resolved
@@ -1,5918 +1,2972 @@
-<<<<<<< HEAD
-/*---------------------------------------------------------------------------------------------
- *  Copyright (c) Microsoft Corporation. All rights reserved.
- *  Licensed under the MIT License. See License.txt in the project root for license information.
- *--------------------------------------------------------------------------------------------*/
-
-import * as nodePath from 'path';
-import { bulkhead } from 'cockatiel';
-import * as vscode from 'vscode';
-import type { Branch, Commit, Repository, UpstreamRef } from '../api/api';
-import { GitApiImpl, GitErrorCodes } from '../api/api1';
-import { GitHubManager } from '../authentication/githubServer';
-import { AuthProvider, GitHubServerType } from '../common/authentication';
-import { commands, contexts } from '../common/executeCommands';
-import { InMemFileChange, SlimFileChange } from '../common/file';
-import { findLocalRepoRemoteFromGitHubRef } from '../common/githubRef';
-import { Disposable, disposeAll } from '../common/lifecycle';
-import Logger from '../common/logger';
-import { Protocol, ProtocolType } from '../common/protocol';
-import { GitHubRemote, parseRemote, parseRepositoryRemotes, Remote } from '../common/remote';
-import {
-	ALLOW_FETCH,
-	AUTO_STASH,
-	DEFAULT_MERGE_METHOD,
-	GIT,
-	POST_DONE,
-	PR_SETTINGS_NAMESPACE,
-	PULL_BEFORE_CHECKOUT,
-	PULL_BRANCH,
-	REMOTES,
-	UPSTREAM_REMOTE,
-} from '../common/settingKeys';
-import { ITelemetry } from '../common/telemetry';
-import { EventType, TimelineEvent } from '../common/timelineEvent';
-import { Schemes } from '../common/uri';
-import { batchPromiseAll, compareIgnoreCase, formatError, Predicate } from '../common/utils';
-import { PULL_REQUEST_OVERVIEW_VIEW_TYPE } from '../common/webview';
-import { LAST_USED_EMAIL, NEVER_SHOW_PULL_NOTIFICATION, REPO_KEYS, ReposState } from '../extensionState';
-import { git } from '../gitProviders/gitCommands';
-import { IThemeWatcher } from '../themeWatcher';
-import { CreatePullRequestHelper } from '../view/createPullRequestHelper';
-import { OctokitCommon } from './common';
-import { ConflictModel } from './conflictGuide';
-import { ConflictResolutionCoordinator } from './conflictResolutionCoordinator';
-import { Conflict, ConflictResolutionModel } from './conflictResolutionModel';
-import { CredentialStore } from './credentials';
-import { CopilotWorkingStatus, GitHubRepository, GraphQLError, GraphQLErrorType, IMetadata, ItemsData, PULL_REQUEST_PAGE_SIZE, PullRequestChangeEvent, PullRequestData, TeamReviewerRefreshKind, ViewerPermission } from './githubRepository';
-import { MergeMethod as GraphQLMergeMethod, MergePullRequestInput, MergePullRequestResponse, PullRequestResponse, PullRequestState } from './graphql';
-import { IAccount, ILabel, IMilestone, IProject, IPullRequestsPagingOptions, Issue, ITeam, MergeMethod, PRType, PullRequestMergeability, RepoAccessAndMergeMethods, User } from './interface';
-import { IssueModel } from './issueModel';
-import { PullRequestGitHelper, PullRequestMetadata } from './pullRequestGitHelper';
-import { IResolvedPullRequestModel, PullRequestModel } from './pullRequestModel';
-import {
-	convertRESTIssueToRawPullRequest,
-	convertRESTPullRequestToRawPullRequest,
-	getOverrideBranch,
-	getPRFetchQuery,
-	loginComparator,
-	parseCombinedTimelineEvents,
-	parseGraphQLPullRequest,
-	teamComparator,
-	variableSubstitution,
-} from './utils';
-
-async function createConflictResolutionModel(pullRequest: PullRequestModel): Promise<ConflictResolutionModel | undefined> {
-	const head = pullRequest.head;
-	if (!head) {
-		throw new Error('No head found for pull request');
-	}
-	const baseCommitSha = await pullRequest.getLatestBaseCommitSha();
-	const prBaseOwner = pullRequest.base.owner;
-	const prHeadOwner = head.owner;
-	const prHeadRef = head.ref;
-	const repositoryName = (await pullRequest.githubRepository.ensure()).remote.repositoryName;
-	const potentialMergeConflicts: Conflict[] = [];
-	if (pullRequest.item.mergeable === PullRequestMergeability.Conflict) {
-		const mergeBaseIntoPrCompareData = await pullRequest.compareBaseBranchForMerge(prHeadOwner, prHeadRef, prBaseOwner, baseCommitSha);
-		if ((pullRequest.item.mergeable === PullRequestMergeability.Conflict) && (mergeBaseIntoPrCompareData.length >= 300)) {
-			// API limitation: it only returns the first 300 files
-			return undefined;
-		}
-
-		const previousFilenames: Map<string, SlimFileChange | InMemFileChange> = new Map();
-		// We must also check all the previous file names of the files in the PR. Assemble a map with this info
-		for (const fileChange of pullRequest.fileChanges.values()) {
-			if (fileChange.previousFileName) {
-				previousFilenames.set(fileChange.previousFileName, fileChange);
-			}
-		}
-		const knownConflicts = new Set<string>(pullRequest.conflicts);
-		for (const mergeFile of mergeBaseIntoPrCompareData) {
-			const fileChange = pullRequest.fileChanges.get(mergeFile.filename) ?? previousFilenames.get(mergeFile.filename);
-			if (fileChange && (knownConflicts.size === 0 || knownConflicts.has(fileChange.fileName))) {
-				const prHeadFilePath = fileChange.fileName;
-				let contentsConflict = false;
-				let filePathConflict = false;
-				let modeConflict = false;
-				if (mergeFile.status === 'modified') {
-					contentsConflict = true;
-				}
-				if (mergeFile.previous_filename || fileChange.previousFileName) {
-					filePathConflict = true;
-				}
-				potentialMergeConflicts.push({ prHeadFilePath, contentsConflict, filePathConflict, modeConflict });
-			}
-		}
-	}
-	return new ConflictResolutionModel(potentialMergeConflicts, repositoryName, prBaseOwner, baseCommitSha, prHeadOwner, prHeadRef,
-		pullRequest.base.ref, pullRequest.mergeBase!);
-}
-
-interface PageInformation {
-	pullRequestPage: number;
-	hasMorePages: boolean | null;
-}
-
-export interface ItemsResponseResult<T> {
-	items: T[];
-	hasMorePages: boolean;
-	hasUnsearchedRepositories: boolean;
-	totalCount?: number;
-}
-
-export class NoGitHubReposError extends Error {
-	constructor(public readonly repository: Repository) {
-		super();
-	}
-
-	override get message() {
-		return vscode.l10n.t('{0} has no GitHub remotes', this.repository.rootUri.toString());
-	}
-}
-
-export class DetachedHeadError extends Error {
-	constructor(public readonly repository: Repository) {
-		super();
-	}
-
-	override get message() {
-		return vscode.l10n.t('{0} has a detached HEAD (create a branch first', this.repository.rootUri.toString());
-	}
-}
-
-export class BadUpstreamError extends Error {
-	constructor(public readonly branchName: string, public readonly upstreamRef: UpstreamRef, public readonly problem: string) {
-		super();
-	}
-
-	override get message() {
-		const {
-			upstreamRef: { remote, name },
-			branchName,
-			problem,
-		} = this;
-		return vscode.l10n.t('The upstream ref {0} for branch {1} {2}.', `${remote}/${name}`, branchName, problem);
-	}
-}
-
-export const ReposManagerStateContext: string = 'ReposManagerStateContext';
-
-export enum ReposManagerState {
-	Initializing = 'Initializing',
-	NeedsAuthentication = 'NeedsAuthentication',
-	RepositoriesLoaded = 'RepositoriesLoaded',
-}
-
-export interface PullRequestDefaults {
-	owner: string;
-	repo: string;
-	base: string;
-}
-
-enum PagedDataType {
-	PullRequest,
-	IssueSearch,
-}
-
-const CACHED_TEMPLATE_BODY = 'templateBody';
-
-export class FolderRepositoryManager extends Disposable {
-	static ID = 'FolderRepositoryManager';
-
-	private _state: ReposManagerState = ReposManagerState.Initializing;
-	private _activePullRequest?: PullRequestModel;
-	private _activeIssue?: IssueModel;
-	private _githubRepositories: GitHubRepository[];
-	private _allGitHubRemotes: GitHubRemote[] = [];
-	private _mentionableUsers?: { [key: string]: IAccount[] };
-	private _fetchMentionableUsersPromise?: Promise<{ [key: string]: IAccount[] }>;
-	private _assignableUsers?: { [key: string]: IAccount[] };
-	private _teamReviewers?: { [key: string]: ITeam[] };
-	private _fetchAssignableUsersPromise?: Promise<{ [key: string]: IAccount[] }>;
-	private _fetchTeamReviewersPromise?: Promise<{ [key: string]: ITeam[] }>;
-	private _gitBlameCache: { [key: string]: string } = {};
-	private _githubManager: GitHubManager;
-	private _repositoryPageInformation: Map<string, PageInformation> = new Map<string, PageInformation>();
-	private _addedUpstreamCount: number = 0;
-
-	private _onDidMergePullRequest = this._register(new vscode.EventEmitter<void>());
-	readonly onDidMergePullRequest = this._onDidMergePullRequest.event;
-
-	private _onDidChangeActivePullRequest = this._register(new vscode.EventEmitter<{ new: PullRequestModel | undefined, old: PullRequestModel | undefined }>());
-	readonly onDidChangeActivePullRequest: vscode.Event<{ new: PullRequestModel | undefined, old: PullRequestModel | undefined }> = this._onDidChangeActivePullRequest.event;
-	private _onDidChangeActiveIssue = this._register(new vscode.EventEmitter<void>());
-	readonly onDidChangeActiveIssue: vscode.Event<void> = this._onDidChangeActiveIssue.event;
-
-	private _onDidLoadRepositories = this._register(new vscode.EventEmitter<ReposManagerState>());
-	readonly onDidLoadRepositories: vscode.Event<ReposManagerState> = this._onDidLoadRepositories.event;
-
-	private _onDidChangeRepositories = this._register(new vscode.EventEmitter<{ added: boolean }>());
-	readonly onDidChangeRepositories: vscode.Event<{ added: boolean }> = this._onDidChangeRepositories.event;
-
-	private _onDidChangeAssignableUsers = this._register(new vscode.EventEmitter<IAccount[]>());
-	readonly onDidChangeAssignableUsers: vscode.Event<IAccount[]> = this._onDidChangeAssignableUsers.event;
-
-	private _onDidChangeGithubRepositories = this._register(new vscode.EventEmitter<GitHubRepository[]>());
-	readonly onDidChangeGithubRepositories: vscode.Event<GitHubRepository[]> = this._onDidChangeGithubRepositories.event;
-
-	private _onDidChangePullRequestsEvents: vscode.Disposable[] = [];
-	private readonly _onDidChangeAnyPullRequests = this._register(new vscode.EventEmitter<PullRequestChangeEvent[]>());
-	readonly onDidChangeAnyPullRequests: vscode.Event<PullRequestChangeEvent[]> = this._onDidChangeAnyPullRequests.event;
-	private readonly _onDidAddPullRequest = this._register(new vscode.EventEmitter<IssueModel>());
-	readonly onDidAddPullRequest: vscode.Event<IssueModel> = this._onDidAddPullRequest.event;
-
-	private _onDidDispose = this._register(new vscode.EventEmitter<void>());
-	readonly onDidDispose: vscode.Event<void> = this._onDidDispose.event;
-
-	private _sessionIgnoredRemoteNames: Set<string> = new Set();
-
-	constructor(
-		private readonly _id: number,
-		public readonly context: vscode.ExtensionContext,
-		private _repository: Repository,
-		public readonly telemetry: ITelemetry,
-		private readonly _git: GitApiImpl,
-		private readonly _credentialStore: CredentialStore,
-		public readonly createPullRequestHelper: CreatePullRequestHelper,
-		public readonly themeWatcher: IThemeWatcher
-	) {
-		super();
-		this._githubRepositories = [];
-		this._githubManager = new GitHubManager();
-
-		this._register(
-			vscode.workspace.onDidChangeConfiguration(async e => {
-				if (e.affectsConfiguration(`${PR_SETTINGS_NAMESPACE}.${REMOTES}`)) {
-					await this.updateRepositories();
-				}
-			}),
-		);
-
-		this._register(_credentialStore.onDidInitialize(() => this.updateRepositories()));
-		this._register({ dispose: () => disposeAll(this._onDidChangePullRequestsEvents) });
-
-		this.cleanStoredRepoState();
-	}
-
-	private cleanStoredRepoState() {
-		const deleteDate: number = new Date().valueOf() - 30 /*days*/ * 86400000 /*milliseconds in a day*/;
-		const reposState = this.context.globalState.get<ReposState>(REPO_KEYS);
-		if (reposState?.repos) {
-			let keysChanged = false;
-			Object.keys(reposState.repos).forEach(repo => {
-				const repoState = reposState.repos[repo];
-				if ((repoState.stateModifiedTime ?? 0) < deleteDate) {
-					keysChanged = true;
-					delete reposState.repos[repo];
-				}
-			});
-			if (keysChanged) {
-				this.context.globalState.update(REPO_KEYS, reposState);
-			}
-		}
-	}
-
-	private get id(): string {
-		return `${FolderRepositoryManager.ID}+${this._id}`;
-	}
-
-	get gitHubRepositories(): GitHubRepository[] {
-		return this._githubRepositories;
-	}
-
-	public async computeAllUnknownRemotes(): Promise<Remote[]> {
-		const remotes = parseRepositoryRemotes(this.repository);
-		const potentialRemotes = remotes.filter(remote => remote.host);
-		const serverTypes = await Promise.all(
-			potentialRemotes.map(remote => this._githubManager.isGitHub(remote.gitProtocol.normalizeUri()!)),
-		).catch(e => {
-			Logger.error(`Resolving GitHub remotes failed: ${e}`, this.id);
-			vscode.window.showErrorMessage(vscode.l10n.t('Resolving GitHub remotes failed: {0}', formatError(e)));
-			return [];
-		});
-		const unknownRemotes: Remote[] = [];
-		let i = 0;
-		for (const potentialRemote of potentialRemotes) {
-			if (serverTypes[i] === GitHubServerType.None) {
-				unknownRemotes.push(potentialRemote);
-			}
-			i++;
-		}
-		return unknownRemotes;
-	}
-
-	public async computeAllGitHubRemotes(): Promise<GitHubRemote[]> {
-		const remotes = parseRepositoryRemotes(this.repository);
-		const potentialRemotes = remotes.filter(remote => remote.host);
-		const serverTypes = await Promise.all(
-			potentialRemotes.map(remote => this._githubManager.isGitHub(remote.gitProtocol.normalizeUri()!)),
-		).catch(e => {
-			Logger.error(`Resolving GitHub remotes failed: ${e}`, this.id);
-			vscode.window.showErrorMessage(vscode.l10n.t('Resolving GitHub remotes failed: {0}', formatError(e)));
-			return [];
-		});
-		const githubRemotes: GitHubRemote[] = [];
-		let i = 0;
-		for (const potentialRemote of potentialRemotes) {
-			if (serverTypes[i] !== GitHubServerType.None) {
-				githubRemotes.push(GitHubRemote.remoteAsGitHub(potentialRemote, serverTypes[i]));
-			}
-			i++;
-		}
-		return githubRemotes;
-	}
-
-	public async getActiveGitHubRemotes(allGitHubRemotes: GitHubRemote[]): Promise<GitHubRemote[]> {
-		const remotesSetting = vscode.workspace.getConfiguration(PR_SETTINGS_NAMESPACE).get<string[]>(REMOTES);
-
-		if (!remotesSetting) {
-			Logger.error(`Unable to read remotes setting`, this.id);
-			return Promise.resolve([]);
-		}
-
-		const missingRemotes = remotesSetting.filter(remote => {
-			return !allGitHubRemotes.some(repo => repo.remoteName === remote);
-		});
-
-		if (missingRemotes.length === remotesSetting.length) {
-			Logger.warn(`No remotes found. The following remotes are missing: ${missingRemotes.join(', ')}`);
-		} else {
-			Logger.debug(`Not all remotes found. The following remotes are missing: ${missingRemotes.join(', ')}`, this.id);
-		}
-
-		Logger.debug(`Displaying configured remotes: ${remotesSetting.join(', ')}`, this.id);
-
-		return remotesSetting
-			.map(remote => allGitHubRemotes.find(repo => repo.remoteName === remote))
-			.filter((repo: GitHubRemote | undefined): repo is GitHubRemote => !!repo && !this._sessionIgnoredRemoteNames.has(repo.remoteName));
-	}
-
-	get activeIssue(): IssueModel | undefined {
-		return this._activeIssue;
-	}
-
-	set activeIssue(issue: IssueModel | undefined) {
-		this._activeIssue = issue;
-		this._onDidChangeActiveIssue.fire();
-	}
-
-	get activePullRequest(): PullRequestModel | undefined {
-		return this._activePullRequest;
-	}
-
-	set activePullRequest(pullRequest: PullRequestModel | undefined) {
-		if (pullRequest === this._activePullRequest) {
-			return;
-		}
-		const oldPR = this._activePullRequest;
-		if (this._activePullRequest) {
-			this._activePullRequest.isActive = false;
-		}
-
-		if (pullRequest) {
-			pullRequest.isActive = true;
-			pullRequest.githubRepository.commentsHandler?.unregisterCommentController(pullRequest.number);
-		}
-
-		this._activePullRequest = pullRequest;
-		this._onDidChangeActivePullRequest.fire({ old: oldPR, new: pullRequest });
-	}
-
-	get repository(): Repository {
-		return this._repository;
-	}
-
-	set repository(repository: Repository) {
-		this._repository = repository;
-	}
-
-	get credentialStore(): CredentialStore {
-		return this._credentialStore;
-	}
-
-	/**
-	 * Using these contexts is fragile in a multi-root workspace where multiple PRs are checked out.
-	 * If you have two active PRs that have the same file path relative to their rootdir, then these context can get confused.
-	 */
-	public setFileViewedContext() {
-		const states = this.activePullRequest?.getViewedFileStates();
-		if (states) {
-			commands.setContext(contexts.VIEWED_FILES, Array.from(states.viewed));
-			commands.setContext(contexts.UNVIEWED_FILES, Array.from(states.unviewed));
-		} else {
-			this.clearFileViewedContext();
-		}
-	}
-
-	private clearFileViewedContext() {
-		commands.setContext(contexts.VIEWED_FILES, []);
-		commands.setContext(contexts.UNVIEWED_FILES, []);
-	}
-
-	public async loginAndUpdate() {
-		if (!this._credentialStore.isAnyAuthenticated()) {
-			const waitForRepos = new Promise<void>(c => {
-				const onReposChange = this.onDidChangeRepositories(() => {
-					onReposChange.dispose();
-					c();
-				});
-			});
-			await this._credentialStore.login(AuthProvider.github);
-			await waitForRepos;
-		}
-	}
-
-	private async getActiveRemotes(): Promise<GitHubRemote[]> {
-		this._allGitHubRemotes = await this.computeAllGitHubRemotes();
-		const activeRemotes = await this.getActiveGitHubRemotes(this._allGitHubRemotes);
-
-		if (activeRemotes.length) {
-			await vscode.commands.executeCommand('setContext', 'github:hasGitHubRemotes', true);
-			Logger.appendLine(`Found GitHub remote for folder ${this.repository.rootUri.fsPath}`, this.id);
-			if (this._allGitHubRemotes.length > 1) {
-				await vscode.commands.executeCommand('setContext', 'github:hasMultipleGitHubRemotes', true);
-			}
-		} else {
-			Logger.appendLine(`No GitHub remotes found for folder ${this.repository.rootUri.fsPath}`, this.id);
-		}
-
-		return activeRemotes;
-	}
-
-	private _updatingRepositories: Promise<boolean> | undefined;
-	async updateRepositories(silent: boolean = false): Promise<boolean> {
-		if (this._updatingRepositories) {
-			await this._updatingRepositories;
-		}
-		this._updatingRepositories = this.doUpdateRepositories(silent);
-		return this._updatingRepositories;
-	}
-
-	private checkForAuthMatch(activeRemotes: GitHubRemote[]): boolean {
-		// Check that our auth matches the remote.
-		let dotComCount = 0;
-		let enterpriseCount = 0;
-		for (const remote of activeRemotes) {
-			if (remote.githubServerType === GitHubServerType.GitHubDotCom) {
-				dotComCount++;
-			} else if (remote.githubServerType === GitHubServerType.Enterprise) {
-				enterpriseCount++;
-			}
-		}
-
-		let isAuthenticated = this._credentialStore.isAuthenticated(AuthProvider.github) || this._credentialStore.isAuthenticated(AuthProvider.githubEnterprise);
-		if ((dotComCount > 0) && this._credentialStore.isAuthenticated(AuthProvider.github)) {
-			// good
-		} else if ((enterpriseCount > 0) && this._credentialStore.isAuthenticated(AuthProvider.githubEnterprise)) {
-			// also good
-		} else if (isAuthenticated) {
-			// Not good. We have a mismatch between auth type and server type.
-			isAuthenticated = false;
-		}
-		vscode.commands.executeCommand('setContext', 'github:authenticated', isAuthenticated);
-		return isAuthenticated;
-	}
-
-	get state(): ReposManagerState {
-		return this._state;
-	}
-
-	private set state(state: ReposManagerState) {
-		if (state !== this._state) {
-			this._state = state;
-			this._onDidLoadRepositories.fire(state);
-		}
-	}
-
-	private async doUpdateRepositories(silent: boolean): Promise<boolean> {
-		if (this._git.state === 'uninitialized') {
-			Logger.appendLine('Cannot updates repositories as git is uninitialized', this.id);
-
-			return false;
-		}
-
-		const activeRemotes = await this.getActiveRemotes();
-		const isAuthenticated = this.checkForAuthMatch(activeRemotes);
-		if (this.credentialStore.isAnyAuthenticated() && (activeRemotes.length === 0)) {
-			const areAllNeverGitHub = (await this.computeAllUnknownRemotes()).every(remote => GitHubManager.isNeverGitHub(vscode.Uri.parse(remote.normalizedHost).authority));
-			if (areAllNeverGitHub) {
-				this.state = ReposManagerState.RepositoriesLoaded;
-				return true;
-			}
-		}
-		const repositories: GitHubRepository[] = [];
-		const resolveRemotePromises: Promise<boolean>[] = [];
-		const oldRepositories: GitHubRepository[] = [];
-		this._githubRepositories.forEach(repo => oldRepositories.push(repo));
-
-		const authenticatedRemotes = activeRemotes.filter(remote => this._credentialStore.isAuthenticated(remote.authProviderId));
-		for (const remote of authenticatedRemotes) {
-			const repository = await this.createGitHubRepository(remote, this._credentialStore);
-			resolveRemotePromises.push(repository.resolveRemote());
-			repositories.push(repository);
-		}
-
-		const cleanUpMissingSaml = async (missingSaml: GitHubRepository[]) => {
-			for (const missing of missingSaml) {
-				this._sessionIgnoredRemoteNames.add(missing.remote.remoteName);
-				this.removeGitHubRepository(missing.remote);
-				const index = repositories.indexOf(missing);
-				if (index > -1) {
-					repositories.splice(index, 1);
-				}
-			}
-		};
-
-		return Promise.all(resolveRemotePromises).then(async (remoteResults: boolean[]) => {
-			const missingSaml: GitHubRepository[] = [];
-			for (let i = 0; i < remoteResults.length; i++) {
-				if (!remoteResults[i]) {
-					missingSaml.push(repositories[i]);
-				}
-			}
-			if (missingSaml.length > 0) {
-				const result = await this._credentialStore.showSamlMessageAndAuth(missingSaml.map(repo => repo.remote.owner));
-				// Make a test call to see if the user has SAML enabled.
-				const samlTest = result.canceled ? [] : await Promise.all(missingSaml.map(repo => repo.resolveRemote()));
-				const stillMissing = result.canceled ? missingSaml : samlTest.map((result, index) => !result ? missingSaml[index] : undefined).filter((repo): repo is GitHubRepository => !!repo);
-				// Make a test call to see if the user has SAML enabled.
-				if (stillMissing.length > 0) {
-					if (stillMissing.length === repositories.length) {
-						await vscode.window.showErrorMessage(vscode.l10n.t('SAML access was not provided. GitHub Pull Requests will not work.'), { modal: true });
-						this.dispose();
-						return true;
-					}
-					await vscode.window.showErrorMessage(vscode.l10n.t('SAML access was not provided. Some GitHub repositories will not be available.'), { modal: true });
-					cleanUpMissingSaml(stillMissing);
-				}
-			}
-
-			disposeAll(this._onDidChangePullRequestsEvents);
-			this._githubRepositories = repositories;
-			for (const repo of this._githubRepositories) {
-				this._onDidChangePullRequestsEvents.push(repo.onDidChangePullRequests(e => this._onDidChangeAnyPullRequests.fire(e)));
-				this._onDidChangePullRequestsEvents.push(repo.onDidAddPullRequest(e => this._onDidAddPullRequest.fire(e)));
-			}
-			oldRepositories.filter(old => this._githubRepositories.indexOf(old) < 0).forEach(repo => repo.dispose());
-
-			const repositoriesAdded =
-				oldRepositories.length !== this._githubRepositories.length ?
-					this.gitHubRepositories.filter(repo =>
-						!oldRepositories.some(oldRepo => oldRepo.remote.equals(repo.remote)),
-					) : [];
-
-			if (repositoriesAdded.length > 0) {
-				this._onDidChangeGithubRepositories.fire(this._githubRepositories);
-			}
-
-			if (this._githubRepositories.length && repositoriesAdded.length > 0) {
-				if (await this.checkIfMissingUpstream()) {
-					this.updateRepositories(silent);
-					return true;
-				}
-			}
-
-			if (this.activePullRequest) {
-				this.getMentionableUsers(repositoriesAdded.length > 0);
-			}
-
-			this.getAssignableUsers(repositoriesAdded.length > 0);
-			if (isAuthenticated && activeRemotes.length) {
-				this.state = ReposManagerState.RepositoriesLoaded;
-			} else if (!isAuthenticated) {
-				this.state = ReposManagerState.NeedsAuthentication;
-			}
-			if (!silent) {
-				this._onDidChangeRepositories.fire({ added: repositoriesAdded.length > 0 });
-			}
-			return true;
-		});
-	}
-
-	private async checkIfMissingUpstream(): Promise<boolean> {
-		try {
-			const origin = await this.getOrigin();
-			const metadata = await origin.getMetadata();
-			const configuration = vscode.workspace.getConfiguration(PR_SETTINGS_NAMESPACE);
-			if (metadata.fork && metadata.parent && (configuration.get<'add' | 'never'>(UPSTREAM_REMOTE, 'add') === 'add')) {
-				const parentUrl = new Protocol(metadata.parent.git_url);
-				const missingParentRemote = !this._githubRepositories.some(
-					repo =>
-						(compareIgnoreCase(repo.remote.owner, parentUrl.owner) === 0) &&
-						(compareIgnoreCase(repo.remote.repositoryName, parentUrl.repositoryName) === 0),
-				);
-
-				if (missingParentRemote) {
-					const upstreamAvailable = !this.repository.state.remotes.some(remote => remote.name === 'upstream');
-					const remoteName = upstreamAvailable ? 'upstream' : metadata.parent.owner?.login;
-					if (remoteName) {
-						// check the remotes to see what protocol is being used
-						const isSSH = this.gitHubRepositories[0].remote.gitProtocol.type === ProtocolType.SSH;
-						if (isSSH) {
-							await this.repository.addRemote(remoteName, metadata.parent.ssh_url);
-						} else {
-							await this.repository.addRemote(remoteName, metadata.parent.clone_url);
-						}
-						this._addedUpstreamCount++;
-						if (this._addedUpstreamCount > 1) {
-							// We've already added this remote, which means the user likely removed it. Let the user know they can disable this feature.
-							const neverOption = vscode.l10n.t('Set to `never`');
-							vscode.window.showInformationMessage(vscode.l10n.t('An `upstream` remote has been added for this repository. You can disable this feature by setting `githubPullRequests.upstreamRemote` to `never`.'), neverOption)
-								.then(choice => {
-									if (choice === neverOption) {
-										configuration.update(UPSTREAM_REMOTE, 'never', vscode.ConfigurationTarget.Global);
-									}
-								});
-						}
-						return true;
-					}
-				}
-			}
-		} catch (e) {
-			Logger.appendLine(`Missing upstream check failed: ${e}`, this.id);
-			// ignore
-		}
-		return false;
-	}
-
-	getAllAssignableUsers(): IAccount[] | undefined {
-		if (this._assignableUsers) {
-			const allAssignableUsers: IAccount[] = [];
-			Object.keys(this._assignableUsers).forEach(k => {
-				allAssignableUsers.push(...this._assignableUsers![k]);
-			});
-
-			return allAssignableUsers;
-		}
-
-		return undefined;
-	}
-
-	private async getCachedFromGlobalState<T>(userKind: 'assignableUsers' | 'teamReviewers' | 'mentionableUsers' | 'orgProjects'): Promise<{ [key: string]: T[] } | undefined> {
-		Logger.appendLine(`Trying to use globalState for ${userKind}.`, this.id);
-
-		const usersCacheLocation = vscode.Uri.joinPath(this.context.globalStorageUri, userKind);
-		let usersCacheExists;
-		try {
-			usersCacheExists = await vscode.workspace.fs.stat(usersCacheLocation);
-		} catch (e) {
-			// file doesn't exit
-		}
-		if (!usersCacheExists) {
-			Logger.appendLine(`GlobalState does not exist for ${userKind}.`, this.id);
-			return undefined;
-		}
-
-		const cache: { [key: string]: T[] } = {};
-		const hasAllRepos = (await Promise.all(this._githubRepositories.map(async (repo) => {
-			const key = `${repo.remote.owner}/${repo.remote.repositoryName}.json`;
-			const repoSpecificFile = vscode.Uri.joinPath(usersCacheLocation, key);
-			let repoSpecificCache;
-			let cacheAsJson;
-			try {
-				repoSpecificCache = await vscode.workspace.fs.readFile(repoSpecificFile);
-				cacheAsJson = JSON.parse(repoSpecificCache.toString());
-			} catch (e) {
-				if (e instanceof Error && e.message.includes('Unexpected non-whitespace character after JSON')) {
-					Logger.error(`Error parsing ${userKind} cache for ${repo.remote.remoteName}.`, this.id);
-				}
-				// file doesn't exist
-			}
-			if (repoSpecificCache && repoSpecificCache.toString()) {
-				cache[repo.remote.remoteName] = cacheAsJson ?? [];
-				return true;
-			}
-		}))).every(value => value);
-		if (hasAllRepos) {
-			Logger.appendLine(`Using globalState ${userKind} for ${Object.keys(cache).length}.`, this.id);
-			return cache;
-		}
-
-		Logger.appendLine(`No globalState for ${userKind}.`, this.id);
-		return undefined;
-	}
-
-	private async saveInGlobalState<T>(userKind: 'assignableUsers' | 'teamReviewers' | 'mentionableUsers' | 'orgProjects', cache: { [key: string]: T[] }): Promise<void> {
-		const cacheLocation = vscode.Uri.joinPath(this.context.globalStorageUri, userKind);
-		await Promise.all(this._githubRepositories.map(async (repo) => {
-			const key = `${repo.remote.owner}/${repo.remote.repositoryName}.json`;
-			const repoSpecificFile = vscode.Uri.joinPath(cacheLocation, key);
-			await vscode.workspace.fs.writeFile(repoSpecificFile, new TextEncoder().encode(JSON.stringify(cache[repo.remote.remoteName])));
-		}));
-	}
-
-	private createFetchMentionableUsersPromise(): Promise<{ [key: string]: IAccount[] }> {
-		const cache: { [key: string]: IAccount[] } = {};
-		return new Promise<{ [key: string]: IAccount[] }>(resolve => {
-			const promises = this._githubRepositories.map(async githubRepository => {
-				const data = await githubRepository.getMentionableUsers();
-				cache[githubRepository.remote.remoteName] = data;
-				return;
-			});
-
-			Promise.all(promises).then(() => {
-				this._mentionableUsers = cache;
-				this._fetchMentionableUsersPromise = undefined;
-				this.saveInGlobalState('mentionableUsers', cache)
-					.then(() => resolve(cache));
-			});
-		});
-	}
-
-	async getMentionableUsers(clearCache?: boolean): Promise<{ [key: string]: IAccount[] }> {
-		if (clearCache) {
-			delete this._mentionableUsers;
-		}
-
-		if (this._mentionableUsers) {
-			Logger.appendLine('Using in-memory cached mentionable users.', this.id);
-			return this._mentionableUsers;
-		}
-
-		const globalStateMentionableUsers = await this.getCachedFromGlobalState<IAccount>('mentionableUsers');
-
-		if (!this._fetchMentionableUsersPromise) {
-			this._fetchMentionableUsersPromise = this.createFetchMentionableUsersPromise();
-			return globalStateMentionableUsers ?? this._fetchMentionableUsersPromise;
-		}
-
-		return this._fetchMentionableUsersPromise;
-	}
-
-	async getAssignableUsers(clearCache?: boolean): Promise<{ [key: string]: IAccount[] }> {
-		if (clearCache) {
-			delete this._assignableUsers;
-		}
-
-		if (this._assignableUsers) {
-			Logger.appendLine('Using in-memory cached assignable users.', this.id);
-			return this._assignableUsers;
-		}
-
-		const globalStateAssignableUsers = await this.getCachedFromGlobalState<IAccount>('assignableUsers');
-
-		if (!this._fetchAssignableUsersPromise) {
-			const cache: { [key: string]: IAccount[] } = {};
-			const allAssignableUsers: IAccount[] = [];
-			this._fetchAssignableUsersPromise = new Promise(resolve => {
-				const promises = this._githubRepositories.map(async githubRepository => {
-					const data = await githubRepository.getAssignableUsers();
-					cache[githubRepository.remote.remoteName] = data.sort(loginComparator);
-					allAssignableUsers.push(...data);
-					return;
-				});
-
-				Promise.all(promises).then(() => {
-					this._assignableUsers = cache;
-					this._fetchAssignableUsersPromise = undefined;
-					this.saveInGlobalState('assignableUsers', cache);
-					resolve(cache);
-					this._onDidChangeAssignableUsers.fire(allAssignableUsers);
-				});
-			});
-			return globalStateAssignableUsers ?? this._fetchAssignableUsersPromise;
-		}
-
-		return this._fetchAssignableUsersPromise;
-	}
-
-	async getTeamReviewers(refreshKind: TeamReviewerRefreshKind): Promise<{ [key: string]: ITeam[] }> {
-		if (refreshKind === TeamReviewerRefreshKind.Force) {
-			delete this._teamReviewers;
-		}
-
-		if (this._teamReviewers) {
-			Logger.appendLine('Using in-memory cached team reviewers.', this.id);
-			return this._teamReviewers;
-		}
-
-		const globalStateTeamReviewers = (refreshKind === TeamReviewerRefreshKind.Force) ? undefined : await this.getCachedFromGlobalState<ITeam>('teamReviewers');
-		if (globalStateTeamReviewers) {
-			this._teamReviewers = globalStateTeamReviewers;
-			return globalStateTeamReviewers || {};
-		}
-
-		if (!this._fetchTeamReviewersPromise) {
-			const cache: { [key: string]: ITeam[] } = {};
-			return (this._fetchTeamReviewersPromise = new Promise(async (resolve) => {
-				// Keep track of the org teams we have already gotten so we don't make duplicate calls
-				const orgTeams: Map<string, (ITeam & { repositoryNames: string[] })[]> = new Map();
-				// Go through one github repo at a time so that we don't make overlapping auth calls
-				for (const githubRepository of this._githubRepositories) {
-					if (!orgTeams.has(githubRepository.remote.owner)) {
-						try {
-							const data = await githubRepository.getOrgTeams(refreshKind);
-							orgTeams.set(githubRepository.remote.owner, data);
-						} catch (e) {
-							break;
-						}
-					}
-					const allTeamsForOrg = orgTeams.get(githubRepository.remote.owner) ?? [];
-					cache[githubRepository.remote.remoteName] = allTeamsForOrg.filter(team => team.repositoryNames.includes(githubRepository.remote.repositoryName)).sort(teamComparator);
-				}
-
-				this._teamReviewers = cache;
-				this._fetchTeamReviewersPromise = undefined;
-				this.saveInGlobalState('teamReviewers', cache);
-				resolve(cache);
-			}));
-		}
-
-		return this._fetchTeamReviewersPromise;
-	}
-
-	private createFetchOrgProjectsPromise(): Promise<{ [key: string]: IProject[] }> {
-		const cache: { [key: string]: IProject[] } = {};
-		return new Promise<{ [key: string]: IProject[] }>(async resolve => {
-			// Keep track of the org teams we have already gotten so we don't make duplicate calls
-			const orgProjects: Map<string, IProject[]> = new Map();
-			// Go through one github repo at a time so that we don't make overlapping auth calls
-			for (const githubRepository of this._githubRepositories) {
-				if (!orgProjects.has(githubRepository.remote.owner)) {
-					try {
-						const data = await githubRepository.getOrgProjects();
-						orgProjects.set(githubRepository.remote.owner, data);
-					} catch (e) {
-						break;
-					}
-				}
-				cache[githubRepository.remote.remoteName] = orgProjects.get(githubRepository.remote.owner) ?? [];
-			}
-
-			await this.saveInGlobalState('orgProjects', cache);
-			resolve(cache);
-		});
-	}
-
-	async getOrgProjects(clearCache?: boolean): Promise<{ [key: string]: IProject[] }> {
-		if (clearCache) {
-			return this.createFetchOrgProjectsPromise();
-		}
-
-		const globalStateProjects = await this.getCachedFromGlobalState<IProject>('orgProjects');
-		return globalStateProjects ?? this.createFetchOrgProjectsPromise();
-	}
-
-	async getAllProjects(githubRepository: GitHubRepository, clearOrgCache?: boolean): Promise<IProject[]> {
-		const isInOrganization = !!(await githubRepository.getMetadata()).organization;
-		const [repoProjects, orgProjects] = (await Promise.all([githubRepository.getProjects(), (isInOrganization ? this.getOrgProjects(clearOrgCache) : undefined)]));
-		return [...(repoProjects ?? []), ...(orgProjects ? orgProjects[githubRepository.remote.remoteName] : [])];
-	}
-
-	async getOrgTeamsCount(repository: GitHubRepository): Promise<number> {
-		if ((await repository.getMetadata()).organization) {
-			return repository.getOrgTeamsCount();
-		}
-		return 0;
-	}
-
-	async getPullRequestParticipants(githubRepository: GitHubRepository, pullRequestNumber: number): Promise<{ participants: IAccount[], viewer: IAccount }> {
-		return {
-			participants: await githubRepository.getPullRequestParticipants(pullRequestNumber),
-			viewer: await this.getCurrentUser(githubRepository)
-		};
-	}
-
-	/**
-	 * Returns the remotes that are currently active, which is those that are important by convention (origin, upstream),
-	 * or the remotes configured by the setting githubPullRequests.remotes
-	 */
-	async getGitHubRemotes(): Promise<GitHubRemote[]> {
-		const githubRepositories = this._githubRepositories;
-
-		if (!githubRepositories || !githubRepositories.length) {
-			return [];
-		}
-
-		const remotes = githubRepositories.map(repo => repo.remote).flat();
-
-		const serverTypes = await Promise.all(
-			remotes.map(remote => this._githubManager.isGitHub(remote.gitProtocol.normalizeUri()!)),
-		).catch(e => {
-			Logger.error(`Resolving GitHub remotes failed: ${e}`, this.id);
-			vscode.window.showErrorMessage(vscode.l10n.t('Resolving GitHub remotes failed: {0}', formatError(e)));
-			return [];
-		});
-
-		const githubRemotes = remotes.map((remote, index) => GitHubRemote.remoteAsGitHub(remote, serverTypes[index]));
-		if (this.checkForAuthMatch(githubRemotes)) {
-			return githubRemotes;
-		}
-		return [];
-	}
-
-	/**
-	 * Returns all remotes from the repository.
-	 */
-	async getAllGitHubRemotes(): Promise<GitHubRemote[]> {
-		return await this.computeAllGitHubRemotes();
-	}
-
-	async getLocalPullRequests(): Promise<PullRequestModel[]> {
-		const githubRepositories = this._githubRepositories;
-
-		if (!githubRepositories || !githubRepositories.length || !this.repository.getRefs) {
-			return [];
-		}
-
-		const localBranches = (await this.repository.getRefs({ pattern: 'refs/heads/' }))
-			.filter(r => r.name !== undefined)
-			.map(r => r.name!);
-
-		// Chunk localBranches into chunks of 100 to avoid hitting the GitHub API rate limit
-		const chunkedLocalBranches: string[][] = [];
-		const chunkSize = 100;
-		for (let i = 0; i < localBranches.length; i += chunkSize) {
-			const chunk = localBranches.slice(i, i + chunkSize);
-			chunkedLocalBranches.push(chunk);
-		}
-
-		const models: (PullRequestModel | undefined)[] = [];
-		for (const chunk of chunkedLocalBranches) {
-			models.push(...await Promise.all(chunk.map(async localBranchName => {
-				const matchingPRMetadata = await PullRequestGitHelper.getMatchingPullRequestMetadataForBranch(
-					this.repository,
-					localBranchName,
-				);
-
-				if (matchingPRMetadata) {
-					const { owner, prNumber } = matchingPRMetadata;
-					const githubRepo = githubRepositories.find(
-						repo => repo.remote.owner.toLocaleLowerCase() === owner.toLocaleLowerCase(),
-					);
-
-					if (githubRepo) {
-						const pullRequest: PullRequestModel | undefined = await githubRepo.getPullRequest(prNumber);
-
-						if (pullRequest) {
-							pullRequest.localBranchName = localBranchName;
-							return pullRequest;
-						}
-					}
-				}
-			})));
-		}
-
-		return models.filter(value => value !== undefined) as PullRequestModel[];
-	}
-
-	async getLabels(issue?: IssueModel, repoInfo?: { owner: string; repo: string }): Promise<ILabel[]> {
-		const repo = issue
-			? issue.githubRepository
-			: this._githubRepositories.find(
-				r => r.remote.owner === repoInfo?.owner && r.remote.repositoryName === repoInfo?.repo,
-			);
-		if (!repo) {
-			throw new Error(`No matching repository found for getting labels.`);
-		}
-
-		const { remote, octokit } = await repo.ensure();
-		let hasNextPage = false;
-		let page = 1;
-		let results: ILabel[] = [];
-
-		do {
-			const result = await octokit.call(octokit.api.issues.listLabelsForRepo, {
-				owner: remote.owner,
-				repo: remote.repositoryName,
-				per_page: 100,
-				page,
-			});
-
-			results = results.concat(
-				result.data.map(label => {
-					return {
-						name: label.name,
-						color: label.color,
-						description: label.description ?? undefined
-					};
-				}),
-			);
-
-			results = results.sort((a, b) => a.name.localeCompare(b.name));
-
-			hasNextPage = !!result.headers.link && result.headers.link.indexOf('rel="next"') > -1;
-			page += 1;
-		} while (hasNextPage);
-
-		return results;
-	}
-
-	async deleteLocalPullRequest(pullRequest: PullRequestModel, force?: boolean): Promise<void> {
-		if (!pullRequest.localBranchName) {
-			return;
-		}
-		await this.repository.deleteBranch(pullRequest.localBranchName, force);
-
-		let remoteName: string | undefined = undefined;
-		try {
-			remoteName = await this.repository.getConfig(`branch.${pullRequest.localBranchName}.remote`);
-		} catch (e) { }
-
-		if (!remoteName) {
-			return;
-		}
-
-		// If the extension created a remote for the branch, remove it if there are no other branches associated with it
-		const isPRRemote = await PullRequestGitHelper.isRemoteCreatedForPullRequest(this.repository, remoteName);
-		if (isPRRemote) {
-			const configs = await this.repository.getConfigs();
-			const hasOtherAssociatedBranches = configs.some(
-				({ key, value }) => /^branch.*\.remote$/.test(key) && value === remoteName,
-			);
-
-			if (!hasOtherAssociatedBranches) {
-				await this.repository.removeRemote(remoteName);
-			}
-		}
-
-		/* __GDPR__
-			"branch.delete" : {}
-		*/
-		this.telemetry.sendTelemetryEvent('branch.delete');
-	}
-
-	// Keep track of how many pages we've fetched for each query, so when we reload we pull the same ones.
-	private totalFetchedPages = new Map<string, number>();
-
-	/**
-	 * This method works in three different ways:
-	 * 1) Initialize: fetch the first page of the first remote that has pages
-	 * 2) Fetch Next: fetch the next page from this remote, or if it has no more pages, the first page from the next remote that does have pages
-	 * 3) Restore: fetch all the pages you previously have fetched
-	 *
-	 * When `options.fetchNextPage === false`, we are in case 2.
-	 * Otherwise:
-	 *   If `this.totalFetchQueries[queryId] === 0`, we are in case 1.
-	 *   Otherwise, we're in case 3.
-	 */
-	private async fetchPagedData<T>(
-		options: IPullRequestsPagingOptions = { fetchNextPage: false },
-		queryId: string,
-		pagedDataType: PagedDataType = PagedDataType.PullRequest,
-		type: PRType = PRType.All,
-		query?: string,
-	): Promise<ItemsResponseResult<T>> {
-		const githubRepositoriesWithGitRemotes = pagedDataType === PagedDataType.PullRequest ? this._githubRepositories.filter(repo => this.repository.state.remotes.find(r => r.name === repo.remote.remoteName)) : this._githubRepositories;
-		if (!githubRepositoriesWithGitRemotes.length) {
-			return {
-				items: [],
-				hasMorePages: false,
-				hasUnsearchedRepositories: false,
-				totalCount: 0
-			};
-		}
-
-		const getTotalFetchedPages = () => this.totalFetchedPages.get(queryId) || 0;
-		const setTotalFetchedPages = (numPages: number) => this.totalFetchedPages.set(queryId, numPages);
-
-		for (const repository of githubRepositoriesWithGitRemotes) {
-			const remoteId = repository.remote.url.toString() + queryId;
-			if (!this._repositoryPageInformation.get(remoteId)) {
-				this._repositoryPageInformation.set(remoteId, {
-					pullRequestPage: 0,
-					hasMorePages: null,
-				});
-			}
-		}
-
-		let pagesFetched = 0;
-		const itemData: ItemsData<T> = { hasMorePages: false, items: [], totalCount: 0 };
-		const addPage = (page: ItemsData<T> | undefined) => {
-			pagesFetched++;
-			if (page) {
-				itemData.items = itemData.items.concat(page.items);
-				itemData.hasMorePages = page.hasMorePages;
-				itemData.totalCount = page.totalCount;
-			}
-		};
-
-		const githubRepositories = this._githubRepositories.filter(repo => {
-			const info = this._repositoryPageInformation.get(repo.remote.url.toString() + queryId);
-			// If we are in case 1 or 3, don't filter out repos that are out of pages, as we will be querying from the start.
-			return info && (options.fetchNextPage === false || info.hasMorePages !== false);
-		});
-
-		for (let i = 0; i < githubRepositories.length; i++) {
-			const githubRepository = githubRepositories[i];
-			const remoteId = githubRepository.remote.url.toString() + queryId;
-			let storedPageInfo = this._repositoryPageInformation.get(remoteId);
-			if (!storedPageInfo) {
-				Logger.warn(`No page information for ${remoteId}`);
-				storedPageInfo = { pullRequestPage: 0, hasMorePages: null };
-				this._repositoryPageInformation.set(remoteId, storedPageInfo);
-			}
-			const pageInformation = storedPageInfo;
-
-			const fetchPage = async (
-				pageNumber: number,
-			): Promise<{ items: any[]; hasMorePages: boolean, totalCount?: number } | undefined> => {
-				// Resolve variables in the query with each repo
-				const resolvedQuery = query ? await variableSubstitution(query, undefined,
-					{ base: await githubRepository.getDefaultBranch(), owner: githubRepository.remote.owner, repo: githubRepository.remote.repositoryName }) : undefined;
-				switch (pagedDataType) {
-					case PagedDataType.PullRequest: {
-						if (type === PRType.All) {
-							return githubRepository.getAllPullRequests(pageNumber);
-						} else {
-							return this.getPullRequestsForCategory(githubRepository, resolvedQuery || '', pageNumber);
-						}
-					}
-					case PagedDataType.IssueSearch: {
-						return githubRepository.getIssues(pageInformation.pullRequestPage, resolvedQuery);
-					}
-				}
-			};
-
-			if (options.fetchNextPage) {
-				// Case 2. Fetch a single new page, and increment the global number of pages fetched for this query.
-				pageInformation.pullRequestPage++;
-				addPage(await fetchPage(pageInformation.pullRequestPage));
-				setTotalFetchedPages(getTotalFetchedPages() + 1);
-			} else {
-				// Case 1&3. Fetch all the pages we have fetched in the past, or in case 1, just a single page.
-
-				if (pageInformation.pullRequestPage === 0) {
-					// Case 1. Pretend we have previously fetched the first page, then hand off to the case 3 machinery to "fetch all pages we have fetched in the past"
-					pageInformation.pullRequestPage = 1;
-				}
-
-				const pages = await Promise.all(
-					Array.from({ length: pageInformation.pullRequestPage }).map((_, j) => fetchPage(j + 1)),
-				);
-				pages.forEach(page => addPage(page));
-			}
-
-			pageInformation.hasMorePages = itemData.hasMorePages;
-
-			// Break early if
-			// 1) we've received data AND
-			// 2) either we're fetching just the next page (case 2)
-			//    OR we're fetching all (cases 1&3), and we've fetched as far as we had previously (or further, in case 1).
-			if (
-				itemData.items.length &&
-				(options.fetchNextPage ||
-					((options.fetchNextPage === false) && !options.fetchOnePagePerRepo && (pagesFetched >= getTotalFetchedPages())))
-			) {
-				if (getTotalFetchedPages() === 0) {
-					// We're in case 1, manually set number of pages we looked through until we found first results.
-					setTotalFetchedPages(pagesFetched);
-				}
-
-				return {
-					items: itemData.items,
-					hasMorePages: pageInformation.hasMorePages,
-					hasUnsearchedRepositories: i < githubRepositories.length - 1,
-					totalCount: itemData.totalCount,
-				};
-			}
-		}
-
-		return {
-			items: itemData.items,
-			hasMorePages: false,
-			hasUnsearchedRepositories: false,
-			totalCount: itemData.totalCount
-		};
-	}
-
-	async getPullRequestsForCategory(githubRepository: GitHubRepository, categoryQuery: string, page?: number): Promise<PullRequestData | undefined> {
-		let repo: IMetadata | undefined;
-		try {
-			Logger.debug(`Fetch pull request category ${categoryQuery} - enter`, this.id);
-			const { octokit, query, schema } = await githubRepository.ensure();
-
-			/* __GDPR__
-				"pr.search.category" : {
-				}
-			*/
-			this.telemetry.sendTelemetryEvent('pr.search.category');
-
-			const user = (await githubRepository.getAuthenticatedUser()).login;
-			// Search api will not try to resolve repo that redirects, so get full name first
-			repo = await githubRepository.getMetadata();
-			const { data, headers } = await octokit.call(octokit.api.search.issuesAndPullRequests, {
-				q: getPRFetchQuery(user, categoryQuery),
-				per_page: PULL_REQUEST_PAGE_SIZE,
-				advanced_search: 'true',
-				page: page || 1,
-			});
-
-			const promises: Promise<{ data: PullRequestResponse, repo: GitHubRepository } | undefined>[] = data.items.map(async (item) => {
-				const protocol = new Protocol(item.repository_url);
-
-				const prRepo = await this.createGitHubRepositoryFromOwnerName(protocol.owner, protocol.repositoryName);
-				const { data } = await query<PullRequestResponse>({
-					query: schema.PullRequest,
-					variables: {
-						owner: prRepo.remote.owner,
-						name: prRepo.remote.repositoryName,
-						number: item.number
-					}
-				});
-				return { data, repo: prRepo };
-			});
-
-			const hasMorePages = !!headers.link && headers.link.indexOf('rel="next"') > -1;
-			const pullRequestResponses = await Promise.all(promises);
-
-			const pullRequests = (await Promise.all(pullRequestResponses
-				.map(async response => {
-					if (!response?.data.repository) {
-						Logger.appendLine('Pull request doesn\'t appear to exist.', this.id);
-						return null;
-					}
-
-					// Pull requests fetched with a query can be from any repo.
-					// We need to use the correct GitHubRepository for this PR.
-					return response.repo.createOrUpdatePullRequestModel(
-						await parseGraphQLPullRequest(response.data.repository.pullRequest, response.repo), true
-					);
-				})))
-				.filter(item => item !== null) as PullRequestModel[];
-
-			Logger.debug(`Fetch pull request category ${categoryQuery} - done`, this.id);
-
-			return {
-				items: pullRequests,
-				hasMorePages,
-				totalCount: data.total_count
-			};
-		} catch (e) {
-			Logger.error(`Fetching pull request with query failed: ${e}`, this.id);
-			if (e.status === 404) {
-				// not found
-				vscode.window.showWarningMessage(
-					`Fetching pull requests for remote ${githubRepository.remote.remoteName} with query failed, please check if the repo ${repo?.full_name} is valid.`,
-				);
-			} else {
-				throw e;
-			}
-		}
-		return undefined;
-	}
-
-	isPullRequestAssociatedWithOpenRepository(pullRequest: PullRequestModel): boolean {
-		const remote = pullRequest.githubRepository.remote;
-		const repository = this.repository.state.remotes.find(repo => repo.name === remote.remoteName);
-		if (repository) {
-			return true;
-		}
-
-		return false;
-	}
-
-	async getPullRequests(
-		type: PRType,
-		options: IPullRequestsPagingOptions = { fetchNextPage: false },
-		query?: string,
-	): Promise<ItemsResponseResult<PullRequestModel>> {
-		const queryId = type.toString() + (query || '');
-		return this.fetchPagedData<PullRequestModel>(options, queryId, PagedDataType.PullRequest, type, query);
-	}
-
-	async createMilestone(repository: GitHubRepository, milestoneTitle: string): Promise<IMilestone | undefined> {
-		try {
-			const { data } = await repository.octokit.call(repository.octokit.api.issues.createMilestone, {
-				owner: repository.remote.owner,
-				repo: repository.remote.repositoryName,
-				title: milestoneTitle
-			});
-			return {
-				title: data.title,
-				dueOn: data.due_on,
-				createdAt: data.created_at,
-				id: data.node_id,
-				number: data.number
-			};
-		}
-		catch (e) {
-			vscode.window.showErrorMessage(vscode.l10n.t('Failed to create a milestone\n{0}', formatError(e)));
-			return undefined;
-		}
-	}
-
-	private async getRepoForIssue(parsedIssue: Issue): Promise<GitHubRepository> {
-		const remote = new Remote(
-			parsedIssue.repositoryName!,
-			parsedIssue.repositoryUrl!,
-			new Protocol(parsedIssue.repositoryUrl!),
-		);
-		return this.createGitHubRepository(remote, this.credentialStore, true, true);
-
-	}
-
-	/**
-	 * Pull request defaults in the query, like owner and repository variables, will be resolved.
-	 */
-	async getIssues(
-		query?: string,
-	): Promise<ItemsResponseResult<IssueModel> | undefined> {
-		if (this.gitHubRepositories.length === 0) {
-			return undefined;
-		}
-		try {
-			const data = await this.fetchPagedData<Issue>({ fetchNextPage: false, fetchOnePagePerRepo: false }, `issuesKey${query}`, PagedDataType.IssueSearch, PRType.All, query);
-			const mappedData: ItemsResponseResult<IssueModel> = {
-				items: [],
-				hasMorePages: data.hasMorePages,
-				hasUnsearchedRepositories: data.hasUnsearchedRepositories,
-				totalCount: data.totalCount
-			};
-			for (const issue of data.items) {
-				const githubRepository = await this.getRepoForIssue(issue);
-				mappedData.items.push(new IssueModel(this.telemetry, githubRepository, githubRepository.remote, issue));
-			}
-			return mappedData;
-		} catch (e) {
-			Logger.error(`Error fetching issues with query ${query}: ${e instanceof Error ? e.message : e}`, this.id);
-			return { hasMorePages: false, hasUnsearchedRepositories: false, items: [], totalCount: 0 };
-		}
-	}
-
-	async getMaxIssue(): Promise<number> {
-		const maxIssues = await Promise.all(
-			this._githubRepositories.map(repository => {
-				return repository.getMaxIssue();
-			}),
-		);
-		let max: number = 0;
-		for (const issueNumber of maxIssues) {
-			if (issueNumber !== undefined) {
-				max = Math.max(max, issueNumber);
-			}
-		}
-		return max;
-	}
-
-	async getIssueTemplates(): Promise<vscode.Uri[]> {
-		const pattern = '{docs,.github}/ISSUE_TEMPLATE/*.md';
-		return vscode.workspace.findFiles(
-			new vscode.RelativePattern(this._repository.rootUri, pattern), null
-		);
-	}
-
-	async getPullRequestTemplateBody(owner: string): Promise<string | undefined> {
-		try {
-			const template = await this.getPullRequestTemplateWithCache(owner);
-			if (template) {
-				return template;
-			}
-
-			// If there's no local template, look for a owner-wide template
-			return this.getOwnerPullRequestTemplate(owner);
-		} catch (e) {
-			Logger.error(`Error fetching pull request template for ${owner}: ${e instanceof Error ? e.message : e}`, this.id);
-		}
-	}
-
-	private async getPullRequestTemplateWithCache(owner: string): Promise<string | undefined> {
-		const cacheLocation = `${CACHED_TEMPLATE_BODY}+${this.repository.rootUri.toString()}`;
-
-		const findTemplate = this.getPullRequestTemplate(owner).then((template) => {
-			//update cache
-			if (template) {
-				this.context.workspaceState.update(cacheLocation, template);
-			} else {
-				this.context.workspaceState.update(cacheLocation, null);
-			}
-			return template;
-		});
-		const hasCachedTemplate = this.context.workspaceState.keys().includes(cacheLocation);
-		const cachedTemplate = this.context.workspaceState.get<string | null>(cacheLocation);
-		if (hasCachedTemplate) {
-			if (cachedTemplate === null) {
-				return undefined;
-			} else if (cachedTemplate) {
-				return cachedTemplate;
-			}
-		}
-		return findTemplate;
-	}
-
-	private async getOwnerPullRequestTemplate(owner: string): Promise<string | undefined> {
-		const githubRepository = await this.createGitHubRepositoryFromOwnerName(owner, '.github');
-		if (!githubRepository) {
-			return undefined;
-		}
-		const templates = await githubRepository.getPullRequestTemplates();
-		if (templates && templates?.length > 0) {
-			return templates[0];
-		}
-	}
-
-	private async getPullRequestTemplate(owner: string): Promise<string | undefined> {
-		const repository = this.gitHubRepositories.find(repo => repo.remote.owner === owner);
-		if (!repository) {
-			return;
-		}
-		const templates = await repository.getPullRequestTemplates();
-		return templates ? templates[0] : undefined;
-	}
-
-	async getPullRequestDefaults(branch?: Branch): Promise<PullRequestDefaults> {
-		if (!branch && !this.repository.state.HEAD) {
-			throw new DetachedHeadError(this.repository);
-		}
-
-		const origin = await this.getOrigin(branch);
-		const meta = await origin.getMetadata();
-		const remotesSettingDefault = vscode.workspace.getConfiguration(PR_SETTINGS_NAMESPACE).inspect<string[]>(REMOTES)?.defaultValue;
-		const remotesSettingSetValue = vscode.workspace.getConfiguration(PR_SETTINGS_NAMESPACE).get<string[]>(REMOTES);
-		const settingsEqual = (!remotesSettingSetValue || remotesSettingDefault?.every((value, index) => remotesSettingSetValue[index] === value));
-		const parent = (meta.fork && meta.parent && settingsEqual)
-			? meta.parent
-			: await (this.findRepo(byRemoteName('upstream')) || origin).getMetadata();
-
-		return {
-			owner: parent.owner!.login,
-			repo: parent.name,
-			base: getOverrideBranch() ?? parent.default_branch,
-		};
-	}
-
-	async getPullRequestDefaultRepo(): Promise<GitHubRepository> {
-		const defaults = await this.getPullRequestDefaults();
-		return this.findRepo(repo => repo.remote.owner === defaults.owner && repo.remote.repositoryName === defaults.repo) || this._githubRepositories[0];
-	}
-
-	async getMetadata(remote: string): Promise<any> {
-		const repo = this.findRepo(byRemoteName(remote));
-		return repo && repo.getMetadata();
-	}
-
-	async getHeadCommitMessage(): Promise<string> {
-		const { repository } = this;
-		if (repository.state.HEAD && repository.state.HEAD.commit) {
-			const { message } = await repository.getCommit(repository.state.HEAD.commit);
-			return message;
-		}
-
-		return '';
-	}
-
-	async getTipCommitMessage(branch: string): Promise<string | undefined> {
-		Logger.debug(`Git tip message for branch ${branch} - enter`, this.id);
-		const { repository } = this;
-		let { commit } = await repository.getBranch(branch);
-		let message: string = '';
-		let count = 0;
-		do {
-			if (commit) {
-				let fullCommit: Commit = await repository.getCommit(commit);
-				if (fullCommit.parents.length <= 1) {
-					message = fullCommit.message;
-					break;
-				} else {
-					commit = fullCommit.parents[0];
-				}
-			}
-			count++;
-		} while (message === '' && commit && count < 5);
-
-
-		Logger.debug(`Git tip message for branch ${branch} - done`, this.id);
-		return message;
-	}
-
-	async getOrigin(branch?: Branch): Promise<GitHubRepository> {
-		if (!this._githubRepositories.length) {
-			throw new NoGitHubReposError(this.repository);
-		}
-
-		const upstreamRef = branch ? branch.upstream : this.upstreamRef;
-		if (upstreamRef) {
-			// If our current branch has an upstream ref set, find its GitHubRepository.
-			const upstream = this.findRepo(byRemoteName(upstreamRef.remote));
-
-			// If the upstream wasn't listed in the remotes setting, create a GitHubRepository
-			// object for it if is does point to GitHub.
-			if (!upstream) {
-				const remote = (await this.getAllGitHubRemotes()).find(r => r.remoteName === upstreamRef.remote);
-				if (remote) {
-					return this.createAndAddGitHubRepository(remote, this._credentialStore);
-				}
-
-				Logger.error(`The remote '${upstreamRef.remote}' is not a GitHub repository.`, this.id);
-
-				// No GitHubRepository? We currently won't try pushing elsewhere,
-				// so fail.
-				throw new BadUpstreamError(this.repository.state.HEAD!.name!, upstreamRef, 'is not a GitHub repo');
-			}
-
-			// Otherwise, we'll push upstream.
-			return upstream;
-		}
-
-		// If no upstream is set, let's go digging.
-		const [first, ...rest] = this._githubRepositories;
-		return !rest.length // Is there only one GitHub remote?
-			? first // I GUESS THAT'S WHAT WE'RE GOING WITH, THEN.
-			: // Otherwise, let's try...
-			this.findRepo(byRemoteName('origin')) || // by convention
-			this.findRepo(ownedByMe) || // bc maybe we can push there
-			first; // out of raw desperation
-	}
-
-	findRepo(where: Predicate<GitHubRepository>): GitHubRepository | undefined {
-		return this._githubRepositories.filter(where)[0];
-	}
-
-	get upstreamRef(): UpstreamRef | undefined {
-		const { HEAD } = this.repository.state;
-		return HEAD && HEAD.upstream;
-	}
-
-	async createPullRequest(params: OctokitCommon.PullsCreateParams): Promise<PullRequestModel | undefined> {
-		const repo = this._githubRepositories.find(
-			r => r.remote.owner === params.owner && r.remote.repositoryName === params.repo,
-		);
-		if (!repo) {
-			throw new Error(`No matching repository ${params.repo} found for ${params.owner}`);
-		}
-
-		let pullRequestModel: PullRequestModel | undefined;
-		try {
-			pullRequestModel = await repo.createPullRequest(params);
-
-			const branchNameSeparatorIndex = params.head.indexOf(':');
-			const branchName = params.head.slice(branchNameSeparatorIndex + 1);
-			await PullRequestGitHelper.associateBranchWithPullRequest(this._repository, pullRequestModel, branchName);
-
-			/* __GDPR__
-				"pr.create.success" : {
-					"isDraft" : { "classification": "SystemMetaData", "purpose": "FeatureInsight" }
-				}
-			*/
-			this.telemetry.sendTelemetryEvent('pr.create.success', { isDraft: (params.draft || '').toString() });
-			return pullRequestModel;
-		} catch (e) {
-			if (e.message.indexOf('No commits between ') > -1) {
-				// There are unpushed commits
-				if (this._repository.state.HEAD?.ahead) {
-					// Offer to push changes
-					const pushCommits = vscode.l10n.t({ message: 'Push Commits', comment: 'Pushes the local commits to the remote.' });
-					const shouldPush = await vscode.window.showInformationMessage(
-						vscode.l10n.t('There are no commits between \'{0}\' and \'{1}\'.\n\nDo you want to push your local commits and create the pull request?', params.base, params.head),
-						{ modal: true },
-						pushCommits,
-					);
-					if (shouldPush === pushCommits) {
-						await this._repository.push();
-						return this.createPullRequest(params);
-					} else {
-						return;
-					}
-				}
-
-				// There are uncommitted changes
-				if (this._repository.state.workingTreeChanges.length || this._repository.state.indexChanges.length) {
-					const commitChanges = vscode.l10n.t('Commit Changes');
-					const shouldCommit = await vscode.window.showInformationMessage(
-						vscode.l10n.t('There are no commits between \'{0}\' and \'{1}\'.\n\nDo you want to commit your changes and create the pull request?', params.base, params.head),
-						{ modal: true },
-						commitChanges,
-					);
-					if (shouldCommit === commitChanges) {
-						await this._repository.add(this._repository.state.indexChanges.map(change => change.uri.fsPath));
-						await this.repository.commit(`${params.title}${params.body ? `\n${params.body}` : ''}`);
-						await this._repository.push();
-						return this.createPullRequest(params);
-					} else {
-						return;
-					}
-				}
-			}
-
-			Logger.error(`Creating pull requests failed: ${e}`, this.id);
-
-			/* __GDPR__
-				"pr.create.failure" : {
-					"isDraft" : { "classification": "SystemMetaData", "purpose": "FeatureInsight" }
-				}
-			*/
-			this.telemetry.sendTelemetryErrorEvent('pr.create.failure', {
-				isDraft: (params.draft || '').toString(),
-			});
-
-			if (pullRequestModel) {
-				// We have created the pull request but something else failed (ex., modifying the git config)
-				// We shouldn't show an error as the pull request was successfully created
-				return pullRequestModel;
-			}
-			throw new Error(formatError(e));
-		}
-	}
-
-	async createIssue(params: OctokitCommon.IssuesCreateParams): Promise<IssueModel | undefined> {
-		try {
-			const repo = this._githubRepositories.find(
-				r => r.remote.owner === params.owner && r.remote.repositoryName === params.repo,
-			);
-			if (!repo) {
-				throw new Error(`No matching repository ${params.repo} found for ${params.owner}`);
-			}
-
-			await repo.ensure();
-
-			// Create PR
-			const { data } = await repo.octokit.call(repo.octokit.api.issues.create, params);
-			const item = convertRESTIssueToRawPullRequest(data, repo);
-			const issueModel = new IssueModel(this.telemetry, repo, repo.remote, item);
-
-			/* __GDPR__
-				"issue.create.success" : {
-				}
-			*/
-			this.telemetry.sendTelemetryEvent('issue.create.success');
-			return issueModel;
-		} catch (e) {
-			Logger.error(` Creating issue failed: ${e}`, this.id);
-
-			/* __GDPR__
-				"issue.create.failure" : {}
-			*/
-			this.telemetry.sendTelemetryErrorEvent('issue.create.failure');
-			vscode.window.showWarningMessage(vscode.l10n.t('Creating issue failed: {0}', formatError(e)));
-		}
-
-		return undefined;
-	}
-
-	async assignIssue(issue: IssueModel, login: string): Promise<void> {
-		try {
-			const repo = this._githubRepositories.find(
-				r => r.remote.owner === issue.remote.owner && r.remote.repositoryName === issue.remote.repositoryName,
-			);
-			if (!repo) {
-				throw new Error(
-					`No matching repository ${issue.remote.repositoryName} found for ${issue.remote.owner}`,
-				);
-			}
-
-			await repo.ensure();
-
-			const param: OctokitCommon.IssuesAssignParams = {
-				assignees: [login],
-				owner: issue.remote.owner,
-				repo: issue.remote.repositoryName,
-				issue_number: issue.number,
-			};
-			await repo.octokit.call(repo.octokit.api.issues.addAssignees, param);
-
-			/* __GDPR__
-				"issue.assign.success" : {
-				}
-			*/
-			this.telemetry.sendTelemetryEvent('issue.assign.success');
-		} catch (e) {
-			Logger.error(`Assigning issue failed: ${e}`, this.id);
-
-			/* __GDPR__
-				"issue.assign.failure" : {
-				}
-			*/
-			this.telemetry.sendTelemetryErrorEvent('issue.assign.failure');
-			vscode.window.showWarningMessage(vscode.l10n.t('Assigning issue failed: {0}', formatError(e)));
-		}
-	}
-
-	getCurrentUser(githubRepository?: GitHubRepository): Promise<IAccount> {
-		if (!githubRepository) {
-			githubRepository = this.gitHubRepositories[0];
-		}
-		return this._credentialStore.getCurrentUser(githubRepository.remote.authProviderId);
-	}
-
-	async mergePullRequest(
-		pullRequest: PullRequestModel,
-		title?: string,
-		description?: string,
-		method?: 'merge' | 'squash' | 'rebase',
-		email?: string,
-	): Promise<{ merged: boolean, message: string, timeline?: TimelineEvent[] }> {
-		Logger.debug(`Merging PR: ${pullRequest.number} method: ${method} for user: "${email}" - enter`, this.id);
-		const { mutate, schema } = await pullRequest.githubRepository.ensure();
-
-		const activePRSHA = this.activePullRequest && this.activePullRequest.head && this.activePullRequest.head.sha;
-		const workingDirectorySHA = this.repository.state.HEAD && this.repository.state.HEAD.commit;
-		const mergingPRSHA = pullRequest.head && pullRequest.head.sha;
-		const workingDirectoryIsDirty = this.repository.state.workingTreeChanges.length > 0;
-		let expectedHeadOid: string | undefined = pullRequest.head?.sha;
-
-		if (activePRSHA === mergingPRSHA) {
-			// We're on the branch of the pr being merged.
-			expectedHeadOid = workingDirectorySHA;
-			if (workingDirectorySHA !== mergingPRSHA) {
-				// We are looking at different commit than what will be merged
-				const { ahead } = this.repository.state.HEAD!;
-				const pluralMessage = vscode.l10n.t('You have {0} unpushed commits on this pull request branch.\n\nWould you like to proceed anyway?', ahead ?? 'unknown');
-				const singularMessage = vscode.l10n.t('You have 1 unpushed commit on this pull request branch.\n\nWould you like to proceed anyway?');
-				if (ahead &&
-					(await vscode.window.showWarningMessage(
-						ahead > 1 ? pluralMessage : singularMessage,
-						{ modal: true },
-						vscode.l10n.t('Yes'),
-					)) === undefined) {
-
-					return {
-						merged: false,
-						message: vscode.l10n.t('unpushed changes'),
-					};
-				}
-			}
-
-			if (workingDirectoryIsDirty) {
-				// We have made changes to the PR that are not committed
-				if (
-					(await vscode.window.showWarningMessage(
-						vscode.l10n.t('You have uncommitted changes on this pull request branch.\n\n Would you like to proceed anyway?'),
-						{ modal: true },
-						vscode.l10n.t('Yes'),
-					)) === undefined
-				) {
-					return {
-						merged: false,
-						message: vscode.l10n.t('uncommitted changes'),
-					};
-				}
-			}
-		}
-		const input: MergePullRequestInput = {
-			pullRequestId: pullRequest.graphNodeId,
-			commitHeadline: title,
-			commitBody: description,
-			expectedHeadOid,
-			authorEmail: email,
-			mergeMethod:
-				(method?.toUpperCase() ??
-					vscode.workspace.getConfiguration(PR_SETTINGS_NAMESPACE).get<'merge' | 'squash' | 'rebase'>(DEFAULT_MERGE_METHOD, 'merge')?.toUpperCase()) as GraphQLMergeMethod,
-		};
-
-		return mutate<MergePullRequestResponse>({
-			mutation: schema.MergePullRequest,
-			variables: {
-				input
-			}
-		})
-			.then(async (result) => {
-				Logger.debug(`Merging PR: ${pullRequest.number}} - done`, this.id);
-
-				/* __GDPR__
-					"pr.merge.success" : {}
-				*/
-				this.telemetry.sendTelemetryEvent('pr.merge.success');
-				this._onDidMergePullRequest.fire();
-				return { merged: true, message: '', timeline: await parseCombinedTimelineEvents(result.data?.mergePullRequest.pullRequest.timelineItems.nodes ?? [], await pullRequest.getCopilotTimelineEvents(pullRequest), pullRequest.githubRepository) };
-			})
-			.catch(e => {
-				/* __GDPR__
-					"pr.merge.failure" : {}
-				*/
-				this.telemetry.sendTelemetryErrorEvent('pr.merge.failure');
-				const graphQLErrors = e.graphQLErrors as GraphQLError[] | undefined;
-				if (graphQLErrors?.length && graphQLErrors.find(error => error.type === GraphQLErrorType.Unprocessable && error.message?.includes('Head branch was modified'))) {
-					return { merged: false, message: vscode.l10n.t('Head branch was modified. Pull, review, then try again.') };
-				} else {
-					throw e;
-				}
-			});
-	}
-
-	async deleteBranch(pullRequest: PullRequestModel) {
-		await pullRequest.githubRepository.deleteBranch(pullRequest);
-	}
-
-	private async getBranchDeletionItems() {
-		interface BranchDeletionMetadata extends PullRequestMetadata {
-			isOpen?: boolean;
-		}
-
-		const allConfigs = await this.repository.getConfigs();
-		const branchInfos: Map<string, { remote?: string; metadata?: BranchDeletionMetadata[] }> = new Map();
-
-		allConfigs.forEach(config => {
-			const key = config.key;
-			const matches = /^branch\.(.*)\.(.*)$/.exec(key);
-
-			if (matches && matches.length === 3) {
-				const branchName = matches[1];
-
-				if (!branchInfos.has(branchName)) {
-					branchInfos.set(branchName, {});
-				}
-
-				const value = branchInfos.get(branchName)!;
-				if (matches[2] === 'remote') {
-					value['remote'] = config.value;
-				}
-
-				if (matches[2] === 'github-pr-owner-number') {
-					const metadata = PullRequestGitHelper.parsePullRequestMetadata(config.value);
-					if (!value?.metadata) {
-						value['metadata'] = [];
-					}
-					if (metadata) {
-						// Check if the metadata already exists in the array
-						const existingMetadata = value.metadata.find(m => m.owner === metadata.owner && m.repositoryName === metadata.repositoryName && m.prNumber === metadata.prNumber);
-						if (!existingMetadata) {
-							value['metadata'].push(metadata);
-						}
-					}
-				}
-
-				branchInfos.set(branchName, value!);
-			}
-		});
-		Logger.debug(`Found ${branchInfos.size} possible branches to delete`, this.id);
-		Logger.trace(`Branches to delete: ${JSON.stringify(Array.from(branchInfos.keys()))}`, this.id);
-
-		const actions: (vscode.QuickPickItem & { metadata: BranchDeletionMetadata[]; legacy?: boolean })[] = [];
-		branchInfos.forEach((value, key) => {
-			if (value.metadata) {
-				const activePRUrl = this.activePullRequest && this.activePullRequest.base.repositoryCloneUrl;
-				const activeMetadata = value.metadata.find(metadata =>
-					metadata.owner === activePRUrl?.owner &&
-					metadata.repositoryName === activePRUrl?.repositoryName &&
-					metadata.prNumber === this.activePullRequest?.number
-				);
-
-				if (!activeMetadata) {
-					actions.push({
-						label: `${key}`,
-						picked: false,
-						metadata: value.metadata,
-					});
-				} else {
-					Logger.debug(`Skipping ${activeMetadata.prNumber}, active PR is #${this.activePullRequest?.number}`, this.id);
-					Logger.trace(`Skipping active branch ${key}`, this.id);
-				}
-			}
-		});
-
-		const results = await Promise.all(
-			actions.map(async action => {
-				const allOld = (await Promise.all(
-					action.metadata.map(async metadata => {
-						const githubRepo = this._githubRepositories.find(
-							repo =>
-								repo.remote.owner.toLowerCase() === metadata!.owner.toLowerCase() &&
-								repo.remote.repositoryName.toLowerCase() === metadata!.repositoryName.toLowerCase(),
-						);
-
-						if (!githubRepo) {
-							return action;
-						}
-
-						const { remote, query, schema } = await githubRepo.ensure();
-						try {
-							const { data } = await query<PullRequestState>({
-								query: schema.PullRequestState,
-								variables: {
-									owner: remote.owner,
-									name: remote.repositoryName,
-									number: metadata!.prNumber,
-								},
-							});
-							metadata.isOpen = data.repository?.pullRequest.state === 'OPEN';
-							return data.repository?.pullRequest.state !== 'OPEN';
-						} catch { }
-						return false;
-					}))).every(result => result);
-				if (allOld) {
-					action.legacy = true;
-				}
-
-				return action;
-			}),
-		);
-
-		results.forEach(result => {
-			if (result.metadata.length === 0) {
-				return;
-			}
-			result.description = `${result.metadata[0].repositoryName}/${result.metadata[0].owner} ${result.metadata.map(metadata => {
-				const prString = `#${metadata.prNumber}`;
-				return metadata.isOpen ? vscode.l10n.t('{0} is open', prString) : prString;
-			}).join(', ')}`;
-			if (result.legacy) {
-				result.picked = true;
-			}
-		});
-
-		return results;
-	}
-
-	public gitRelativeRootPath(path: string) {
-		// get path relative to git root directory. Handles windows path by converting it to unix path.
-		return nodePath.relative(this._repository.rootUri.path, path).replace(/\\/g, '/');
-	}
-
-	public async cleanupAfterPullRequest(branchName: string, pullRequest: PullRequestModel) {
-		const defaults = await this.getPullRequestDefaults();
-		if (branchName === defaults.base) {
-			Logger.debug('Not cleaning up default branch.', this.id);
-			return;
-		}
-		if (pullRequest.author.login === (await this.getCurrentUser()).login) {
-			Logger.debug('Not cleaning up user\'s branch.', this.id);
-			return;
-		}
-		const branch = await this.repository.getBranch(branchName);
-		const remote = branch.upstream?.remote;
-		try {
-			Logger.debug(`Cleaning up branch ${branchName}`, this.id);
-			await this.repository.deleteBranch(branchName);
-		} catch (e) {
-			// The branch probably had unpushed changes and cannot be deleted.
-			return;
-		}
-		if (!remote) {
-			return;
-		}
-		const remotes = await this.getDeleatableRemotes(undefined);
-		if (remotes.has(remote) && remotes.get(remote)!.createdForPullRequest) {
-			Logger.debug(`Cleaning up remote ${remote}`, this.id);
-			this.repository.removeRemote(remote);
-		}
-	}
-
-	private async getDeleatableRemotes(nonExistantBranches?: Set<string>) {
-		const newConfigs = await this.repository.getConfigs();
-		const remoteInfos: Map<
-			string,
-			{ branches: Set<string>; url?: string; createdForPullRequest?: boolean }
-		> = new Map();
-
-		newConfigs.forEach(config => {
-			const key = config.key;
-			let matches = /^branch\.(.*)\.(.*)$/.exec(key);
-
-			if (matches && matches.length === 3) {
-				const branchName = matches[1];
-
-				if (matches[2] === 'remote') {
-					const remoteName = config.value;
-
-					if (!remoteInfos.has(remoteName)) {
-						remoteInfos.set(remoteName, { branches: new Set() });
-					}
-
-					if (!nonExistantBranches?.has(branchName)) {
-						const value = remoteInfos.get(remoteName);
-						value!.branches.add(branchName);
-					}
-				}
-			}
-
-			matches = /^remote\.(.*)\.(.*)$/.exec(key);
-
-			if (matches && matches.length === 3) {
-				const remoteName = matches[1];
-
-				if (!remoteInfos.has(remoteName)) {
-					remoteInfos.set(remoteName, { branches: new Set() });
-				}
-
-				const value = remoteInfos.get(remoteName);
-
-				if (matches[2] === 'github-pr-remote') {
-					value!.createdForPullRequest = config.value === 'true';
-				}
-
-				if (matches[2] === 'url') {
-					value!.url = config.value;
-				}
-			}
-		});
-		return remoteInfos;
-	}
-
-	private async getRemoteDeletionItems(nonExistantBranches: Set<string>) {
-		// check if there are remotes that should be cleaned
-		const remoteInfos = await this.getDeleatableRemotes(nonExistantBranches);
-		const remoteItems: (vscode.QuickPickItem & { remote: string })[] = [];
-
-		remoteInfos.forEach((value, key) => {
-			if (value.branches.size === 0) {
-				let description = value.createdForPullRequest ? '' : vscode.l10n.t('Not created by GitHub Pull Request extension');
-				if (value.url) {
-					description = description ? `${description} ${value.url}` : value.url;
-				}
-
-				remoteItems.push({
-					label: key,
-					description: description,
-					picked: value.createdForPullRequest,
-					remote: key,
-				});
-			}
-		});
-
-		return remoteItems;
-	}
-
-	private async deleteBranches(picks: readonly vscode.QuickPickItem[], nonExistantBranches: Set<string>, progress: vscode.Progress<{ message?: string; increment?: number; }>, totalBranches: number, deletedBranches: number, needsRetry?: vscode.QuickPickItem[]) {
-		const reportProgress = () => {
-			deletedBranches++;
-			progress.report({ message: vscode.l10n.t('Deleted {0} of {1} branches', deletedBranches, totalBranches) });
-		};
-
-		const deleteConfig = async (branch: string) => {
-			await PullRequestGitHelper.associateBaseBranchWithBranch(this.repository, branch, undefined);
-			await PullRequestGitHelper.associateBranchWithPullRequest(this.repository, undefined, branch);
-		};
-
-		// delete configs first since that can't be parallelized
-		for (const pick of picks) {
-			await deleteConfig(pick.label);
-		}
-
-		// batch deleting the branches to avoid consuming all available resources
-		await batchPromiseAll(picks, 5, async (pick) => {
-			try {
-				await this.repository.deleteBranch(pick.label, true);
-				if ((await PullRequestGitHelper.getMatchingPullRequestMetadataForBranch(this.repository, pick.label))) {
-					console.log(`Branch ${pick.label} was not deleted`);
-				}
-				reportProgress();
-			} catch (e) {
-				if (typeof e.stderr === 'string' && e.stderr.includes('not found')) {
-					nonExistantBranches.add(pick.label);
-					reportProgress();
-				} else if (typeof e.stderr === 'string' && e.stderr.includes('unable to access') && needsRetry) {
-					// There is contention for the related git files
-					needsRetry.push(pick);
-				} else {
-					throw e;
-				}
-			}
-		});
-		if (needsRetry && needsRetry.length) {
-			await this.deleteBranches(needsRetry, nonExistantBranches, progress, totalBranches, deletedBranches);
-		}
-	}
-
-	async deleteLocalBranchesNRemotes() {
-		return new Promise<void>(async resolve => {
-			const quickPick = vscode.window.createQuickPick();
-			quickPick.canSelectMany = true;
-			quickPick.ignoreFocusOut = true;
-			quickPick.placeholder = vscode.l10n.t('Choose local branches you want to delete permanently');
-			quickPick.show();
-			quickPick.busy = true;
-
-			// Check local branches
-			const results = await this.getBranchDeletionItems();
-			const defaults = await this.getPullRequestDefaults();
-			quickPick.items = results;
-			quickPick.selectedItems = results.filter(result => {
-				// Do not pick the default branch for the repo.
-				return result.picked && !((result.label === defaults.base) && (result.metadata.find(metadata => metadata.owner === defaults.owner && metadata.repositoryName === defaults.repo)));
-			});
-			quickPick.busy = false;
-			if (results.length === 0) {
-				quickPick.canSelectMany = false;
-				quickPick.items = [{ label: vscode.l10n.t('No local branches to delete'), picked: false }];
-			}
-
-			let firstStep = true;
-			quickPick.onDidAccept(async () => {
-				quickPick.busy = true;
-
-				if (firstStep) {
-					const picks = quickPick.selectedItems;
-					const nonExistantBranches = new Set<string>();
-					if (picks.length) {
-						await vscode.window.withProgress({ location: vscode.ProgressLocation.Notification, title: vscode.l10n.t('Cleaning up') }, async (progress) => {
-							try {
-								await this.deleteBranches(picks, nonExistantBranches, progress, picks.length, 0, []);
-							} catch (e) {
-								quickPick.hide();
-								vscode.window.showErrorMessage(vscode.l10n.t('Deleting branches failed: {0} {1}', e.message, e.stderr));
-							}
-						});
-					}
-
-					firstStep = false;
-					const remoteItems = await this.getRemoteDeletionItems(nonExistantBranches);
-
-					if (remoteItems && remoteItems.length) {
-						quickPick.canSelectMany = true;
-						quickPick.placeholder = vscode.l10n.t('Choose remotes you want to delete permanently');
-						quickPick.items = remoteItems;
-						quickPick.selectedItems = remoteItems.filter(item => item.picked);
-					} else {
-						quickPick.hide();
-					}
-				} else {
-					// batch deleting the remotes to avoid consuming all available resources
-					const picks = quickPick.selectedItems;
-					if (picks.length) {
-						await vscode.window.withProgress({ location: vscode.ProgressLocation.Notification, title: vscode.l10n.t('Deleting {0} remotes...', picks.length) }, async () => {
-							await batchPromiseAll(picks, 5, async pick => {
-								await this.repository.removeRemote(pick.label);
-							});
-						});
-					}
-					quickPick.hide();
-				}
-				quickPick.busy = false;
-			});
-
-			quickPick.onDidHide(() => {
-				resolve();
-			});
-		});
-	}
-
-	async revert(pullRequest: PullRequestModel, title: string, body: string, draft: boolean): Promise<PullRequestModel | undefined> {
-		const repo = this._githubRepositories.find(
-			r => r.remote.owner === pullRequest.remote.owner && r.remote.repositoryName === pullRequest.remote.repositoryName,
-		);
-		if (!repo) {
-			throw new Error(`No matching repository ${pullRequest.remote.repositoryName} found for ${pullRequest.remote.owner}`);
-		}
-
-		const pullRequestModel: PullRequestModel | undefined = await repo.revertPullRequest(pullRequest.graphNodeId, title, body, draft);
-		return pullRequestModel;
-	}
-
-	async getPullRequestRepositoryDefaultBranch(issue: IssueModel): Promise<string> {
-		const branch = await issue.githubRepository.getDefaultBranch();
-		return branch;
-	}
-
-	async getPullRequestRepositoryAccessAndMergeMethods(
-		issue: IssueModel,
-	): Promise<RepoAccessAndMergeMethods> {
-		const mergeOptions = await issue.githubRepository.getRepoAccessAndMergeMethods();
-		return mergeOptions;
-	}
-
-	async mergeQueueMethodForBranch(branch: string, owner: string, repoName: string): Promise<MergeMethod | undefined> {
-		return (await this.gitHubRepositories.find(repository => repository.remote.owner === owner && repository.remote.repositoryName === repoName)?.mergeQueueMethodForBranch(branch));
-	}
-
-	async fulfillPullRequestMissingInfo(pullRequest: PullRequestModel): Promise<void> {
-		try {
-			if (!pullRequest.isResolved()) {
-				return;
-			}
-
-			Logger.debug(`Fulfill pull request missing info - start`, this.id);
-			const githubRepository = pullRequest.githubRepository;
-			const { octokit, remote } = await githubRepository.ensure();
-
-			if (!pullRequest.base) {
-				const { data } = await octokit.call(octokit.api.pulls.get, {
-					owner: remote.owner,
-					repo: remote.repositoryName,
-					pull_number: pullRequest.number,
-				});
-				pullRequest.update(convertRESTPullRequestToRawPullRequest(data, githubRepository));
-			}
-
-			if (!pullRequest.mergeBase) {
-				const { data } = await octokit.call(octokit.api.repos.compareCommits, {
-					repo: remote.repositoryName,
-					owner: remote.owner,
-					base: `${pullRequest.base.repositoryCloneUrl.owner}:${pullRequest.base.ref}`,
-					head: `${pullRequest.head.repositoryCloneUrl.owner}:${pullRequest.head.ref}`,
-				});
-
-				pullRequest.mergeBase = data.merge_base_commit.sha;
-			}
-		} catch (e) {
-			vscode.window.showErrorMessage(vscode.l10n.t('Fetching Pull Request merge base failed: {0}', formatError(e)));
-		}
-		Logger.debug(`Fulfill pull request missing info - done`, this.id);
-	}
-
-	//#region Git related APIs
-
-	private async resolveItem(owner: string, repositoryName: string): Promise<GitHubRepository | undefined> {
-		let githubRepo = this._githubRepositories.find(repo => {
-			const ret =
-				repo.remote.owner.toLowerCase() === owner.toLowerCase() &&
-				repo.remote.repositoryName.toLowerCase() === repositoryName.toLowerCase();
-			return ret;
-		});
-
-		if (!githubRepo) {
-			Logger.appendLine(`GitHubRepository not found: ${owner}/${repositoryName}`, this.id);
-			// try to create the repository
-			githubRepo = await this.createGitHubRepositoryFromOwnerName(owner, repositoryName);
-		}
-		return githubRepo;
-	}
-
-	async resolveIssueOrPullRequest(owner: string, repositoryName: string, issueOrPullRequestNumber: number): Promise<PullRequestModel | IssueModel | undefined> {
-		let issueOrPullRequest: IssueModel | PullRequestModel | undefined = await this.resolveIssue(owner, repositoryName, issueOrPullRequestNumber, true);
-		if (!issueOrPullRequest) {
-			issueOrPullRequest = await this.resolvePullRequest(owner, repositoryName, issueOrPullRequestNumber);
-		}
-		return issueOrPullRequest;
-	}
-
-	async resolvePullRequest(
-		owner: string,
-		repositoryName: string,
-		pullRequestNumber: number,
-		useCache: boolean = false,
-	): Promise<PullRequestModel | undefined> {
-		const githubRepo = await this.resolveItem(owner, repositoryName);
-		Logger.appendLine(`Found GitHub repo for pr #${pullRequestNumber}: ${githubRepo ? 'yes' : 'no'}`, this.id);
-		if (githubRepo) {
-			const pr = await githubRepo.getPullRequest(pullRequestNumber, useCache);
-			Logger.appendLine(`Found GitHub pr repo for pr #${pullRequestNumber}: ${pr ? 'yes' : 'no'}`, this.id);
-			return pr;
-		}
-		return undefined;
-	}
-
-	async resolveIssue(
-		owner: string,
-		repositoryName: string,
-		pullRequestNumber: number,
-		withComments: boolean = false,
-	): Promise<IssueModel | undefined> {
-		const githubRepo = await this.resolveItem(owner, repositoryName);
-		if (githubRepo) {
-			return githubRepo.getIssue(pullRequestNumber, withComments);
-		}
-		return undefined;
-	}
-
-	async resolveUser(owner: string, repositoryName: string, login: string): Promise<User | undefined> {
-		Logger.debug(`Fetch user ${login}`, this.id);
-		const githubRepository = await this.createGitHubRepositoryFromOwnerName(owner, repositoryName);
-		return githubRepository.resolveUser(login);
-	}
-
-	async getMatchingPullRequestMetadataForBranch() {
-		if (!this.repository || !this.repository.state.HEAD || !this.repository.state.HEAD.name) {
-			return null;
-		}
-
-		const matchingPullRequestMetadata = await PullRequestGitHelper.getMatchingPullRequestMetadataForBranch(
-			this.repository,
-			this.repository.state.HEAD.name,
-		);
-		return matchingPullRequestMetadata;
-	}
-
-	async getMatchingPullRequestMetadataFromGitHub(branch: Branch, remoteName?: string, remoteUrl?: string, upstreamBranchName?: string): Promise<
-		(PullRequestMetadata & { model: PullRequestModel }) | null
-	> {
-		try {
-			if (remoteName) {
-				return this.getMatchingPullRequestMetadataFromGitHubWithRemoteName(remoteName, upstreamBranchName);
-			}
-			return this.getMatchingPullRequestMetadataFromGitHubWithUrl(branch, remoteUrl, upstreamBranchName);
-		} catch (e) {
-			Logger.error(`Unable to get matching pull request metadata from GitHub: ${e}`, this.id);
-			return null;
-		}
-	}
-
-	async getMatchingPullRequestMetadataFromGitHubWithUrl(branch: Branch, remoteUrl?: string, upstreamBranchName?: string): Promise<
-		(PullRequestMetadata & { model: PullRequestModel }) | null
-	> {
-		Logger.debug(`Searching GitHub for a PR with branch ${upstreamBranchName} and remote ${remoteUrl}`, this.id);
-
-		if (!remoteUrl) {
-			return null;
-		}
-		const protocol: Protocol = new Protocol(remoteUrl);
-		let headGitHubRepo = this.findRepo((input) => compareIgnoreCase(input.remote.owner, protocol.owner) === 0 && compareIgnoreCase(input.remote.repositoryName, protocol.repositoryName) === 0);
-		if (!headGitHubRepo && this.gitHubRepositories.length > 0) {
-			const remote = parseRemote(protocol.repositoryName, remoteUrl, protocol);
-			if (remote) {
-				headGitHubRepo = await this.createGitHubRepository(remote, this.credentialStore, true, true);
-			}
-		}
-		const matchingPR = await this.doGetMatchingPullRequestMetadataFromGitHub(headGitHubRepo, upstreamBranchName);
-		if (matchingPR && (branch.upstream === undefined) && headGitHubRepo && branch.name) {
-			const newRemote = await PullRequestGitHelper.createRemote(this.repository, headGitHubRepo?.remote, protocol);
-			const trackedBranchName = `refs/remotes/${newRemote}/${matchingPR.model.head?.name}`;
-			await this.repository.fetch({ remote: newRemote, ref: matchingPR.model.head?.name });
-			await this.repository.setBranchUpstream(branch.name, trackedBranchName);
-		}
-
-		return matchingPR;
-	}
-
-	async getMatchingPullRequestMetadataFromGitHubWithRemoteName(remoteName?: string, upstreamBranchName?: string): Promise<
-		(PullRequestMetadata & { model: PullRequestModel }) | null
-	> {
-		Logger.debug(`Searching GitHub for a PR with branch ${upstreamBranchName} and remote ${remoteName}`, this.id);
-		if (!remoteName) {
-			return null;
-		}
-
-		let headGitHubRepo = this.gitHubRepositories.find(
-			repo => repo.remote.remoteName === remoteName,
-		);
-
-		if (!headGitHubRepo && this.gitHubRepositories.length > 0) {
-			const gitRemote = this.repository.state.remotes.find(remote => remote.name === remoteName);
-			const remoteUrl = gitRemote?.fetchUrl ?? gitRemote?.pushUrl;
-			if (!remoteUrl) {
-				return null;
-			}
-			const protocol = new Protocol(remoteUrl ?? '');
-			const remote = parseRemote(remoteName, remoteUrl, protocol);
-			if (remote) {
-				headGitHubRepo = await this.createGitHubRepository(remote, this.credentialStore, true, true);
-			}
-		}
-
-		return this.doGetMatchingPullRequestMetadataFromGitHub(headGitHubRepo, upstreamBranchName);
-	}
-
-	private async doGetMatchingPullRequestMetadataFromGitHub(headGitHubRepo?: GitHubRepository, upstreamBranchName?: string): Promise<
-		(PullRequestMetadata & { model: PullRequestModel }) | null
-	> {
-		if (!headGitHubRepo || !upstreamBranchName) {
-			return null;
-		}
-
-		const headRepoMetadata = await headGitHubRepo?.getMetadata();
-		if (!headRepoMetadata?.owner) {
-			return null;
-		}
-
-		const parentRepos = this.gitHubRepositories.filter(repo => {
-			if (headRepoMetadata.fork) {
-				return repo.remote.owner === headRepoMetadata.parent?.owner?.login && repo.remote.repositoryName === headRepoMetadata.parent.name;
-			} else {
-				return repo.remote.owner === headRepoMetadata.owner?.login && repo.remote.repositoryName === headRepoMetadata.name;
-			}
-		});
-
-		// Search through each github repo to see if it has a PR with this head branch.
-		for (const repo of parentRepos) {
-			const matchingPullRequest = await repo.getPullRequestForBranch(upstreamBranchName, headRepoMetadata.owner.login);
-			if (matchingPullRequest) {
-				return {
-					owner: repo.remote.owner,
-					repositoryName: repo.remote.repositoryName,
-					prNumber: matchingPullRequest.number,
-					model: matchingPullRequest,
-				};
-			}
-		}
-		return null;
-	}
-
-	async checkoutExistingPullRequestBranch(pullRequest: PullRequestModel, progress: vscode.Progress<{ message?: string; increment?: number }>): Promise<boolean> {
-		return await PullRequestGitHelper.checkoutExistingPullRequestBranch(this.repository, pullRequest, progress);
-	}
-
-	async getBranchNameForPullRequest(pullRequest: PullRequestModel) {
-		return await PullRequestGitHelper.getBranchNRemoteForPullRequest(this.repository, pullRequest);
-	}
-
-	async fetchAndCheckout(pullRequest: PullRequestModel, progress: vscode.Progress<{ message?: string; increment?: number }>): Promise<void> {
-		await PullRequestGitHelper.fetchAndCheckout(this.repository, this._allGitHubRemotes, pullRequest, progress);
-	}
-
-	async checkout(branchName: string): Promise<void> {
-		return this.repository.checkout(branchName);
-	}
-
-	async tryMergeBaseIntoHead(pullRequest: PullRequestModel, push: boolean): Promise<boolean> {
-		if (await this.isHeadUpToDateWithBase(pullRequest)) {
-			return true;
-		}
-
-		const isBrowser = (vscode.env.appHost === 'vscode.dev' || vscode.env.appHost === 'github.dev');
-		if (!pullRequest.isActive || isBrowser) {
-			const conflictModel = await vscode.window.withProgress({ location: vscode.ProgressLocation.Notification, title: vscode.l10n.t('Finding conflicts...') }, () => createConflictResolutionModel(pullRequest));
-			if (conflictModel === undefined) {
-				await vscode.window.showErrorMessage(vscode.l10n.t('Unable to resolved conflicts for this pull request. There are too many file changes.'), { modal: true, detail: isBrowser ? undefined : vscode.l10n.t('Please check out the pull request to resolve conflicts.') });
-				return false;
-			}
-			let continueWithMerge = true;
-			if (pullRequest.item.mergeable === PullRequestMergeability.Conflict) {
-				const githubRepos = await Promise.all([this.createGitHubRepositoryFromOwnerName(pullRequest.head!.owner, pullRequest.head!.repositoryCloneUrl.repositoryName), this.createGitHubRepositoryFromOwnerName(pullRequest.base.owner, pullRequest.base.repositoryCloneUrl.repositoryName)]);
-				const coordinator = new ConflictResolutionCoordinator(this.telemetry, conflictModel, githubRepos);
-				continueWithMerge = await coordinator.enterConflictResolutionAndWaitForExit();
-				coordinator.dispose();
-			}
-
-			if (continueWithMerge) {
-				return pullRequest.updateBranch(conflictModel);
-			} else {
-				return false;
-			}
-		}
-
-		if (this.repository.state.workingTreeChanges.length > 0 || this.repository.state.indexChanges.length > 0) {
-			await vscode.window.showErrorMessage(vscode.l10n.t('The pull request branch cannot be updated when the there changed files in the working tree or index. Stash or commit all change and then try again.'), { modal: true });
-			return false;
-		}
-		const baseRemote = findLocalRepoRemoteFromGitHubRef(this.repository, pullRequest.base)?.name;
-		if (!baseRemote) {
-			return false;
-		}
-		const qualifiedUpstream = `${baseRemote}/${pullRequest.base.ref}`;
-		await vscode.window.withProgress({ location: vscode.ProgressLocation.Notification }, async (progress) => {
-			progress.report({ message: vscode.l10n.t('Fetching branch {0}', qualifiedUpstream) });
-			await this.repository.fetch({ ref: pullRequest.base.ref, remote: baseRemote });
-			progress.report({ message: vscode.l10n.t('Merging branch {0} into {1}', qualifiedUpstream, this.repository.state.HEAD!.name!) });
-			try {
-				await this.repository.merge(qualifiedUpstream);
-			} catch (e) {
-				if (e.gitErrorCode !== GitErrorCodes.Conflict) {
-					throw e;
-				}
-			}
-		});
-
-		if (pullRequest.item.mergeable === PullRequestMergeability.Conflict) {
-			const wizard = await ConflictModel.begin(this.repository, pullRequest.base.ref, this.repository.state.HEAD!.name!, push);
-			await wizard?.finished();
-			wizard?.dispose();
-		} else {
-			await this.repository.push();
-		}
-		return true;
-	}
-
-	async isHeadUpToDateWithBase(pullRequestModel: PullRequestModel): Promise<boolean> {
-		if (!pullRequestModel.head) {
-			return false;
-		}
-		const repo = this._githubRepositories.find(
-			r => r.remote.owner === pullRequestModel.remote.owner && r.remote.repositoryName === pullRequestModel.remote.repositoryName,
-		);
-		const headBranch = `${pullRequestModel.head.owner}:${pullRequestModel.head.ref}`;
-		const baseBranch = `${pullRequestModel.base.owner}:${pullRequestModel.base.ref}`;
-		const log = await repo?.compareCommits(baseBranch, headBranch);
-		return log?.behind_by === 0;
-	}
-
-	async fetchById(githubRepo: GitHubRepository, id: number): Promise<PullRequestModel | undefined> {
-		const pullRequest = await githubRepo.getPullRequest(id);
-		if (pullRequest) {
-			return pullRequest;
-		} else {
-			vscode.window.showErrorMessage(vscode.l10n.t('Pull request number {0} does not exist in {1}', id, `${githubRepo.remote.owner}/${githubRepo.remote.repositoryName}`), { modal: true });
-		}
-	}
-
-	public async checkoutDefaultBranch(branch: string): Promise<void> {
-		const CHECKOUT_DEFAULT_BRANCH = 'checkoutDefaultBranch';
-		const CHECKOUT_DEFAULT_BRANCH_AND_PULL = 'checkoutDefaultBranchAndPull';
-
-		const postDoneAction = vscode.workspace.getConfiguration(PR_SETTINGS_NAMESPACE).get<typeof CHECKOUT_DEFAULT_BRANCH | typeof CHECKOUT_DEFAULT_BRANCH_AND_PULL>(POST_DONE, CHECKOUT_DEFAULT_BRANCH);
-
-		if (postDoneAction === CHECKOUT_DEFAULT_BRANCH_AND_PULL) {
-			await this.checkoutDefaultBranchAndPull(branch);
-		} else {
-			await this.checkoutDefaultBranchOnly(branch);
-		}
-	}
-
-	private async checkoutDefaultBranchAndPull(branch: string): Promise<void> {
-		await this.checkoutDefaultBranchOnly(branch);
-		// After checking out, pull the latest changes if the branch has an upstream
-		try {
-			const branchObj = await this.repository.getBranch(branch);
-			if (branchObj.upstream) {
-				Logger.debug(`Pulling latest changes for branch ${branch}`, this.id);
-				await this.repository.pull();
-			}
-		} catch (e) {
-			Logger.warn(`Failed to pull latest changes for branch ${branch}: ${e}`, this.id);
-			// Don't throw error - checkout succeeded, pull failure is non-critical
-		}
-	}
-
-	private async checkoutDefaultBranchOnly(branch: string): Promise<void> {
-		let branchObj: Branch | undefined;
-		try {
-			branchObj = await this.repository.getBranch(branch);
-
-			const currentBranch = this.repository.state.HEAD?.name;
-			if (currentBranch === branchObj.name) {
-				const chooseABranch = vscode.l10n.t('Choose a Branch');
-				vscode.window.showInformationMessage(vscode.l10n.t('The default branch is already checked out.'), chooseABranch).then(choice => {
-					if (choice === chooseABranch) {
-						return git.checkout();
-					}
-				});
-				return;
-			}
-
-			// respect the git setting to fetch before checkout
-			if (vscode.workspace.getConfiguration(GIT).get<boolean>(PULL_BEFORE_CHECKOUT, false) && branchObj.upstream) {
-				try {
-					await this.repository.fetch({ remote: branchObj.upstream.remote, ref: `${branchObj.upstream.name}:${branchObj.name}` });
-				} catch (e) {
-					if (e.stderr?.startsWith && e.stderr.startsWith('fatal: refusing to fetch into branch')) {
-						// This can happen when there's some state on the "main" branch
-						// This could be unpushed commits or a bisect for example
-						vscode.window.showErrorMessage(vscode.l10n.t('Unable to fetch the {0} branch. There is some state (bisect, unpushed commits, etc.) on {0} that is preventing the fetch.', [branchObj.name]));
-					} else {
-						throw e;
-					}
-				}
-			}
-
-			if (branchObj.upstream && branch === branchObj.upstream.name) {
-				await this.repository.checkout(branch);
-			} else {
-				await git.checkout();
-			}
-
-			const fileClose: Thenable<boolean>[] = [];
-			// Close the PR description and any open review scheme files.
-			for (const tabGroup of vscode.window.tabGroups.all) {
-				for (const tab of tabGroup.tabs) {
-					let uri: vscode.Uri | string | undefined;
-					if (tab.input instanceof vscode.TabInputText) {
-						uri = tab.input.uri;
-					} else if (tab.input instanceof vscode.TabInputTextDiff) {
-						uri = tab.input.original;
-					} else if (tab.input instanceof vscode.TabInputWebview) {
-						uri = tab.input.viewType;
-					}
-					if ((uri instanceof vscode.Uri && uri.scheme === Schemes.Review) || (typeof uri === 'string' && uri.endsWith(PULL_REQUEST_OVERVIEW_VIEW_TYPE))) {
-						fileClose.push(vscode.window.tabGroups.close(tab));
-					}
-				}
-			}
-			await Promise.all(fileClose);
-		} catch (e) {
-			if (e.gitErrorCode) {
-				// for known git errors, we should provide actions for users to continue.
-				if (e.gitErrorCode === GitErrorCodes.DirtyWorkTree) {
-					vscode.window.showErrorMessage(
-						vscode.l10n.t('Your local changes would be overwritten by checkout, please commit your changes or stash them before you switch branches'),
-					);
-					return;
-				}
-			}
-			Logger.error(`Exiting failed: ${e}. Target branch ${branch} used to find branch ${branchObj?.name ?? 'unknown'} with upstream ${branchObj?.upstream?.name ?? 'unknown'}.`, this.id);
-			vscode.window.showErrorMessage(`Exiting failed: ${e}`);
-		}
-	}
-
-	private async pullBranchConfiguration(): Promise<'never' | 'prompt' | 'always'> {
-		const neverShowPullNotification = this.context.globalState.get<boolean>(NEVER_SHOW_PULL_NOTIFICATION, false);
-		if (neverShowPullNotification) {
-			this.context.globalState.update(NEVER_SHOW_PULL_NOTIFICATION, false);
-			await vscode.workspace.getConfiguration(PR_SETTINGS_NAMESPACE).update(PULL_BRANCH, 'never', vscode.ConfigurationTarget.Global);
-		}
-		return vscode.workspace.getConfiguration(PR_SETTINGS_NAMESPACE).get<'never' | 'prompt' | 'always'>(PULL_BRANCH, 'prompt');
-	}
-
-	private async pullBranch(branch: Branch) {
-		if (this._repository.state.HEAD?.name === branch.name) {
-			await this._repository.pull();
-		}
-	}
-
-	private async promptPullBrach(pr: PullRequestModel, branch: Branch, autoStashSetting?: boolean) {
-		if (!this._updateMessageShown || autoStashSetting) {
-			// When the PR is from Copilot, we only want to show the notification when Copilot is done working
-			const copilotStatus = await pr.copilotWorkingStatus(pr);
-			if (copilotStatus === CopilotWorkingStatus.InProgress) {
-				return;
-			}
-
-			this._updateMessageShown = true;
-			const pull = vscode.l10n.t('Pull');
-			const always = vscode.l10n.t('Always Pull');
-			const never = vscode.l10n.t('Never Show Again');
-			const options = [pull];
-			if (!autoStashSetting) {
-				options.push(always, never);
-			}
-			const result = await vscode.window.showInformationMessage(
-				vscode.l10n.t('There are updates available for pull request {0}.', `${pr.number}: ${pr.title}`),
-				{},
-				...options
-			);
-
-			if (result === pull) {
-				await this.pullBranch(branch);
-				this._updateMessageShown = false;
-			} else if (never) {
-				await vscode.workspace.getConfiguration(PR_SETTINGS_NAMESPACE).update(PULL_BRANCH, 'never', vscode.ConfigurationTarget.Global);
-			} else if (always) {
-				await vscode.workspace.getConfiguration(PR_SETTINGS_NAMESPACE).update(PULL_BRANCH, 'always', vscode.ConfigurationTarget.Global);
-				await this.pullBranch(branch);
-			}
-		}
-	}
-
-	private _updateMessageShown: boolean = false;
-	public async checkBranchUpToDate(pr: PullRequestModel & IResolvedPullRequestModel, shouldFetch: boolean): Promise<void> {
-		if (this.activePullRequest?.id !== pr.id) {
-			return;
-		}
-		const branch = this._repository.state.HEAD;
-		if (branch) {
-			const remote = branch.upstream ? branch.upstream.remote : null;
-			const remoteBranch = branch.upstream ? branch.upstream.name : branch.name;
-			if (remote) {
-				try {
-					if (shouldFetch && vscode.workspace.getConfiguration(PR_SETTINGS_NAMESPACE).get<boolean>(ALLOW_FETCH, true)) {
-						await this._repository.fetch(remote, remoteBranch);
-					}
-				} catch (e) {
-					if (e.stderr) {
-						if ((e.stderr as string).startsWith('fatal: couldn\'t find remote ref')) {
-							// We've managed to check out the PR, but the remote has been deleted. This is fine, but we can't fetch now.
-						} else if ((e.stderr as string).includes('key_exchange_identification')) {
-							// Another reason we can't fetch now. https://github.com/microsoft/vscode-pull-request-github/issues/6681
-						} else {
-							vscode.window.showErrorMessage(vscode.l10n.t('An error occurred when fetching the repository: {0}', e.stderr));
-						}
-					}
-					Logger.error(`Error when fetching: ${e.stderr ?? e}`, this.id);
-				}
-				const pullBranchConfiguration = await this.pullBranchConfiguration();
-				if (branch.behind !== undefined && branch.behind > 0) {
-					switch (pullBranchConfiguration) {
-						case 'always': {
-							const autoStash = vscode.workspace.getConfiguration(GIT).get<boolean>(AUTO_STASH, false);
-							if (autoStash) {
-								return this.promptPullBrach(pr, branch, autoStash);
-							} else {
-								return this.pullBranch(branch);
-							}
-						}
-						case 'prompt': {
-							return this.promptPullBrach(pr, branch);
-						}
-						case 'never': return;
-					}
-				}
-
-			}
-		}
-	}
-
-	public findExistingGitHubRepository(remote: { owner: string, repositoryName: string, remoteName?: string }): GitHubRepository | undefined {
-		return this._githubRepositories.find(
-			r =>
-				(r.remote.owner.toLowerCase() === remote.owner.toLowerCase())
-				&& (r.remote.repositoryName.toLowerCase() === remote.repositoryName.toLowerCase())
-				&& (!remote.remoteName || (r.remote.remoteName === remote.remoteName)),
-		);
-	}
-
-	private async createAndAddGitHubRepository(remote: Remote, credentialStore: CredentialStore, silent?: boolean) {
-		const repoId = this._id + (this._githubRepositories.length * 0.1);
-		const repo = new GitHubRepository(repoId, GitHubRemote.remoteAsGitHub(remote, await this._githubManager.isGitHub(remote.gitProtocol.normalizeUri()!)), this.repository.rootUri, credentialStore, this.telemetry, silent);
-		this._githubRepositories.push(repo);
-		return repo;
-	}
-
-	private removeGitHubRepository(remote: Remote) {
-		const index = this._githubRepositories.findIndex(
-			r =>
-				(r.remote.owner.toLowerCase() === remote.owner.toLowerCase())
-				&& (r.remote.repositoryName.toLowerCase() === remote.repositoryName.toLowerCase())
-				&& (!remote.remoteName || (r.remote.remoteName === remote.remoteName))
-		);
-		if (index > -1) {
-			this._githubRepositories.splice(index, 1);
-		}
-	}
-
-	private _createGitHubRepositoryBulkhead = bulkhead(1, 300);
-	async createGitHubRepository(remote: Remote, credentialStore: CredentialStore, silent?: boolean, ignoreRemoteName: boolean = false): Promise<GitHubRepository> {
-		// Use a bulkhead/semaphore to ensure that we don't create multiple GitHubRepositories for the same remote at the same time.
-		return this._createGitHubRepositoryBulkhead.execute(async () => {
-			return this.findExistingGitHubRepository({ owner: remote.owner, repositoryName: remote.repositoryName, remoteName: ignoreRemoteName ? undefined : remote.remoteName }) ??
-				await this.createAndAddGitHubRepository(remote, credentialStore, silent);
-		});
-	}
-
-	async createGitHubRepositoryFromOwnerName(owner: string, repositoryName: string): Promise<GitHubRepository> {
-		const existing = this.findExistingGitHubRepository({ owner, repositoryName });
-		if (existing) {
-			return existing;
-		}
-		const gitRemotes = parseRepositoryRemotes(this.repository);
-		const gitRemote = gitRemotes.find(r => r.owner === owner && r.repositoryName === repositoryName);
-		const uri = gitRemote?.url ?? `https://github.com/${owner}/${repositoryName}`;
-		return this.createAndAddGitHubRepository(new Remote(gitRemote?.remoteName ?? repositoryName, uri, new Protocol(uri)), this._credentialStore);
-	}
-
-	async findUpstreamForItem(item: {
-		remote: Remote;
-		githubRepository: GitHubRepository;
-	}): Promise<{ needsFork: boolean; upstream?: GitHubRepository; remote?: Remote }> {
-		let upstream: GitHubRepository | undefined;
-		let existingForkRemote: Remote | undefined;
-		for (const githubRepo of this.gitHubRepositories) {
-			if (
-				!upstream &&
-				githubRepo.remote.owner === item.remote.owner &&
-				githubRepo.remote.repositoryName === item.remote.repositoryName
-			) {
-				upstream = githubRepo;
-				continue;
-			}
-			const forkDetails = await githubRepo.getRepositoryForkDetails();
-			if (
-				forkDetails &&
-				forkDetails.isFork &&
-				forkDetails.parent.owner.login === item.remote.owner &&
-				forkDetails.parent.name === item.remote.repositoryName
-			) {
-				const foundforkPermission = await githubRepo.getViewerPermission();
-				if (
-					foundforkPermission === ViewerPermission.Admin ||
-					foundforkPermission === ViewerPermission.Maintain ||
-					foundforkPermission === ViewerPermission.Write
-				) {
-					existingForkRemote = githubRepo.remote;
-					break;
-				}
-			}
-		}
-		let needsFork = false;
-		if (upstream && !existingForkRemote) {
-			const permission = await item.githubRepository.getViewerPermission();
-			if (
-				permission === ViewerPermission.Read ||
-				permission === ViewerPermission.Triage ||
-				permission === ViewerPermission.Unknown
-			) {
-				needsFork = true;
-			}
-		}
-		return { needsFork, upstream, remote: existingForkRemote };
-	}
-
-	async forkWithProgress(
-		progress: vscode.Progress<{ message?: string; increment?: number }>,
-		githubRepository: GitHubRepository,
-		repoString: string,
-		matchingRepo: Repository,
-	): Promise<string | undefined> {
-		progress.report({ message: vscode.l10n.t('Forking {0}...', repoString) });
-		const result = await githubRepository.fork();
-		progress.report({ increment: 50 });
-		if (!result) {
-			vscode.window.showErrorMessage(
-				vscode.l10n.t('Unable to create a fork of {0}. Check that your GitHub credentials are correct.', repoString),
-			);
-			return;
-		}
-
-		const workingRemoteName: string =
-			matchingRepo.state.remotes.length > 1 ? 'origin' : matchingRepo.state.remotes[0].name;
-		progress.report({ message: vscode.l10n.t('Adding remotes. This may take a few moments.') });
-		const startingRepoCount = this.gitHubRepositories.length;
-		await matchingRepo.renameRemote(workingRemoteName, 'upstream');
-		await matchingRepo.addRemote(workingRemoteName, result);
-		// Now the extension is responding to all the git changes.
-		await new Promise<void>(resolve => {
-			if ((this.gitHubRepositories.length === startingRepoCount) && vscode.workspace.getConfiguration(PR_SETTINGS_NAMESPACE).get<string[]>(REMOTES)?.includes('upstream')) {
-				const disposable = this.onDidChangeRepositories(() => {
-					if (this.gitHubRepositories.length > startingRepoCount) {
-						disposable.dispose();
-						resolve();
-					}
-				});
-			} else {
-				resolve();
-			}
-		});
-		progress.report({ increment: 50 });
-		return workingRemoteName;
-	}
-
-	async doFork(
-		githubRepository: GitHubRepository,
-		repoString: string,
-		matchingRepo: Repository,
-	): Promise<string | undefined> {
-		return vscode.window.withProgress<string | undefined>(
-			{ location: vscode.ProgressLocation.Notification, title: vscode.l10n.t('Creating Fork') },
-			async progress => {
-				try {
-					return this.forkWithProgress(progress, githubRepository, repoString, matchingRepo);
-				} catch (e) {
-					vscode.window.showErrorMessage(`Creating fork failed: ${e}`);
-				}
-				return undefined;
-			},
-		);
-	}
-
-	async tryOfferToFork(githubRepository: GitHubRepository): Promise<string | false | undefined> {
-		const repoString = `${githubRepository.remote.owner}/${githubRepository.remote.repositoryName}`;
-
-		const fork = vscode.l10n.t('Fork');
-		const dontFork = vscode.l10n.t('Don\'t Fork');
-		const response = await vscode.window.showInformationMessage(
-			vscode.l10n.t('You don\'t have permission to push to {0}. Do you want to fork {0}? This will modify your git remotes to set \`origin\` to the fork, and \`upstream\` to {0}.', repoString),
-			{ modal: true },
-			fork,
-			dontFork,
-		);
-		switch (response) {
-			case fork: {
-				return this.doFork(githubRepository, repoString, this.repository);
-			}
-			case dontFork:
-				return false;
-			default:
-				return undefined;
-		}
-	}
-
-	public async publishBranch(pushRemote: Remote, branchName: string): Promise<GitHubRemote | undefined> {
-		const githubRepo = await this.createGitHubRepository(
-			pushRemote,
-			this.credentialStore,
-		);
-		const permission = await githubRepo.getViewerPermission();
-		let selectedRemote: GitHubRemote | undefined;
-		if (
-			permission === ViewerPermission.Read ||
-			permission === ViewerPermission.Triage ||
-			permission === ViewerPermission.Unknown
-		) {
-			// No permission to publish the branch to the chosen remote. Offer to fork.
-			const fork = await this.tryOfferToFork(githubRepo);
-			if (!fork) {
-				return;
-			}
-
-			selectedRemote = (await this.getGitHubRemotes()).find(element => element.remoteName === fork);
-		} else {
-			selectedRemote = (await this.getGitHubRemotes()).find(element => element.remoteName === pushRemote.remoteName);
-		}
-
-		if (!selectedRemote) {
-			return;
-		}
-
-		try {
-			await this._repository.push(selectedRemote.remoteName, branchName, true);
-			await this._repository.status();
-			return selectedRemote;
-		} catch (err) {
-			if (err.gitErrorCode === GitErrorCodes.PushRejected) {
-				vscode.window.showWarningMessage(
-					vscode.l10n.t(`Can't push refs to remote, try running 'git pull' first to integrate with your change`),
-					{
-						modal: true,
-					},
-				);
-
-				return undefined;
-			}
-
-			if (err.gitErrorCode === GitErrorCodes.RemoteConnectionError) {
-				vscode.window.showWarningMessage(
-					vscode.l10n.t(`Could not read from remote repository '{0}'. Please make sure you have the correct access rights and the repository exists.`, selectedRemote.remoteName),
-					{
-						modal: true,
-					},
-				);
-
-				return undefined;
-			}
-
-			// we can't handle the error
-			throw err;
-		}
-	}
-
-	public saveLastUsedEmail(email: string | undefined) {
-		return this.context.globalState.update(LAST_USED_EMAIL, email);
-	}
-
-	public async getPreferredEmail(pullRequest: PullRequestModel): Promise<string | undefined> {
-		const isEmu = await this.credentialStore.getIsEmu(pullRequest.remote.authProviderId);
-		if (isEmu) {
-			return undefined;
-		}
-
-		const gitHubEmails = await pullRequest.githubRepository.getAuthenticatedUserEmails();
-		const getMatch = (match: string | undefined) => match && gitHubEmails.find(email => email.toLowerCase() === match.toLowerCase());
-
-		const gitEmail = await PullRequestGitHelper.getEmail(this.repository);
-		let match = getMatch(gitEmail);
-		if (match) {
-			return match;
-		}
-
-		const lastUsedEmail = this.context.globalState.get<string>(LAST_USED_EMAIL);
-		match = getMatch(lastUsedEmail);
-		if (match) {
-			return match;
-		}
-
-		return gitHubEmails[0];
-	}
-
-	public getTitleAndDescriptionProvider(searchTerm?: string) {
-		return this._git.getTitleAndDescriptionProvider(searchTerm);
-	}
-
-	public getAutoReviewer() {
-		return this._git.getReviewerCommentsProvider();
-	}
-
-	override dispose() {
-		this._onDidDispose.fire();
-		super.dispose();
-	}
-}
-
-export function getEventType(text: string) {
-	switch (text) {
-		case 'committed':
-			return EventType.Committed;
-		case 'mentioned':
-			return EventType.Mentioned;
-		case 'subscribed':
-			return EventType.Subscribed;
-		case 'commented':
-			return EventType.Commented;
-		case 'reviewed':
-			return EventType.Reviewed;
-		default:
-			return EventType.Other;
-	}
-}
-
-const ownedByMe: Predicate<GitHubRepository> = repo => {
-	const { currentUser = null } = repo.octokit as any;
-	return currentUser && repo.remote.owner === currentUser.login;
-};
-
-export const byRemoteName = (name: string): Predicate<GitHubRepository> => ({ remote: { remoteName } }) =>
-	remoteName === name;
-
-export const titleAndBodyFrom = async (promise: Promise<string | undefined>): Promise<{ title: string; body: string } | undefined> => {
-	const message = await promise;
-	if (!message) {
-		return;
-	}
-	const idxLineBreak = message.indexOf('\n');
-	return {
-		title: idxLineBreak === -1 ? message : message.substr(0, idxLineBreak),
-
-		body: idxLineBreak === -1 ? '' : message.slice(idxLineBreak + 1).trim(),
-	};
-};
-=======
-/*---------------------------------------------------------------------------------------------
- *  Copyright (c) Microsoft Corporation. All rights reserved.
- *  Licensed under the MIT License. See License.txt in the project root for license information.
- *--------------------------------------------------------------------------------------------*/
-
-import * as nodePath from 'path';
-import { bulkhead } from 'cockatiel';
-import * as vscode from 'vscode';
-import type { Branch, Commit, Repository, UpstreamRef } from '../api/api';
-import { GitApiImpl, GitErrorCodes } from '../api/api1';
-import { GitHubManager } from '../authentication/githubServer';
-import { AuthProvider, GitHubServerType } from '../common/authentication';
-import { commands, contexts } from '../common/executeCommands';
-import { InMemFileChange, SlimFileChange } from '../common/file';
-import { findLocalRepoRemoteFromGitHubRef } from '../common/githubRef';
-import { Disposable, disposeAll } from '../common/lifecycle';
-import Logger from '../common/logger';
-import { Protocol, ProtocolType } from '../common/protocol';
-import { GitHubRemote, parseRemote, parseRepositoryRemotes, Remote } from '../common/remote';
-import {
-	ALLOW_FETCH,
-	AUTO_STASH,
-	DEFAULT_MERGE_METHOD,
-	GIT,
-	PR_SETTINGS_NAMESPACE,
-	PULL_BEFORE_CHECKOUT,
-	PULL_BRANCH,
-	REMOTES,
-	UPSTREAM_REMOTE,
-} from '../common/settingKeys';
-import { ITelemetry } from '../common/telemetry';
-import { EventType, TimelineEvent } from '../common/timelineEvent';
-import { Schemes } from '../common/uri';
-import { batchPromiseAll, compareIgnoreCase, formatError, Predicate } from '../common/utils';
-import { PULL_REQUEST_OVERVIEW_VIEW_TYPE } from '../common/webview';
-import { LAST_USED_EMAIL, NEVER_SHOW_PULL_NOTIFICATION, REPO_KEYS, ReposState } from '../extensionState';
-import { git } from '../gitProviders/gitCommands';
-import { IThemeWatcher } from '../themeWatcher';
-import { CreatePullRequestHelper } from '../view/createPullRequestHelper';
-import { OctokitCommon } from './common';
-import { ConflictModel } from './conflictGuide';
-import { ConflictResolutionCoordinator } from './conflictResolutionCoordinator';
-import { Conflict, ConflictResolutionModel } from './conflictResolutionModel';
-import { CredentialStore } from './credentials';
-import { CopilotWorkingStatus, GitHubRepository, GraphQLError, GraphQLErrorType, IMetadata, ItemsData, PULL_REQUEST_PAGE_SIZE, PullRequestChangeEvent, PullRequestData, TeamReviewerRefreshKind, ViewerPermission } from './githubRepository';
-import { MergeMethod as GraphQLMergeMethod, MergePullRequestInput, MergePullRequestResponse, PullRequestResponse, PullRequestState } from './graphql';
-import { IAccount, ILabel, IMilestone, IProject, IPullRequestsPagingOptions, Issue, ITeam, MergeMethod, PRType, PullRequestMergeability, RepoAccessAndMergeMethods, User } from './interface';
-import { IssueModel } from './issueModel';
-import { PullRequestGitHelper, PullRequestMetadata } from './pullRequestGitHelper';
-import { IResolvedPullRequestModel, PullRequestModel } from './pullRequestModel';
-import {
-	convertRESTIssueToRawPullRequest,
-	convertRESTPullRequestToRawPullRequest,
-	getOverrideBranch,
-	getPRFetchQuery,
-	loginComparator,
-	parseCombinedTimelineEvents,
-	parseGraphQLPullRequest,
-	teamComparator,
-	variableSubstitution,
-} from './utils';
-
-async function createConflictResolutionModel(pullRequest: PullRequestModel): Promise<ConflictResolutionModel | undefined> {
-	const head = pullRequest.head;
-	if (!head) {
-		throw new Error('No head found for pull request');
-	}
-	const baseCommitSha = await pullRequest.getLatestBaseCommitSha();
-	const prBaseOwner = pullRequest.base.owner;
-	const prHeadOwner = head.owner;
-	const prHeadRef = head.ref;
-	const repositoryName = (await pullRequest.githubRepository.ensure()).remote.repositoryName;
-	const potentialMergeConflicts: Conflict[] = [];
-	if (pullRequest.item.mergeable === PullRequestMergeability.Conflict) {
-		const mergeBaseIntoPrCompareData = await pullRequest.compareBaseBranchForMerge(prHeadOwner, prHeadRef, prBaseOwner, baseCommitSha);
-		if ((pullRequest.item.mergeable === PullRequestMergeability.Conflict) && (mergeBaseIntoPrCompareData.length >= 300)) {
-			// API limitation: it only returns the first 300 files
-			return undefined;
-		}
-
-		const previousFilenames: Map<string, SlimFileChange | InMemFileChange> = new Map();
-		// We must also check all the previous file names of the files in the PR. Assemble a map with this info
-		for (const fileChange of pullRequest.fileChanges.values()) {
-			if (fileChange.previousFileName) {
-				previousFilenames.set(fileChange.previousFileName, fileChange);
-			}
-		}
-		const knownConflicts = new Set<string>(pullRequest.conflicts);
-		for (const mergeFile of mergeBaseIntoPrCompareData) {
-			const fileChange = pullRequest.fileChanges.get(mergeFile.filename) ?? previousFilenames.get(mergeFile.filename);
-			if (fileChange && (knownConflicts.size === 0 || knownConflicts.has(fileChange.fileName))) {
-				const prHeadFilePath = fileChange.fileName;
-				let contentsConflict = false;
-				let filePathConflict = false;
-				let modeConflict = false;
-				if (mergeFile.status === 'modified') {
-					contentsConflict = true;
-				}
-				if (mergeFile.previous_filename || fileChange.previousFileName) {
-					filePathConflict = true;
-				}
-				potentialMergeConflicts.push({ prHeadFilePath, contentsConflict, filePathConflict, modeConflict });
-			}
-		}
-	}
-	return new ConflictResolutionModel(potentialMergeConflicts, repositoryName, prBaseOwner, baseCommitSha, prHeadOwner, prHeadRef,
-		pullRequest.base.ref, pullRequest.mergeBase!);
-}
-
-interface PageInformation {
-	pullRequestPage: number;
-	hasMorePages: boolean | null;
-}
-
-export interface ItemsResponseResult<T> {
-	items: T[];
-	hasMorePages: boolean;
-	hasUnsearchedRepositories: boolean;
-	totalCount?: number;
-}
-
-export class NoGitHubReposError extends Error {
-	constructor(public readonly repository: Repository) {
-		super();
-	}
-
-	override get message() {
-		return vscode.l10n.t('{0} has no GitHub remotes', this.repository.rootUri.toString());
-	}
-}
-
-export class DetachedHeadError extends Error {
-	constructor(public readonly repository: Repository) {
-		super();
-	}
-
-	override get message() {
-		return vscode.l10n.t('{0} has a detached HEAD (create a branch first', this.repository.rootUri.toString());
-	}
-}
-
-export class BadUpstreamError extends Error {
-	constructor(public readonly branchName: string, public readonly upstreamRef: UpstreamRef, public readonly problem: string) {
-		super();
-	}
-
-	override get message() {
-		const {
-			upstreamRef: { remote, name },
-			branchName,
-			problem,
-		} = this;
-		return vscode.l10n.t('The upstream ref {0} for branch {1} {2}.', `${remote}/${name}`, branchName, problem);
-	}
-}
-
-export const ReposManagerStateContext: string = 'ReposManagerStateContext';
-
-export enum ReposManagerState {
-	Initializing = 'Initializing',
-	NeedsAuthentication = 'NeedsAuthentication',
-	RepositoriesLoaded = 'RepositoriesLoaded',
-}
-
-export interface PullRequestDefaults {
-	owner: string;
-	repo: string;
-	base: string;
-}
-
-enum PagedDataType {
-	PullRequest,
-	IssueSearch,
-}
-
-const CACHED_TEMPLATE_BODY = 'templateBody';
-
-export class FolderRepositoryManager extends Disposable {
-	static ID = 'FolderRepositoryManager';
-
-	private _state: ReposManagerState = ReposManagerState.Initializing;
-	private _activePullRequest?: PullRequestModel;
-	private _activeIssue?: IssueModel;
-	private _githubRepositories: GitHubRepository[];
-	private _allGitHubRemotes: GitHubRemote[] = [];
-	private _mentionableUsers?: { [key: string]: IAccount[] };
-	private _fetchMentionableUsersPromise?: Promise<{ [key: string]: IAccount[] }>;
-	private _assignableUsers?: { [key: string]: IAccount[] };
-	private _teamReviewers?: { [key: string]: ITeam[] };
-	private _fetchAssignableUsersPromise?: Promise<{ [key: string]: IAccount[] }>;
-	private _fetchTeamReviewersPromise?: Promise<{ [key: string]: ITeam[] }>;
-	private _gitBlameCache: { [key: string]: string } = {};
-	private _githubManager: GitHubManager;
-	private _repositoryPageInformation: Map<string, PageInformation> = new Map<string, PageInformation>();
-	private _addedUpstreamCount: number = 0;
-
-	private _onDidMergePullRequest = this._register(new vscode.EventEmitter<void>());
-	readonly onDidMergePullRequest = this._onDidMergePullRequest.event;
-
-	private _onDidChangeActivePullRequest = this._register(new vscode.EventEmitter<{ new: PullRequestModel | undefined, old: PullRequestModel | undefined }>());
-	readonly onDidChangeActivePullRequest: vscode.Event<{ new: PullRequestModel | undefined, old: PullRequestModel | undefined }> = this._onDidChangeActivePullRequest.event;
-	private _onDidChangeActiveIssue = this._register(new vscode.EventEmitter<void>());
-	readonly onDidChangeActiveIssue: vscode.Event<void> = this._onDidChangeActiveIssue.event;
-
-	private _onDidLoadRepositories = this._register(new vscode.EventEmitter<ReposManagerState>());
-	readonly onDidLoadRepositories: vscode.Event<ReposManagerState> = this._onDidLoadRepositories.event;
-
-	private _onDidChangeRepositories = this._register(new vscode.EventEmitter<{ added: boolean }>());
-	readonly onDidChangeRepositories: vscode.Event<{ added: boolean }> = this._onDidChangeRepositories.event;
-
-	private _onDidChangeAssignableUsers = this._register(new vscode.EventEmitter<IAccount[]>());
-	readonly onDidChangeAssignableUsers: vscode.Event<IAccount[]> = this._onDidChangeAssignableUsers.event;
-
-	private _onDidChangeGithubRepositories = this._register(new vscode.EventEmitter<GitHubRepository[]>());
-	readonly onDidChangeGithubRepositories: vscode.Event<GitHubRepository[]> = this._onDidChangeGithubRepositories.event;
-
-	private _onDidChangePullRequestsEvents: vscode.Disposable[] = [];
-	private readonly _onDidChangeAnyPullRequests = this._register(new vscode.EventEmitter<PullRequestChangeEvent[]>());
-	readonly onDidChangeAnyPullRequests: vscode.Event<PullRequestChangeEvent[]> = this._onDidChangeAnyPullRequests.event;
-	private readonly _onDidAddPullRequest = this._register(new vscode.EventEmitter<IssueModel>());
-	readonly onDidAddPullRequest: vscode.Event<IssueModel> = this._onDidAddPullRequest.event;
-
-	private _onDidDispose = this._register(new vscode.EventEmitter<void>());
-	readonly onDidDispose: vscode.Event<void> = this._onDidDispose.event;
-
-	private _sessionIgnoredRemoteNames: Set<string> = new Set();
-
-	constructor(
-		private readonly _id: number,
-		public readonly context: vscode.ExtensionContext,
-		private _repository: Repository,
-		public readonly telemetry: ITelemetry,
-		private readonly _git: GitApiImpl,
-		private readonly _credentialStore: CredentialStore,
-		public readonly createPullRequestHelper: CreatePullRequestHelper,
-		public readonly themeWatcher: IThemeWatcher
-	) {
-		super();
-		this._githubRepositories = [];
-		this._githubManager = new GitHubManager();
-
-		this._register(
-			vscode.workspace.onDidChangeConfiguration(async e => {
-				if (e.affectsConfiguration(`${PR_SETTINGS_NAMESPACE}.${REMOTES}`)) {
-					await this.updateRepositories();
-				}
-			}),
-		);
-
-		this._register(_credentialStore.onDidInitialize(() => this.updateRepositories()));
-		this._register({ dispose: () => disposeAll(this._onDidChangePullRequestsEvents) });
-
-		this.cleanStoredRepoState();
-	}
-
-	private cleanStoredRepoState() {
-		const deleteDate: number = new Date().valueOf() - 30 /*days*/ * 86400000 /*milliseconds in a day*/;
-		const reposState = this.context.globalState.get<ReposState>(REPO_KEYS);
-		if (reposState?.repos) {
-			let keysChanged = false;
-			Object.keys(reposState.repos).forEach(repo => {
-				const repoState = reposState.repos[repo];
-				if ((repoState.stateModifiedTime ?? 0) < deleteDate) {
-					keysChanged = true;
-					delete reposState.repos[repo];
-				}
-			});
-			if (keysChanged) {
-				this.context.globalState.update(REPO_KEYS, reposState);
-			}
-		}
-	}
-
-	private get id(): string {
-		return `${FolderRepositoryManager.ID}+${this._id}`;
-	}
-
-	get gitHubRepositories(): GitHubRepository[] {
-		return this._githubRepositories;
-	}
-
-	public async computeAllUnknownRemotes(): Promise<Remote[]> {
-		const remotes = parseRepositoryRemotes(this.repository);
-		const potentialRemotes = remotes.filter(remote => remote.host);
-		const serverTypes = await Promise.all(
-			potentialRemotes.map(remote => this._githubManager.isGitHub(remote.gitProtocol.normalizeUri()!)),
-		).catch(e => {
-			Logger.error(`Resolving GitHub remotes failed: ${e}`, this.id);
-			vscode.window.showErrorMessage(vscode.l10n.t('Resolving GitHub remotes failed: {0}', formatError(e)));
-			return [];
-		});
-		const unknownRemotes: Remote[] = [];
-		let i = 0;
-		for (const potentialRemote of potentialRemotes) {
-			if (serverTypes[i] === GitHubServerType.None) {
-				unknownRemotes.push(potentialRemote);
-			}
-			i++;
-		}
-		return unknownRemotes;
-	}
-
-	public async computeAllGitHubRemotes(): Promise<GitHubRemote[]> {
-		const remotes = parseRepositoryRemotes(this.repository);
-		const potentialRemotes = remotes.filter(remote => remote.host);
-		const serverTypes = await Promise.all(
-			potentialRemotes.map(remote => this._githubManager.isGitHub(remote.gitProtocol.normalizeUri()!)),
-		).catch(e => {
-			Logger.error(`Resolving GitHub remotes failed: ${e}`, this.id);
-			vscode.window.showErrorMessage(vscode.l10n.t('Resolving GitHub remotes failed: {0}', formatError(e)));
-			return [];
-		});
-		const githubRemotes: GitHubRemote[] = [];
-		let i = 0;
-		for (const potentialRemote of potentialRemotes) {
-			if (serverTypes[i] !== GitHubServerType.None) {
-				githubRemotes.push(GitHubRemote.remoteAsGitHub(potentialRemote, serverTypes[i]));
-			}
-			i++;
-		}
-		return githubRemotes;
-	}
-
-	public async getActiveGitHubRemotes(allGitHubRemotes: GitHubRemote[]): Promise<GitHubRemote[]> {
-		const remotesSetting = vscode.workspace.getConfiguration(PR_SETTINGS_NAMESPACE).get<string[]>(REMOTES);
-
-		if (!remotesSetting) {
-			Logger.error(`Unable to read remotes setting`, this.id);
-			return Promise.resolve([]);
-		}
-
-		const missingRemotes = remotesSetting.filter(remote => {
-			return !allGitHubRemotes.some(repo => repo.remoteName === remote);
-		});
-
-		if (missingRemotes.length === remotesSetting.length) {
-			Logger.warn(`No remotes found. The following remotes are missing: ${missingRemotes.join(', ')}`);
-		} else {
-			Logger.debug(`Not all remotes found. The following remotes are missing: ${missingRemotes.join(', ')}`, this.id);
-		}
-
-		Logger.debug(`Displaying configured remotes: ${remotesSetting.join(', ')}`, this.id);
-
-		return remotesSetting
-			.map(remote => allGitHubRemotes.find(repo => repo.remoteName === remote))
-			.filter((repo: GitHubRemote | undefined): repo is GitHubRemote => !!repo && !this._sessionIgnoredRemoteNames.has(repo.remoteName));
-	}
-
-	get activeIssue(): IssueModel | undefined {
-		return this._activeIssue;
-	}
-
-	set activeIssue(issue: IssueModel | undefined) {
-		this._activeIssue = issue;
-		this._onDidChangeActiveIssue.fire();
-	}
-
-	get activePullRequest(): PullRequestModel | undefined {
-		return this._activePullRequest;
-	}
-
-	set activePullRequest(pullRequest: PullRequestModel | undefined) {
-		if (pullRequest === this._activePullRequest) {
-			return;
-		}
-		const oldPR = this._activePullRequest;
-		if (this._activePullRequest) {
-			this._activePullRequest.isActive = false;
-		}
-
-		if (pullRequest) {
-			pullRequest.isActive = true;
-			pullRequest.githubRepository.commentsHandler?.unregisterCommentController(pullRequest.number);
-		}
-
-		this._activePullRequest = pullRequest;
-		this._onDidChangeActivePullRequest.fire({ old: oldPR, new: pullRequest });
-	}
-
-	get repository(): Repository {
-		return this._repository;
-	}
-
-	set repository(repository: Repository) {
-		this._repository = repository;
-	}
-
-	get credentialStore(): CredentialStore {
-		return this._credentialStore;
-	}
-
-	/**
-	 * Using these contexts is fragile in a multi-root workspace where multiple PRs are checked out.
-	 * If you have two active PRs that have the same file path relative to their rootdir, then these context can get confused.
-	 */
-	public setFileViewedContext() {
-		const states = this.activePullRequest?.getViewedFileStates();
-		if (states) {
-			commands.setContext(contexts.VIEWED_FILES, Array.from(states.viewed));
-			commands.setContext(contexts.UNVIEWED_FILES, Array.from(states.unviewed));
-		} else {
-			this.clearFileViewedContext();
-		}
-	}
-
-	private clearFileViewedContext() {
-		commands.setContext(contexts.VIEWED_FILES, []);
-		commands.setContext(contexts.UNVIEWED_FILES, []);
-	}
-
-	public async loginAndUpdate() {
-		if (!this._credentialStore.isAnyAuthenticated()) {
-			const waitForRepos = new Promise<void>(c => {
-				const onReposChange = this.onDidChangeRepositories(() => {
-					onReposChange.dispose();
-					c();
-				});
-			});
-			await this._credentialStore.login(AuthProvider.github);
-			await waitForRepos;
-		}
-	}
-
-	private async getActiveRemotes(): Promise<GitHubRemote[]> {
-		this._allGitHubRemotes = await this.computeAllGitHubRemotes();
-		const activeRemotes = await this.getActiveGitHubRemotes(this._allGitHubRemotes);
-
-		if (activeRemotes.length) {
-			await vscode.commands.executeCommand('setContext', 'github:hasGitHubRemotes', true);
-			Logger.appendLine(`Found GitHub remote for folder ${this.repository.rootUri.fsPath}`, this.id);
-			if (this._allGitHubRemotes.length > 1) {
-				await vscode.commands.executeCommand('setContext', 'github:hasMultipleGitHubRemotes', true);
-			}
-		} else {
-			Logger.appendLine(`No GitHub remotes found for folder ${this.repository.rootUri.fsPath}`, this.id);
-		}
-
-		return activeRemotes;
-	}
-
-	private _updatingRepositories: Promise<boolean> | undefined;
-	async updateRepositories(silent: boolean = false): Promise<boolean> {
-		if (this._updatingRepositories) {
-			await this._updatingRepositories;
-		}
-		this._updatingRepositories = this.doUpdateRepositories(silent);
-		return this._updatingRepositories;
-	}
-
-	private checkForAuthMatch(activeRemotes: GitHubRemote[]): boolean {
-		// Check that our auth matches the remote.
-		let dotComCount = 0;
-		let enterpriseCount = 0;
-		for (const remote of activeRemotes) {
-			if (remote.githubServerType === GitHubServerType.GitHubDotCom) {
-				dotComCount++;
-			} else if (remote.githubServerType === GitHubServerType.Enterprise) {
-				enterpriseCount++;
-			}
-		}
-
-		let isAuthenticated = this._credentialStore.isAuthenticated(AuthProvider.github) || this._credentialStore.isAuthenticated(AuthProvider.githubEnterprise);
-		if ((dotComCount > 0) && this._credentialStore.isAuthenticated(AuthProvider.github)) {
-			// good
-		} else if ((enterpriseCount > 0) && this._credentialStore.isAuthenticated(AuthProvider.githubEnterprise)) {
-			// also good
-		} else if (isAuthenticated && ((dotComCount > 0) || (enterpriseCount > 0))) {
-			// Not good. We have a mismatch between auth type and server type.
-			isAuthenticated = false;
-		}
-		vscode.commands.executeCommand('setContext', 'github:authenticated', isAuthenticated);
-		return isAuthenticated;
-	}
-
-	get state(): ReposManagerState {
-		return this._state;
-	}
-
-	private set state(state: ReposManagerState) {
-		if (state !== this._state) {
-			this._state = state;
-			this._onDidLoadRepositories.fire(state);
-		}
-	}
-
-	private async doUpdateRepositories(silent: boolean): Promise<boolean> {
-		if (this._git.state === 'uninitialized') {
-			Logger.appendLine('Cannot updates repositories as git is uninitialized', this.id);
-
-			return false;
-		}
-
-		const activeRemotes = await this.getActiveRemotes();
-		const isAuthenticated = this.checkForAuthMatch(activeRemotes);
-		if (this.credentialStore.isAnyAuthenticated() && (activeRemotes.length === 0)) {
-			const areAllNeverGitHub = (await this.computeAllUnknownRemotes()).every(remote => GitHubManager.isNeverGitHub(vscode.Uri.parse(remote.normalizedHost).authority));
-			if (areAllNeverGitHub) {
-				this.state = ReposManagerState.RepositoriesLoaded;
-				return true;
-			}
-		}
-		const repositories: GitHubRepository[] = [];
-		const resolveRemotePromises: Promise<boolean>[] = [];
-		const oldRepositories: GitHubRepository[] = [];
-		this._githubRepositories.forEach(repo => oldRepositories.push(repo));
-
-		const authenticatedRemotes = activeRemotes.filter(remote => this._credentialStore.isAuthenticated(remote.authProviderId));
-		for (const remote of authenticatedRemotes) {
-			const repository = await this.createGitHubRepository(remote, this._credentialStore);
-			resolveRemotePromises.push(repository.resolveRemote());
-			repositories.push(repository);
-		}
-
-		const cleanUpMissingSaml = async (missingSaml: GitHubRepository[]) => {
-			for (const missing of missingSaml) {
-				this._sessionIgnoredRemoteNames.add(missing.remote.remoteName);
-				this.removeGitHubRepository(missing.remote);
-				const index = repositories.indexOf(missing);
-				if (index > -1) {
-					repositories.splice(index, 1);
-				}
-			}
-		};
-
-		return Promise.all(resolveRemotePromises).then(async (remoteResults: boolean[]) => {
-			const missingSaml: GitHubRepository[] = [];
-			for (let i = 0; i < remoteResults.length; i++) {
-				if (!remoteResults[i]) {
-					missingSaml.push(repositories[i]);
-				}
-			}
-			if (missingSaml.length > 0) {
-				const result = await this._credentialStore.showSamlMessageAndAuth(missingSaml.map(repo => repo.remote.owner));
-				// Make a test call to see if the user has SAML enabled.
-				const samlTest = result.canceled ? [] : await Promise.all(missingSaml.map(repo => repo.resolveRemote()));
-				const stillMissing = result.canceled ? missingSaml : samlTest.map((result, index) => !result ? missingSaml[index] : undefined).filter((repo): repo is GitHubRepository => !!repo);
-				// Make a test call to see if the user has SAML enabled.
-				if (stillMissing.length > 0) {
-					if (stillMissing.length === repositories.length) {
-						await vscode.window.showErrorMessage(vscode.l10n.t('SAML access was not provided. GitHub Pull Requests will not work.'), { modal: true });
-						this.dispose();
-						return true;
-					}
-					await vscode.window.showErrorMessage(vscode.l10n.t('SAML access was not provided. Some GitHub repositories will not be available.'), { modal: true });
-					cleanUpMissingSaml(stillMissing);
-				}
-			}
-
-			disposeAll(this._onDidChangePullRequestsEvents);
-			this._githubRepositories = repositories;
-			for (const repo of this._githubRepositories) {
-				this._onDidChangePullRequestsEvents.push(repo.onDidChangePullRequests(e => this._onDidChangeAnyPullRequests.fire(e)));
-				this._onDidChangePullRequestsEvents.push(repo.onDidAddPullRequest(e => this._onDidAddPullRequest.fire(e)));
-			}
-			oldRepositories.filter(old => this._githubRepositories.indexOf(old) < 0).forEach(repo => repo.dispose());
-
-			const repositoriesAdded =
-				oldRepositories.length !== this._githubRepositories.length ?
-					this.gitHubRepositories.filter(repo =>
-						!oldRepositories.some(oldRepo => oldRepo.remote.equals(repo.remote)),
-					) : [];
-
-			if (repositoriesAdded.length > 0) {
-				this._onDidChangeGithubRepositories.fire(this._githubRepositories);
-			}
-
-			if (this._githubRepositories.length && repositoriesAdded.length > 0) {
-				if (await this.checkIfMissingUpstream()) {
-					this.updateRepositories(silent);
-					return true;
-				}
-			}
-
-			if (this.activePullRequest) {
-				this.getMentionableUsers(repositoriesAdded.length > 0);
-			}
-
-			this.getAssignableUsers(repositoriesAdded.length > 0);
-			if (isAuthenticated && activeRemotes.length) {
-				this.state = ReposManagerState.RepositoriesLoaded;
-			} else if (!isAuthenticated) {
-				this.state = ReposManagerState.NeedsAuthentication;
-			}
-			if (!silent) {
-				this._onDidChangeRepositories.fire({ added: repositoriesAdded.length > 0 });
-			}
-			return true;
-		});
-	}
-
-	private async checkIfMissingUpstream(): Promise<boolean> {
-		try {
-			const origin = await this.getOrigin();
-			const metadata = await origin.getMetadata();
-			const configuration = vscode.workspace.getConfiguration(PR_SETTINGS_NAMESPACE);
-			if (metadata.fork && metadata.parent && (configuration.get<'add' | 'never'>(UPSTREAM_REMOTE, 'add') === 'add')) {
-				const parentUrl = new Protocol(metadata.parent.git_url);
-				const missingParentRemote = !this._githubRepositories.some(
-					repo =>
-						(compareIgnoreCase(repo.remote.owner, parentUrl.owner) === 0) &&
-						(compareIgnoreCase(repo.remote.repositoryName, parentUrl.repositoryName) === 0),
-				);
-
-				if (missingParentRemote) {
-					const upstreamAvailable = !this.repository.state.remotes.some(remote => remote.name === 'upstream');
-					const remoteName = upstreamAvailable ? 'upstream' : metadata.parent.owner?.login;
-					if (remoteName) {
-						// check the remotes to see what protocol is being used
-						const isSSH = this.gitHubRepositories[0].remote.gitProtocol.type === ProtocolType.SSH;
-						if (isSSH) {
-							await this.repository.addRemote(remoteName, metadata.parent.ssh_url);
-						} else {
-							await this.repository.addRemote(remoteName, metadata.parent.clone_url);
-						}
-						this._addedUpstreamCount++;
-						if (this._addedUpstreamCount > 1) {
-							// We've already added this remote, which means the user likely removed it. Let the user know they can disable this feature.
-							const neverOption = vscode.l10n.t('Set to `never`');
-							vscode.window.showInformationMessage(vscode.l10n.t('An `upstream` remote has been added for this repository. You can disable this feature by setting `githubPullRequests.upstreamRemote` to `never`.'), neverOption)
-								.then(choice => {
-									if (choice === neverOption) {
-										configuration.update(UPSTREAM_REMOTE, 'never', vscode.ConfigurationTarget.Global);
-									}
-								});
-						}
-						return true;
-					}
-				}
-			}
-		} catch (e) {
-			Logger.appendLine(`Missing upstream check failed: ${e}`, this.id);
-			// ignore
-		}
-		return false;
-	}
-
-	getAllAssignableUsers(): IAccount[] | undefined {
-		if (this._assignableUsers) {
-			const allAssignableUsers: IAccount[] = [];
-			Object.keys(this._assignableUsers).forEach(k => {
-				allAssignableUsers.push(...this._assignableUsers![k]);
-			});
-
-			return allAssignableUsers;
-		}
-
-		return undefined;
-	}
-
-	private async getCachedFromGlobalState<T>(userKind: 'assignableUsers' | 'teamReviewers' | 'mentionableUsers' | 'orgProjects'): Promise<{ [key: string]: T[] } | undefined> {
-		Logger.appendLine(`Trying to use globalState for ${userKind}.`, this.id);
-
-		const usersCacheLocation = vscode.Uri.joinPath(this.context.globalStorageUri, userKind);
-		let usersCacheExists;
-		try {
-			usersCacheExists = await vscode.workspace.fs.stat(usersCacheLocation);
-		} catch (e) {
-			// file doesn't exit
-		}
-		if (!usersCacheExists) {
-			Logger.appendLine(`GlobalState does not exist for ${userKind}.`, this.id);
-			return undefined;
-		}
-
-		const cache: { [key: string]: T[] } = {};
-		const hasAllRepos = (await Promise.all(this._githubRepositories.map(async (repo) => {
-			const key = `${repo.remote.owner}/${repo.remote.repositoryName}.json`;
-			const repoSpecificFile = vscode.Uri.joinPath(usersCacheLocation, key);
-			let repoSpecificCache;
-			let cacheAsJson;
-			try {
-				repoSpecificCache = await vscode.workspace.fs.readFile(repoSpecificFile);
-				cacheAsJson = JSON.parse(repoSpecificCache.toString());
-			} catch (e) {
-				if (e instanceof Error && e.message.includes('Unexpected non-whitespace character after JSON')) {
-					Logger.error(`Error parsing ${userKind} cache for ${repo.remote.remoteName}.`, this.id);
-				}
-				// file doesn't exist
-			}
-			if (repoSpecificCache && repoSpecificCache.toString()) {
-				cache[repo.remote.remoteName] = cacheAsJson ?? [];
-				return true;
-			}
-		}))).every(value => value);
-		if (hasAllRepos) {
-			Logger.appendLine(`Using globalState ${userKind} for ${Object.keys(cache).length}.`, this.id);
-			return cache;
-		}
-
-		Logger.appendLine(`No globalState for ${userKind}.`, this.id);
-		return undefined;
-	}
-
-	private async saveInGlobalState<T>(userKind: 'assignableUsers' | 'teamReviewers' | 'mentionableUsers' | 'orgProjects', cache: { [key: string]: T[] }): Promise<void> {
-		const cacheLocation = vscode.Uri.joinPath(this.context.globalStorageUri, userKind);
-		await Promise.all(this._githubRepositories.map(async (repo) => {
-			const key = `${repo.remote.owner}/${repo.remote.repositoryName}.json`;
-			const repoSpecificFile = vscode.Uri.joinPath(cacheLocation, key);
-			await vscode.workspace.fs.writeFile(repoSpecificFile, new TextEncoder().encode(JSON.stringify(cache[repo.remote.remoteName])));
-		}));
-	}
-
-	private createFetchMentionableUsersPromise(): Promise<{ [key: string]: IAccount[] }> {
-		const cache: { [key: string]: IAccount[] } = {};
-		return new Promise<{ [key: string]: IAccount[] }>(resolve => {
-			const promises = this._githubRepositories.map(async githubRepository => {
-				const data = await githubRepository.getMentionableUsers();
-				cache[githubRepository.remote.remoteName] = data;
-				return;
-			});
-
-			Promise.all(promises).then(() => {
-				this._mentionableUsers = cache;
-				this._fetchMentionableUsersPromise = undefined;
-				this.saveInGlobalState('mentionableUsers', cache)
-					.then(() => resolve(cache));
-			});
-		});
-	}
-
-	async getMentionableUsers(clearCache?: boolean): Promise<{ [key: string]: IAccount[] }> {
-		if (clearCache) {
-			delete this._mentionableUsers;
-		}
-
-		if (this._mentionableUsers) {
-			Logger.appendLine('Using in-memory cached mentionable users.', this.id);
-			return this._mentionableUsers;
-		}
-
-		const globalStateMentionableUsers = await this.getCachedFromGlobalState<IAccount>('mentionableUsers');
-
-		if (!this._fetchMentionableUsersPromise) {
-			this._fetchMentionableUsersPromise = this.createFetchMentionableUsersPromise();
-			return globalStateMentionableUsers ?? this._fetchMentionableUsersPromise;
-		}
-
-		return this._fetchMentionableUsersPromise;
-	}
-
-	async getAssignableUsers(clearCache?: boolean): Promise<{ [key: string]: IAccount[] }> {
-		if (clearCache) {
-			delete this._assignableUsers;
-		}
-
-		if (this._assignableUsers) {
-			Logger.appendLine('Using in-memory cached assignable users.', this.id);
-			return this._assignableUsers;
-		}
-
-		const globalStateAssignableUsers = await this.getCachedFromGlobalState<IAccount>('assignableUsers');
-
-		if (!this._fetchAssignableUsersPromise) {
-			const cache: { [key: string]: IAccount[] } = {};
-			const allAssignableUsers: IAccount[] = [];
-			this._fetchAssignableUsersPromise = new Promise(resolve => {
-				const promises = this._githubRepositories.map(async githubRepository => {
-					const data = await githubRepository.getAssignableUsers();
-					cache[githubRepository.remote.remoteName] = data.sort(loginComparator);
-					allAssignableUsers.push(...data);
-					return;
-				});
-
-				Promise.all(promises).then(() => {
-					this._assignableUsers = cache;
-					this._fetchAssignableUsersPromise = undefined;
-					this.saveInGlobalState('assignableUsers', cache);
-					resolve(cache);
-					this._onDidChangeAssignableUsers.fire(allAssignableUsers);
-				});
-			});
-			return globalStateAssignableUsers ?? this._fetchAssignableUsersPromise;
-		}
-
-		return this._fetchAssignableUsersPromise;
-	}
-
-	async getTeamReviewers(refreshKind: TeamReviewerRefreshKind): Promise<{ [key: string]: ITeam[] }> {
-		if (refreshKind === TeamReviewerRefreshKind.Force) {
-			delete this._teamReviewers;
-		}
-
-		if (this._teamReviewers) {
-			Logger.appendLine('Using in-memory cached team reviewers.', this.id);
-			return this._teamReviewers;
-		}
-
-		const globalStateTeamReviewers = (refreshKind === TeamReviewerRefreshKind.Force) ? undefined : await this.getCachedFromGlobalState<ITeam>('teamReviewers');
-		if (globalStateTeamReviewers) {
-			this._teamReviewers = globalStateTeamReviewers;
-			return globalStateTeamReviewers || {};
-		}
-
-		if (!this._fetchTeamReviewersPromise) {
-			const cache: { [key: string]: ITeam[] } = {};
-			return (this._fetchTeamReviewersPromise = new Promise(async (resolve) => {
-				// Keep track of the org teams we have already gotten so we don't make duplicate calls
-				const orgTeams: Map<string, (ITeam & { repositoryNames: string[] })[]> = new Map();
-				// Go through one github repo at a time so that we don't make overlapping auth calls
-				for (const githubRepository of this._githubRepositories) {
-					if (!orgTeams.has(githubRepository.remote.owner)) {
-						try {
-							const data = await githubRepository.getOrgTeams(refreshKind);
-							orgTeams.set(githubRepository.remote.owner, data);
-						} catch (e) {
-							break;
-						}
-					}
-					const allTeamsForOrg = orgTeams.get(githubRepository.remote.owner) ?? [];
-					cache[githubRepository.remote.remoteName] = allTeamsForOrg.filter(team => team.repositoryNames.includes(githubRepository.remote.repositoryName)).sort(teamComparator);
-				}
-
-				this._teamReviewers = cache;
-				this._fetchTeamReviewersPromise = undefined;
-				this.saveInGlobalState('teamReviewers', cache);
-				resolve(cache);
-			}));
-		}
-
-		return this._fetchTeamReviewersPromise;
-	}
-
-	private createFetchOrgProjectsPromise(): Promise<{ [key: string]: IProject[] }> {
-		const cache: { [key: string]: IProject[] } = {};
-		return new Promise<{ [key: string]: IProject[] }>(async resolve => {
-			// Keep track of the org teams we have already gotten so we don't make duplicate calls
-			const orgProjects: Map<string, IProject[]> = new Map();
-			// Go through one github repo at a time so that we don't make overlapping auth calls
-			for (const githubRepository of this._githubRepositories) {
-				if (!orgProjects.has(githubRepository.remote.owner)) {
-					try {
-						const data = await githubRepository.getOrgProjects();
-						orgProjects.set(githubRepository.remote.owner, data);
-					} catch (e) {
-						break;
-					}
-				}
-				cache[githubRepository.remote.remoteName] = orgProjects.get(githubRepository.remote.owner) ?? [];
-			}
-
-			await this.saveInGlobalState('orgProjects', cache);
-			resolve(cache);
-		});
-	}
-
-	async getOrgProjects(clearCache?: boolean): Promise<{ [key: string]: IProject[] }> {
-		if (clearCache) {
-			return this.createFetchOrgProjectsPromise();
-		}
-
-		const globalStateProjects = await this.getCachedFromGlobalState<IProject>('orgProjects');
-		return globalStateProjects ?? this.createFetchOrgProjectsPromise();
-	}
-
-	async getAllProjects(githubRepository: GitHubRepository, clearOrgCache?: boolean): Promise<IProject[]> {
-		const isInOrganization = !!(await githubRepository.getMetadata()).organization;
-		const [repoProjects, orgProjects] = (await Promise.all([githubRepository.getProjects(), (isInOrganization ? this.getOrgProjects(clearOrgCache) : undefined)]));
-		return [...(repoProjects ?? []), ...(orgProjects ? orgProjects[githubRepository.remote.remoteName] : [])];
-	}
-
-	async getOrgTeamsCount(repository: GitHubRepository): Promise<number> {
-		if ((await repository.getMetadata()).organization) {
-			return repository.getOrgTeamsCount();
-		}
-		return 0;
-	}
-
-	async getPullRequestParticipants(githubRepository: GitHubRepository, pullRequestNumber: number): Promise<{ participants: IAccount[], viewer: IAccount }> {
-		return {
-			participants: await githubRepository.getPullRequestParticipants(pullRequestNumber),
-			viewer: await this.getCurrentUser(githubRepository)
-		};
-	}
-
-	/**
-	 * Returns the remotes that are currently active, which is those that are important by convention (origin, upstream),
-	 * or the remotes configured by the setting githubPullRequests.remotes
-	 */
-	async getGitHubRemotes(): Promise<GitHubRemote[]> {
-		const githubRepositories = this._githubRepositories;
-
-		if (!githubRepositories || !githubRepositories.length) {
-			return [];
-		}
-
-		const remotes = githubRepositories.map(repo => repo.remote).flat();
-
-		const serverTypes = await Promise.all(
-			remotes.map(remote => this._githubManager.isGitHub(remote.gitProtocol.normalizeUri()!)),
-		).catch(e => {
-			Logger.error(`Resolving GitHub remotes failed: ${e}`, this.id);
-			vscode.window.showErrorMessage(vscode.l10n.t('Resolving GitHub remotes failed: {0}', formatError(e)));
-			return [];
-		});
-
-		const githubRemotes = remotes.map((remote, index) => GitHubRemote.remoteAsGitHub(remote, serverTypes[index]));
-		if (this.checkForAuthMatch(githubRemotes)) {
-			return githubRemotes;
-		}
-		return [];
-	}
-
-	/**
-	 * Returns all remotes from the repository.
-	 */
-	async getAllGitHubRemotes(): Promise<GitHubRemote[]> {
-		return await this.computeAllGitHubRemotes();
-	}
-
-	async getLocalPullRequests(): Promise<PullRequestModel[]> {
-		const githubRepositories = this._githubRepositories;
-
-		if (!githubRepositories || !githubRepositories.length || !this.repository.getRefs) {
-			return [];
-		}
-
-		const localBranches = (await this.repository.getRefs({ pattern: 'refs/heads/' }))
-			.filter(r => r.name !== undefined)
-			.map(r => r.name!);
-
-		// Chunk localBranches into chunks of 100 to avoid hitting the GitHub API rate limit
-		const chunkedLocalBranches: string[][] = [];
-		const chunkSize = 100;
-		for (let i = 0; i < localBranches.length; i += chunkSize) {
-			const chunk = localBranches.slice(i, i + chunkSize);
-			chunkedLocalBranches.push(chunk);
-		}
-
-		const models: (PullRequestModel | undefined)[] = [];
-		for (const chunk of chunkedLocalBranches) {
-			models.push(...await Promise.all(chunk.map(async localBranchName => {
-				const matchingPRMetadata = await PullRequestGitHelper.getMatchingPullRequestMetadataForBranch(
-					this.repository,
-					localBranchName,
-				);
-
-				if (matchingPRMetadata) {
-					const { owner, prNumber } = matchingPRMetadata;
-					const githubRepo = githubRepositories.find(
-						repo => repo.remote.owner.toLocaleLowerCase() === owner.toLocaleLowerCase(),
-					);
-
-					if (githubRepo) {
-						const pullRequest: PullRequestModel | undefined = await githubRepo.getPullRequest(prNumber);
-
-						if (pullRequest) {
-							pullRequest.localBranchName = localBranchName;
-							return pullRequest;
-						}
-					}
-				}
-			})));
-		}
-
-		return models.filter(value => value !== undefined) as PullRequestModel[];
-	}
-
-	async getLabels(issue?: IssueModel, repoInfo?: { owner: string; repo: string }): Promise<ILabel[]> {
-		const repo = issue
-			? issue.githubRepository
-			: this._githubRepositories.find(
-				r => r.remote.owner === repoInfo?.owner && r.remote.repositoryName === repoInfo?.repo,
-			);
-		if (!repo) {
-			throw new Error(`No matching repository found for getting labels.`);
-		}
-
-		const { remote, octokit } = await repo.ensure();
-		let hasNextPage = false;
-		let page = 1;
-		let results: ILabel[] = [];
-
-		do {
-			const result = await octokit.call(octokit.api.issues.listLabelsForRepo, {
-				owner: remote.owner,
-				repo: remote.repositoryName,
-				per_page: 100,
-				page,
-			});
-
-			results = results.concat(
-				result.data.map(label => {
-					return {
-						name: label.name,
-						color: label.color,
-						description: label.description ?? undefined
-					};
-				}),
-			);
-
-			results = results.sort((a, b) => a.name.localeCompare(b.name));
-
-			hasNextPage = !!result.headers.link && result.headers.link.indexOf('rel="next"') > -1;
-			page += 1;
-		} while (hasNextPage);
-
-		return results;
-	}
-
-	async deleteLocalPullRequest(pullRequest: PullRequestModel, force?: boolean): Promise<void> {
-		if (!pullRequest.localBranchName) {
-			return;
-		}
-		await this.repository.deleteBranch(pullRequest.localBranchName, force);
-
-		let remoteName: string | undefined = undefined;
-		try {
-			remoteName = await this.repository.getConfig(`branch.${pullRequest.localBranchName}.remote`);
-		} catch (e) { }
-
-		if (!remoteName) {
-			return;
-		}
-
-		// If the extension created a remote for the branch, remove it if there are no other branches associated with it
-		const isPRRemote = await PullRequestGitHelper.isRemoteCreatedForPullRequest(this.repository, remoteName);
-		if (isPRRemote) {
-			const configs = await this.repository.getConfigs();
-			const hasOtherAssociatedBranches = configs.some(
-				({ key, value }) => /^branch.*\.remote$/.test(key) && value === remoteName,
-			);
-
-			if (!hasOtherAssociatedBranches) {
-				await this.repository.removeRemote(remoteName);
-			}
-		}
-
-		/* __GDPR__
-			"branch.delete" : {}
-		*/
-		this.telemetry.sendTelemetryEvent('branch.delete');
-	}
-
-	// Keep track of how many pages we've fetched for each query, so when we reload we pull the same ones.
-	private totalFetchedPages = new Map<string, number>();
-
-	/**
-	 * This method works in three different ways:
-	 * 1) Initialize: fetch the first page of the first remote that has pages
-	 * 2) Fetch Next: fetch the next page from this remote, or if it has no more pages, the first page from the next remote that does have pages
-	 * 3) Restore: fetch all the pages you previously have fetched
-	 *
-	 * When `options.fetchNextPage === false`, we are in case 2.
-	 * Otherwise:
-	 *   If `this.totalFetchQueries[queryId] === 0`, we are in case 1.
-	 *   Otherwise, we're in case 3.
-	 */
-	private async fetchPagedData<T>(
-		options: IPullRequestsPagingOptions = { fetchNextPage: false },
-		queryId: string,
-		pagedDataType: PagedDataType = PagedDataType.PullRequest,
-		type: PRType = PRType.All,
-		query?: string,
-	): Promise<ItemsResponseResult<T>> {
-		const githubRepositoriesWithGitRemotes = pagedDataType === PagedDataType.PullRequest ? this._githubRepositories.filter(repo => this.repository.state.remotes.find(r => r.name === repo.remote.remoteName)) : this._githubRepositories;
-		if (!githubRepositoriesWithGitRemotes.length) {
-			return {
-				items: [],
-				hasMorePages: false,
-				hasUnsearchedRepositories: false,
-				totalCount: 0
-			};
-		}
-
-		const getTotalFetchedPages = () => this.totalFetchedPages.get(queryId) || 0;
-		const setTotalFetchedPages = (numPages: number) => this.totalFetchedPages.set(queryId, numPages);
-
-		for (const repository of githubRepositoriesWithGitRemotes) {
-			const remoteId = repository.remote.url.toString() + queryId;
-			if (!this._repositoryPageInformation.get(remoteId)) {
-				this._repositoryPageInformation.set(remoteId, {
-					pullRequestPage: 0,
-					hasMorePages: null,
-				});
-			}
-		}
-
-		let pagesFetched = 0;
-		const itemData: ItemsData<T> = { hasMorePages: false, items: [], totalCount: 0 };
-		const addPage = (page: ItemsData<T> | undefined) => {
-			pagesFetched++;
-			if (page) {
-				itemData.items = itemData.items.concat(page.items);
-				itemData.hasMorePages = page.hasMorePages;
-				itemData.totalCount = page.totalCount;
-			}
-		};
-
-		const githubRepositories = this._githubRepositories.filter(repo => {
-			const info = this._repositoryPageInformation.get(repo.remote.url.toString() + queryId);
-			// If we are in case 1 or 3, don't filter out repos that are out of pages, as we will be querying from the start.
-			return info && (options.fetchNextPage === false || info.hasMorePages !== false);
-		});
-
-		for (let i = 0; i < githubRepositories.length; i++) {
-			const githubRepository = githubRepositories[i];
-			const remoteId = githubRepository.remote.url.toString() + queryId;
-			let storedPageInfo = this._repositoryPageInformation.get(remoteId);
-			if (!storedPageInfo) {
-				Logger.warn(`No page information for ${remoteId}`);
-				storedPageInfo = { pullRequestPage: 0, hasMorePages: null };
-				this._repositoryPageInformation.set(remoteId, storedPageInfo);
-			}
-			const pageInformation = storedPageInfo;
-
-			const fetchPage = async (
-				pageNumber: number,
-			): Promise<{ items: any[]; hasMorePages: boolean, totalCount?: number } | undefined> => {
-				// Resolve variables in the query with each repo
-				const resolvedQuery = query ? await variableSubstitution(query, undefined,
-					{ base: await githubRepository.getDefaultBranch(), owner: githubRepository.remote.owner, repo: githubRepository.remote.repositoryName }) : undefined;
-				switch (pagedDataType) {
-					case PagedDataType.PullRequest: {
-						if (type === PRType.All) {
-							return githubRepository.getAllPullRequests(pageNumber);
-						} else {
-							return this.getPullRequestsForCategory(githubRepository, resolvedQuery || '', pageNumber);
-						}
-					}
-					case PagedDataType.IssueSearch: {
-						return githubRepository.getIssues(pageInformation.pullRequestPage, resolvedQuery);
-					}
-				}
-			};
-
-			if (options.fetchNextPage) {
-				// Case 2. Fetch a single new page, and increment the global number of pages fetched for this query.
-				pageInformation.pullRequestPage++;
-				addPage(await fetchPage(pageInformation.pullRequestPage));
-				setTotalFetchedPages(getTotalFetchedPages() + 1);
-			} else {
-				// Case 1&3. Fetch all the pages we have fetched in the past, or in case 1, just a single page.
-
-				if (pageInformation.pullRequestPage === 0) {
-					// Case 1. Pretend we have previously fetched the first page, then hand off to the case 3 machinery to "fetch all pages we have fetched in the past"
-					pageInformation.pullRequestPage = 1;
-				}
-
-				const pages = await Promise.all(
-					Array.from({ length: pageInformation.pullRequestPage }).map((_, j) => fetchPage(j + 1)),
-				);
-				pages.forEach(page => addPage(page));
-			}
-
-			pageInformation.hasMorePages = itemData.hasMorePages;
-
-			// Break early if
-			// 1) we've received data AND
-			// 2) either we're fetching just the next page (case 2)
-			//    OR we're fetching all (cases 1&3), and we've fetched as far as we had previously (or further, in case 1).
-			if (
-				itemData.items.length &&
-				(options.fetchNextPage ||
-					((options.fetchNextPage === false) && !options.fetchOnePagePerRepo && (pagesFetched >= getTotalFetchedPages())))
-			) {
-				if (getTotalFetchedPages() === 0) {
-					// We're in case 1, manually set number of pages we looked through until we found first results.
-					setTotalFetchedPages(pagesFetched);
-				}
-
-				return {
-					items: itemData.items,
-					hasMorePages: pageInformation.hasMorePages,
-					hasUnsearchedRepositories: i < githubRepositories.length - 1,
-					totalCount: itemData.totalCount,
-				};
-			}
-		}
-
-		return {
-			items: itemData.items,
-			hasMorePages: false,
-			hasUnsearchedRepositories: false,
-			totalCount: itemData.totalCount
-		};
-	}
-
-	async getPullRequestsForCategory(githubRepository: GitHubRepository, categoryQuery: string, page?: number): Promise<PullRequestData | undefined> {
-		let repo: IMetadata | undefined;
-		try {
-			Logger.debug(`Fetch pull request category ${categoryQuery} - enter`, this.id);
-			const { octokit, query, schema } = await githubRepository.ensure();
-
-			/* __GDPR__
-				"pr.search.category" : {
-				}
-			*/
-			this.telemetry.sendTelemetryEvent('pr.search.category');
-
-			const user = (await githubRepository.getAuthenticatedUser()).login;
-			// Search api will not try to resolve repo that redirects, so get full name first
-			repo = await githubRepository.getMetadata();
-			const { data, headers } = await octokit.call(octokit.api.search.issuesAndPullRequests, {
-				q: getPRFetchQuery(user, categoryQuery),
-				per_page: PULL_REQUEST_PAGE_SIZE,
-				advanced_search: 'true',
-				page: page || 1,
-			});
-
-			const promises: Promise<{ data: PullRequestResponse, repo: GitHubRepository } | undefined>[] = data.items.map(async (item) => {
-				const protocol = new Protocol(item.repository_url);
-
-				const prRepo = await this.createGitHubRepositoryFromOwnerName(protocol.owner, protocol.repositoryName);
-				const { data } = await query<PullRequestResponse>({
-					query: schema.PullRequest,
-					variables: {
-						owner: prRepo.remote.owner,
-						name: prRepo.remote.repositoryName,
-						number: item.number
-					}
-				});
-				return { data, repo: prRepo };
-			});
-
-			const hasMorePages = !!headers.link && headers.link.indexOf('rel="next"') > -1;
-			const pullRequestResponses = await Promise.all(promises);
-
-			const pullRequests = (await Promise.all(pullRequestResponses
-				.map(async response => {
-					if (!response?.data.repository) {
-						Logger.appendLine('Pull request doesn\'t appear to exist.', this.id);
-						return null;
-					}
-
-					// Pull requests fetched with a query can be from any repo.
-					// We need to use the correct GitHubRepository for this PR.
-					return response.repo.createOrUpdatePullRequestModel(
-						await parseGraphQLPullRequest(response.data.repository.pullRequest, response.repo), true
-					);
-				})))
-				.filter(item => item !== null) as PullRequestModel[];
-
-			Logger.debug(`Fetch pull request category ${categoryQuery} - done`, this.id);
-
-			return {
-				items: pullRequests,
-				hasMorePages,
-				totalCount: data.total_count
-			};
-		} catch (e) {
-			Logger.error(`Fetching pull request with query failed: ${e}`, this.id);
-			if (e.status === 404) {
-				// not found
-				vscode.window.showWarningMessage(
-					`Fetching pull requests for remote ${githubRepository.remote.remoteName} with query failed, please check if the repo ${repo?.full_name} is valid.`,
-				);
-			} else {
-				throw e;
-			}
-		}
-		return undefined;
-	}
-
-	isPullRequestAssociatedWithOpenRepository(pullRequest: PullRequestModel): boolean {
-		const remote = pullRequest.githubRepository.remote;
-		const repository = this.repository.state.remotes.find(repo => repo.name === remote.remoteName);
-		if (repository) {
-			return true;
-		}
-
-		return false;
-	}
-
-	async getPullRequests(
-		type: PRType,
-		options: IPullRequestsPagingOptions = { fetchNextPage: false },
-		query?: string,
-	): Promise<ItemsResponseResult<PullRequestModel>> {
-		const queryId = type.toString() + (query || '');
-		return this.fetchPagedData<PullRequestModel>(options, queryId, PagedDataType.PullRequest, type, query);
-	}
-
-	async createMilestone(repository: GitHubRepository, milestoneTitle: string): Promise<IMilestone | undefined> {
-		try {
-			const { data } = await repository.octokit.call(repository.octokit.api.issues.createMilestone, {
-				owner: repository.remote.owner,
-				repo: repository.remote.repositoryName,
-				title: milestoneTitle
-			});
-			return {
-				title: data.title,
-				dueOn: data.due_on,
-				createdAt: data.created_at,
-				id: data.node_id,
-				number: data.number
-			};
-		}
-		catch (e) {
-			vscode.window.showErrorMessage(vscode.l10n.t('Failed to create a milestone\n{0}', formatError(e)));
-			return undefined;
-		}
-	}
-
-	private async getRepoForIssue(parsedIssue: Issue): Promise<GitHubRepository> {
-		const remote = new Remote(
-			parsedIssue.repositoryName!,
-			parsedIssue.repositoryUrl!,
-			new Protocol(parsedIssue.repositoryUrl!),
-		);
-		return this.createGitHubRepository(remote, this.credentialStore, true, true);
-
-	}
-
-	/**
-	 * Pull request defaults in the query, like owner and repository variables, will be resolved.
-	 */
-	async getIssues(
-		query?: string,
-	): Promise<ItemsResponseResult<IssueModel> | undefined> {
-		if (this.gitHubRepositories.length === 0) {
-			return undefined;
-		}
-		try {
-			const data = await this.fetchPagedData<Issue>({ fetchNextPage: false, fetchOnePagePerRepo: false }, `issuesKey${query}`, PagedDataType.IssueSearch, PRType.All, query);
-			const mappedData: ItemsResponseResult<IssueModel> = {
-				items: [],
-				hasMorePages: data.hasMorePages,
-				hasUnsearchedRepositories: data.hasUnsearchedRepositories,
-				totalCount: data.totalCount
-			};
-			for (const issue of data.items) {
-				const githubRepository = await this.getRepoForIssue(issue);
-				mappedData.items.push(new IssueModel(this.telemetry, githubRepository, githubRepository.remote, issue));
-			}
-			return mappedData;
-		} catch (e) {
-			Logger.error(`Error fetching issues with query ${query}: ${e instanceof Error ? e.message : e}`, this.id);
-			return { hasMorePages: false, hasUnsearchedRepositories: false, items: [], totalCount: 0 };
-		}
-	}
-
-	async getMaxIssue(): Promise<number> {
-		const maxIssues = await Promise.all(
-			this._githubRepositories.map(repository => {
-				return repository.getMaxIssue();
-			}),
-		);
-		let max: number = 0;
-		for (const issueNumber of maxIssues) {
-			if (issueNumber !== undefined) {
-				max = Math.max(max, issueNumber);
-			}
-		}
-		return max;
-	}
-
-	async getIssueTemplates(): Promise<vscode.Uri[]> {
-		const pattern = '{docs,.github}/ISSUE_TEMPLATE/*.md';
-		return vscode.workspace.findFiles(
-			new vscode.RelativePattern(this._repository.rootUri, pattern), null
-		);
-	}
-
-	async getPullRequestTemplateBody(owner: string): Promise<string | undefined> {
-		try {
-			const template = await this.getPullRequestTemplateWithCache(owner);
-			if (template) {
-				return template;
-			}
-
-			// If there's no local template, look for a owner-wide template
-			return this.getOwnerPullRequestTemplate(owner);
-		} catch (e) {
-			Logger.error(`Error fetching pull request template for ${owner}: ${e instanceof Error ? e.message : e}`, this.id);
-		}
-	}
-
-	private async getPullRequestTemplateWithCache(owner: string): Promise<string | undefined> {
-		const cacheLocation = `${CACHED_TEMPLATE_BODY}+${this.repository.rootUri.toString()}`;
-
-		const findTemplate = this.getPullRequestTemplate(owner).then((template) => {
-			//update cache
-			if (template) {
-				this.context.workspaceState.update(cacheLocation, template);
-			} else {
-				this.context.workspaceState.update(cacheLocation, null);
-			}
-			return template;
-		});
-		const hasCachedTemplate = this.context.workspaceState.keys().includes(cacheLocation);
-		const cachedTemplate = this.context.workspaceState.get<string | null>(cacheLocation);
-		if (hasCachedTemplate) {
-			if (cachedTemplate === null) {
-				return undefined;
-			} else if (cachedTemplate) {
-				return cachedTemplate;
-			}
-		}
-		return findTemplate;
-	}
-
-	private async getOwnerPullRequestTemplate(owner: string): Promise<string | undefined> {
-		const githubRepository = await this.createGitHubRepositoryFromOwnerName(owner, '.github');
-		if (!githubRepository) {
-			return undefined;
-		}
-		const templates = await githubRepository.getPullRequestTemplates();
-		if (templates && templates?.length > 0) {
-			return templates[0];
-		}
-	}
-
-	private async getPullRequestTemplate(owner: string): Promise<string | undefined> {
-		const repository = this.gitHubRepositories.find(repo => repo.remote.owner === owner);
-		if (!repository) {
-			return;
-		}
-		const templates = await repository.getPullRequestTemplates();
-		return templates ? templates[0] : undefined;
-	}
-
-	async getPullRequestDefaults(branch?: Branch): Promise<PullRequestDefaults> {
-		if (!branch && !this.repository.state.HEAD) {
-			throw new DetachedHeadError(this.repository);
-		}
-
-		const origin = await this.getOrigin(branch);
-		const meta = await origin.getMetadata();
-		const remotesSettingDefault = vscode.workspace.getConfiguration(PR_SETTINGS_NAMESPACE).inspect<string[]>(REMOTES)?.defaultValue;
-		const remotesSettingSetValue = vscode.workspace.getConfiguration(PR_SETTINGS_NAMESPACE).get<string[]>(REMOTES);
-		const settingsEqual = (!remotesSettingSetValue || remotesSettingDefault?.every((value, index) => remotesSettingSetValue[index] === value));
-		const parent = (meta.fork && meta.parent && settingsEqual)
-			? meta.parent
-			: await (this.findRepo(byRemoteName('upstream')) || origin).getMetadata();
-
-		return {
-			owner: parent.owner!.login,
-			repo: parent.name,
-			base: getOverrideBranch() ?? parent.default_branch,
-		};
-	}
-
-	async getPullRequestDefaultRepo(): Promise<GitHubRepository> {
-		const defaults = await this.getPullRequestDefaults();
-		return this.findRepo(repo => repo.remote.owner === defaults.owner && repo.remote.repositoryName === defaults.repo) || this._githubRepositories[0];
-	}
-
-	async getMetadata(remote: string): Promise<any> {
-		const repo = this.findRepo(byRemoteName(remote));
-		return repo && repo.getMetadata();
-	}
-
-	async getHeadCommitMessage(): Promise<string> {
-		const { repository } = this;
-		if (repository.state.HEAD && repository.state.HEAD.commit) {
-			const { message } = await repository.getCommit(repository.state.HEAD.commit);
-			return message;
-		}
-
-		return '';
-	}
-
-	async getTipCommitMessage(branch: string): Promise<string | undefined> {
-		Logger.debug(`Git tip message for branch ${branch} - enter`, this.id);
-		const { repository } = this;
-		let { commit } = await repository.getBranch(branch);
-		let message: string = '';
-		let count = 0;
-		do {
-			if (commit) {
-				let fullCommit: Commit = await repository.getCommit(commit);
-				if (fullCommit.parents.length <= 1) {
-					message = fullCommit.message;
-					break;
-				} else {
-					commit = fullCommit.parents[0];
-				}
-			}
-			count++;
-		} while (message === '' && commit && count < 5);
-
-
-		Logger.debug(`Git tip message for branch ${branch} - done`, this.id);
-		return message;
-	}
-
-	async getOrigin(branch?: Branch): Promise<GitHubRepository> {
-		if (!this._githubRepositories.length) {
-			throw new NoGitHubReposError(this.repository);
-		}
-
-		const upstreamRef = branch ? branch.upstream : this.upstreamRef;
-		if (upstreamRef) {
-			// If our current branch has an upstream ref set, find its GitHubRepository.
-			const upstream = this.findRepo(byRemoteName(upstreamRef.remote));
-
-			// If the upstream wasn't listed in the remotes setting, create a GitHubRepository
-			// object for it if is does point to GitHub.
-			if (!upstream) {
-				const remote = (await this.getAllGitHubRemotes()).find(r => r.remoteName === upstreamRef.remote);
-				if (remote) {
-					return this.createAndAddGitHubRepository(remote, this._credentialStore);
-				}
-
-				Logger.error(`The remote '${upstreamRef.remote}' is not a GitHub repository.`, this.id);
-
-				// No GitHubRepository? We currently won't try pushing elsewhere,
-				// so fail.
-				throw new BadUpstreamError(this.repository.state.HEAD!.name!, upstreamRef, 'is not a GitHub repo');
-			}
-
-			// Otherwise, we'll push upstream.
-			return upstream;
-		}
-
-		// If no upstream is set, let's go digging.
-		const [first, ...rest] = this._githubRepositories;
-		return !rest.length // Is there only one GitHub remote?
-			? first // I GUESS THAT'S WHAT WE'RE GOING WITH, THEN.
-			: // Otherwise, let's try...
-			this.findRepo(byRemoteName('origin')) || // by convention
-			this.findRepo(ownedByMe) || // bc maybe we can push there
-			first; // out of raw desperation
-	}
-
-	findRepo(where: Predicate<GitHubRepository>): GitHubRepository | undefined {
-		return this._githubRepositories.filter(where)[0];
-	}
-
-	get upstreamRef(): UpstreamRef | undefined {
-		const { HEAD } = this.repository.state;
-		return HEAD && HEAD.upstream;
-	}
-
-	async createPullRequest(params: OctokitCommon.PullsCreateParams): Promise<PullRequestModel | undefined> {
-		const repo = this._githubRepositories.find(
-			r => r.remote.owner === params.owner && r.remote.repositoryName === params.repo,
-		);
-		if (!repo) {
-			throw new Error(`No matching repository ${params.repo} found for ${params.owner}`);
-		}
-
-		let pullRequestModel: PullRequestModel | undefined;
-		try {
-			pullRequestModel = await repo.createPullRequest(params);
-
-			const branchNameSeparatorIndex = params.head.indexOf(':');
-			const branchName = params.head.slice(branchNameSeparatorIndex + 1);
-			await PullRequestGitHelper.associateBranchWithPullRequest(this._repository, pullRequestModel, branchName);
-
-			/* __GDPR__
-				"pr.create.success" : {
-					"isDraft" : { "classification": "SystemMetaData", "purpose": "FeatureInsight" }
-				}
-			*/
-			this.telemetry.sendTelemetryEvent('pr.create.success', { isDraft: (params.draft || '').toString() });
-			return pullRequestModel;
-		} catch (e) {
-			if (e.message.indexOf('No commits between ') > -1) {
-				// There are unpushed commits
-				if (this._repository.state.HEAD?.ahead) {
-					// Offer to push changes
-					const pushCommits = vscode.l10n.t({ message: 'Push Commits', comment: 'Pushes the local commits to the remote.' });
-					const shouldPush = await vscode.window.showInformationMessage(
-						vscode.l10n.t('There are no commits between \'{0}\' and \'{1}\'.\n\nDo you want to push your local commits and create the pull request?', params.base, params.head),
-						{ modal: true },
-						pushCommits,
-					);
-					if (shouldPush === pushCommits) {
-						await this._repository.push();
-						return this.createPullRequest(params);
-					} else {
-						return;
-					}
-				}
-
-				// There are uncommitted changes
-				if (this._repository.state.workingTreeChanges.length || this._repository.state.indexChanges.length) {
-					const commitChanges = vscode.l10n.t('Commit Changes');
-					const shouldCommit = await vscode.window.showInformationMessage(
-						vscode.l10n.t('There are no commits between \'{0}\' and \'{1}\'.\n\nDo you want to commit your changes and create the pull request?', params.base, params.head),
-						{ modal: true },
-						commitChanges,
-					);
-					if (shouldCommit === commitChanges) {
-						await this._repository.add(this._repository.state.indexChanges.map(change => change.uri.fsPath));
-						await this.repository.commit(`${params.title}${params.body ? `\n${params.body}` : ''}`);
-						await this._repository.push();
-						return this.createPullRequest(params);
-					} else {
-						return;
-					}
-				}
-			}
-
-			Logger.error(`Creating pull requests failed: ${e}`, this.id);
-
-			/* __GDPR__
-				"pr.create.failure" : {
-					"isDraft" : { "classification": "SystemMetaData", "purpose": "FeatureInsight" }
-				}
-			*/
-			this.telemetry.sendTelemetryErrorEvent('pr.create.failure', {
-				isDraft: (params.draft || '').toString(),
-			});
-
-			if (pullRequestModel) {
-				// We have created the pull request but something else failed (ex., modifying the git config)
-				// We shouldn't show an error as the pull request was successfully created
-				return pullRequestModel;
-			}
-			throw new Error(formatError(e));
-		}
-	}
-
-	async createIssue(params: OctokitCommon.IssuesCreateParams): Promise<IssueModel | undefined> {
-		try {
-			const repo = this._githubRepositories.find(
-				r => r.remote.owner === params.owner && r.remote.repositoryName === params.repo,
-			);
-			if (!repo) {
-				throw new Error(`No matching repository ${params.repo} found for ${params.owner}`);
-			}
-
-			await repo.ensure();
-
-			// Create PR
-			const { data } = await repo.octokit.call(repo.octokit.api.issues.create, params);
-			const item = convertRESTIssueToRawPullRequest(data, repo);
-			const issueModel = new IssueModel(this.telemetry, repo, repo.remote, item);
-
-			/* __GDPR__
-				"issue.create.success" : {
-				}
-			*/
-			this.telemetry.sendTelemetryEvent('issue.create.success');
-			return issueModel;
-		} catch (e) {
-			Logger.error(` Creating issue failed: ${e}`, this.id);
-
-			/* __GDPR__
-				"issue.create.failure" : {}
-			*/
-			this.telemetry.sendTelemetryErrorEvent('issue.create.failure');
-			vscode.window.showWarningMessage(vscode.l10n.t('Creating issue failed: {0}', formatError(e)));
-		}
-
-		return undefined;
-	}
-
-	async assignIssue(issue: IssueModel, login: string): Promise<void> {
-		try {
-			const repo = this._githubRepositories.find(
-				r => r.remote.owner === issue.remote.owner && r.remote.repositoryName === issue.remote.repositoryName,
-			);
-			if (!repo) {
-				throw new Error(
-					`No matching repository ${issue.remote.repositoryName} found for ${issue.remote.owner}`,
-				);
-			}
-
-			await repo.ensure();
-
-			const param: OctokitCommon.IssuesAssignParams = {
-				assignees: [login],
-				owner: issue.remote.owner,
-				repo: issue.remote.repositoryName,
-				issue_number: issue.number,
-			};
-			await repo.octokit.call(repo.octokit.api.issues.addAssignees, param);
-
-			/* __GDPR__
-				"issue.assign.success" : {
-				}
-			*/
-			this.telemetry.sendTelemetryEvent('issue.assign.success');
-		} catch (e) {
-			Logger.error(`Assigning issue failed: ${e}`, this.id);
-
-			/* __GDPR__
-				"issue.assign.failure" : {
-				}
-			*/
-			this.telemetry.sendTelemetryErrorEvent('issue.assign.failure');
-			vscode.window.showWarningMessage(vscode.l10n.t('Assigning issue failed: {0}', formatError(e)));
-		}
-	}
-
-	getCurrentUser(githubRepository?: GitHubRepository): Promise<IAccount> {
-		if (!githubRepository) {
-			githubRepository = this.gitHubRepositories[0];
-		}
-		return this._credentialStore.getCurrentUser(githubRepository.remote.authProviderId);
-	}
-
-	async mergePullRequest(
-		pullRequest: PullRequestModel,
-		title?: string,
-		description?: string,
-		method?: 'merge' | 'squash' | 'rebase',
-		email?: string,
-	): Promise<{ merged: boolean, message: string, timeline?: TimelineEvent[] }> {
-		Logger.debug(`Merging PR: ${pullRequest.number} method: ${method} for user: "${email}" - enter`, this.id);
-		const { mutate, schema } = await pullRequest.githubRepository.ensure();
-
-		const activePRSHA = this.activePullRequest && this.activePullRequest.head && this.activePullRequest.head.sha;
-		const workingDirectorySHA = this.repository.state.HEAD && this.repository.state.HEAD.commit;
-		const mergingPRSHA = pullRequest.head && pullRequest.head.sha;
-		const workingDirectoryIsDirty = this.repository.state.workingTreeChanges.length > 0;
-		let expectedHeadOid: string | undefined = pullRequest.head?.sha;
-
-		if (activePRSHA === mergingPRSHA) {
-			// We're on the branch of the pr being merged.
-			expectedHeadOid = workingDirectorySHA;
-			if (workingDirectorySHA !== mergingPRSHA) {
-				// We are looking at different commit than what will be merged
-				const { ahead } = this.repository.state.HEAD!;
-				const pluralMessage = vscode.l10n.t('You have {0} unpushed commits on this pull request branch.\n\nWould you like to proceed anyway?', ahead ?? 'unknown');
-				const singularMessage = vscode.l10n.t('You have 1 unpushed commit on this pull request branch.\n\nWould you like to proceed anyway?');
-				if (ahead &&
-					(await vscode.window.showWarningMessage(
-						ahead > 1 ? pluralMessage : singularMessage,
-						{ modal: true },
-						vscode.l10n.t('Yes'),
-					)) === undefined) {
-
-					return {
-						merged: false,
-						message: vscode.l10n.t('unpushed changes'),
-					};
-				}
-			}
-
-			if (workingDirectoryIsDirty) {
-				// We have made changes to the PR that are not committed
-				if (
-					(await vscode.window.showWarningMessage(
-						vscode.l10n.t('You have uncommitted changes on this pull request branch.\n\n Would you like to proceed anyway?'),
-						{ modal: true },
-						vscode.l10n.t('Yes'),
-					)) === undefined
-				) {
-					return {
-						merged: false,
-						message: vscode.l10n.t('uncommitted changes'),
-					};
-				}
-			}
-		}
-		const input: MergePullRequestInput = {
-			pullRequestId: pullRequest.graphNodeId,
-			commitHeadline: title,
-			commitBody: description,
-			expectedHeadOid,
-			authorEmail: email,
-			mergeMethod:
-				(method?.toUpperCase() ??
-					vscode.workspace.getConfiguration(PR_SETTINGS_NAMESPACE).get<'merge' | 'squash' | 'rebase'>(DEFAULT_MERGE_METHOD, 'merge')?.toUpperCase()) as GraphQLMergeMethod,
-		};
-
-		return mutate<MergePullRequestResponse>({
-			mutation: schema.MergePullRequest,
-			variables: {
-				input
-			}
-		})
-			.then(async (result) => {
-				Logger.debug(`Merging PR: ${pullRequest.number}} - done`, this.id);
-
-				/* __GDPR__
-					"pr.merge.success" : {}
-				*/
-				this.telemetry.sendTelemetryEvent('pr.merge.success');
-				this._onDidMergePullRequest.fire();
-				return { merged: true, message: '', timeline: await parseCombinedTimelineEvents(result.data?.mergePullRequest.pullRequest.timelineItems.nodes ?? [], await pullRequest.getCopilotTimelineEvents(pullRequest), pullRequest.githubRepository) };
-			})
-			.catch(e => {
-				/* __GDPR__
-					"pr.merge.failure" : {}
-				*/
-				this.telemetry.sendTelemetryErrorEvent('pr.merge.failure');
-				const graphQLErrors = e.graphQLErrors as GraphQLError[] | undefined;
-				if (graphQLErrors?.length && graphQLErrors.find(error => error.type === GraphQLErrorType.Unprocessable && error.message?.includes('Head branch was modified'))) {
-					return { merged: false, message: vscode.l10n.t('Head branch was modified. Pull, review, then try again.') };
-				} else {
-					throw e;
-				}
-			});
-	}
-
-	async deleteBranch(pullRequest: PullRequestModel) {
-		await pullRequest.githubRepository.deleteBranch(pullRequest);
-	}
-
-	private async getBranchDeletionItems() {
-		interface BranchDeletionMetadata extends PullRequestMetadata {
-			isOpen?: boolean;
-		}
-
-		const allConfigs = await this.repository.getConfigs();
-		const branchInfos: Map<string, { remote?: string; metadata?: BranchDeletionMetadata[] }> = new Map();
-
-		allConfigs.forEach(config => {
-			const key = config.key;
-			const matches = /^branch\.(.*)\.(.*)$/.exec(key);
-
-			if (matches && matches.length === 3) {
-				const branchName = matches[1];
-
-				if (!branchInfos.has(branchName)) {
-					branchInfos.set(branchName, {});
-				}
-
-				const value = branchInfos.get(branchName)!;
-				if (matches[2] === 'remote') {
-					value['remote'] = config.value;
-				}
-
-				if (matches[2] === 'github-pr-owner-number') {
-					const metadata = PullRequestGitHelper.parsePullRequestMetadata(config.value);
-					if (!value?.metadata) {
-						value['metadata'] = [];
-					}
-					if (metadata) {
-						// Check if the metadata already exists in the array
-						const existingMetadata = value.metadata.find(m => m.owner === metadata.owner && m.repositoryName === metadata.repositoryName && m.prNumber === metadata.prNumber);
-						if (!existingMetadata) {
-							value['metadata'].push(metadata);
-						}
-					}
-				}
-
-				branchInfos.set(branchName, value!);
-			}
-		});
-		Logger.debug(`Found ${branchInfos.size} possible branches to delete`, this.id);
-		Logger.trace(`Branches to delete: ${JSON.stringify(Array.from(branchInfos.keys()))}`, this.id);
-
-		const actions: (vscode.QuickPickItem & { metadata: BranchDeletionMetadata[]; legacy?: boolean })[] = [];
-		branchInfos.forEach((value, key) => {
-			if (value.metadata) {
-				const activePRUrl = this.activePullRequest && this.activePullRequest.base.repositoryCloneUrl;
-				const activeMetadata = value.metadata.find(metadata =>
-					metadata.owner === activePRUrl?.owner &&
-					metadata.repositoryName === activePRUrl?.repositoryName &&
-					metadata.prNumber === this.activePullRequest?.number
-				);
-
-				if (!activeMetadata) {
-					actions.push({
-						label: `${key}`,
-						picked: false,
-						metadata: value.metadata,
-					});
-				} else {
-					Logger.debug(`Skipping ${activeMetadata.prNumber}, active PR is #${this.activePullRequest?.number}`, this.id);
-					Logger.trace(`Skipping active branch ${key}`, this.id);
-				}
-			}
-		});
-
-		const results = await Promise.all(
-			actions.map(async action => {
-				const allOld = (await Promise.all(
-					action.metadata.map(async metadata => {
-						const githubRepo = this._githubRepositories.find(
-							repo =>
-								repo.remote.owner.toLowerCase() === metadata!.owner.toLowerCase() &&
-								repo.remote.repositoryName.toLowerCase() === metadata!.repositoryName.toLowerCase(),
-						);
-
-						if (!githubRepo) {
-							return action;
-						}
-
-						const { remote, query, schema } = await githubRepo.ensure();
-						try {
-							const { data } = await query<PullRequestState>({
-								query: schema.PullRequestState,
-								variables: {
-									owner: remote.owner,
-									name: remote.repositoryName,
-									number: metadata!.prNumber,
-								},
-							});
-							metadata.isOpen = data.repository?.pullRequest.state === 'OPEN';
-							return data.repository?.pullRequest.state !== 'OPEN';
-						} catch { }
-						return false;
-					}))).every(result => result);
-				if (allOld) {
-					action.legacy = true;
-				}
-
-				return action;
-			}),
-		);
-
-		results.forEach(result => {
-			if (result.metadata.length === 0) {
-				return;
-			}
-			result.description = `${result.metadata[0].repositoryName}/${result.metadata[0].owner} ${result.metadata.map(metadata => {
-				const prString = `#${metadata.prNumber}`;
-				return metadata.isOpen ? vscode.l10n.t('{0} is open', prString) : prString;
-			}).join(', ')}`;
-			if (result.legacy) {
-				result.picked = true;
-			}
-		});
-
-		return results;
-	}
-
-	public gitRelativeRootPath(path: string) {
-		// get path relative to git root directory. Handles windows path by converting it to unix path.
-		return nodePath.relative(this._repository.rootUri.path, path).replace(/\\/g, '/');
-	}
-
-	public async cleanupAfterPullRequest(branchName: string, pullRequest: PullRequestModel) {
-		const defaults = await this.getPullRequestDefaults();
-		if (branchName === defaults.base) {
-			Logger.debug('Not cleaning up default branch.', this.id);
-			return;
-		}
-		if (pullRequest.author.login === (await this.getCurrentUser()).login) {
-			Logger.debug('Not cleaning up user\'s branch.', this.id);
-			return;
-		}
-		const branch = await this.repository.getBranch(branchName);
-		const remote = branch.upstream?.remote;
-		try {
-			Logger.debug(`Cleaning up branch ${branchName}`, this.id);
-			await this.repository.deleteBranch(branchName);
-		} catch (e) {
-			// The branch probably had unpushed changes and cannot be deleted.
-			return;
-		}
-		if (!remote) {
-			return;
-		}
-		const remotes = await this.getDeleatableRemotes(undefined);
-		if (remotes.has(remote) && remotes.get(remote)!.createdForPullRequest) {
-			Logger.debug(`Cleaning up remote ${remote}`, this.id);
-			this.repository.removeRemote(remote);
-		}
-	}
-
-	private async getDeleatableRemotes(nonExistantBranches?: Set<string>) {
-		const newConfigs = await this.repository.getConfigs();
-		const remoteInfos: Map<
-			string,
-			{ branches: Set<string>; url?: string; createdForPullRequest?: boolean }
-		> = new Map();
-
-		newConfigs.forEach(config => {
-			const key = config.key;
-			let matches = /^branch\.(.*)\.(.*)$/.exec(key);
-
-			if (matches && matches.length === 3) {
-				const branchName = matches[1];
-
-				if (matches[2] === 'remote') {
-					const remoteName = config.value;
-
-					if (!remoteInfos.has(remoteName)) {
-						remoteInfos.set(remoteName, { branches: new Set() });
-					}
-
-					if (!nonExistantBranches?.has(branchName)) {
-						const value = remoteInfos.get(remoteName);
-						value!.branches.add(branchName);
-					}
-				}
-			}
-
-			matches = /^remote\.(.*)\.(.*)$/.exec(key);
-
-			if (matches && matches.length === 3) {
-				const remoteName = matches[1];
-
-				if (!remoteInfos.has(remoteName)) {
-					remoteInfos.set(remoteName, { branches: new Set() });
-				}
-
-				const value = remoteInfos.get(remoteName);
-
-				if (matches[2] === 'github-pr-remote') {
-					value!.createdForPullRequest = config.value === 'true';
-				}
-
-				if (matches[2] === 'url') {
-					value!.url = config.value;
-				}
-			}
-		});
-		return remoteInfos;
-	}
-
-	private async getRemoteDeletionItems(nonExistantBranches: Set<string>) {
-		// check if there are remotes that should be cleaned
-		const remoteInfos = await this.getDeleatableRemotes(nonExistantBranches);
-		const remoteItems: (vscode.QuickPickItem & { remote: string })[] = [];
-
-		remoteInfos.forEach((value, key) => {
-			if (value.branches.size === 0) {
-				let description = value.createdForPullRequest ? '' : vscode.l10n.t('Not created by GitHub Pull Request extension');
-				if (value.url) {
-					description = description ? `${description} ${value.url}` : value.url;
-				}
-
-				remoteItems.push({
-					label: key,
-					description: description,
-					picked: value.createdForPullRequest,
-					remote: key,
-				});
-			}
-		});
-
-		return remoteItems;
-	}
-
-	private async deleteBranches(picks: readonly vscode.QuickPickItem[], nonExistantBranches: Set<string>, progress: vscode.Progress<{ message?: string; increment?: number; }>, totalBranches: number, deletedBranches: number, needsRetry?: vscode.QuickPickItem[]) {
-		const reportProgress = () => {
-			deletedBranches++;
-			progress.report({ message: vscode.l10n.t('Deleted {0} of {1} branches', deletedBranches, totalBranches) });
-		};
-
-		const deleteConfig = async (branch: string) => {
-			await PullRequestGitHelper.associateBaseBranchWithBranch(this.repository, branch, undefined);
-			await PullRequestGitHelper.associateBranchWithPullRequest(this.repository, undefined, branch);
-		};
-
-		// delete configs first since that can't be parallelized
-		for (const pick of picks) {
-			await deleteConfig(pick.label);
-		}
-
-		// batch deleting the branches to avoid consuming all available resources
-		await batchPromiseAll(picks, 5, async (pick) => {
-			try {
-				await this.repository.deleteBranch(pick.label, true);
-				if ((await PullRequestGitHelper.getMatchingPullRequestMetadataForBranch(this.repository, pick.label))) {
-					console.log(`Branch ${pick.label} was not deleted`);
-				}
-				reportProgress();
-			} catch (e) {
-				if (typeof e.stderr === 'string' && e.stderr.includes('not found')) {
-					nonExistantBranches.add(pick.label);
-					reportProgress();
-				} else if (typeof e.stderr === 'string' && e.stderr.includes('unable to access') && needsRetry) {
-					// There is contention for the related git files
-					needsRetry.push(pick);
-				} else {
-					throw e;
-				}
-			}
-		});
-		if (needsRetry && needsRetry.length) {
-			await this.deleteBranches(needsRetry, nonExistantBranches, progress, totalBranches, deletedBranches);
-		}
-	}
-
-	async deleteLocalBranchesNRemotes() {
-		return new Promise<void>(async resolve => {
-			const quickPick = vscode.window.createQuickPick();
-			quickPick.canSelectMany = true;
-			quickPick.ignoreFocusOut = true;
-			quickPick.placeholder = vscode.l10n.t('Choose local branches you want to delete permanently');
-			quickPick.show();
-			quickPick.busy = true;
-
-			// Check local branches
-			const results = await this.getBranchDeletionItems();
-			const defaults = await this.getPullRequestDefaults();
-			quickPick.items = results;
-			quickPick.selectedItems = results.filter(result => {
-				// Do not pick the default branch for the repo.
-				return result.picked && !((result.label === defaults.base) && (result.metadata.find(metadata => metadata.owner === defaults.owner && metadata.repositoryName === defaults.repo)));
-			});
-			quickPick.busy = false;
-			if (results.length === 0) {
-				quickPick.canSelectMany = false;
-				quickPick.items = [{ label: vscode.l10n.t('No local branches to delete'), picked: false }];
-			}
-
-			let firstStep = true;
-			quickPick.onDidAccept(async () => {
-				quickPick.busy = true;
-
-				if (firstStep) {
-					const picks = quickPick.selectedItems;
-					const nonExistantBranches = new Set<string>();
-					if (picks.length) {
-						await vscode.window.withProgress({ location: vscode.ProgressLocation.Notification, title: vscode.l10n.t('Cleaning up') }, async (progress) => {
-							try {
-								await this.deleteBranches(picks, nonExistantBranches, progress, picks.length, 0, []);
-							} catch (e) {
-								quickPick.hide();
-								vscode.window.showErrorMessage(vscode.l10n.t('Deleting branches failed: {0} {1}', e.message, e.stderr));
-							}
-						});
-					}
-
-					firstStep = false;
-					const remoteItems = await this.getRemoteDeletionItems(nonExistantBranches);
-
-					if (remoteItems && remoteItems.length) {
-						quickPick.canSelectMany = true;
-						quickPick.placeholder = vscode.l10n.t('Choose remotes you want to delete permanently');
-						quickPick.items = remoteItems;
-						quickPick.selectedItems = remoteItems.filter(item => item.picked);
-					} else {
-						quickPick.hide();
-					}
-				} else {
-					// batch deleting the remotes to avoid consuming all available resources
-					const picks = quickPick.selectedItems;
-					if (picks.length) {
-						await vscode.window.withProgress({ location: vscode.ProgressLocation.Notification, title: vscode.l10n.t('Deleting {0} remotes...', picks.length) }, async () => {
-							await batchPromiseAll(picks, 5, async pick => {
-								await this.repository.removeRemote(pick.label);
-							});
-						});
-					}
-					quickPick.hide();
-				}
-				quickPick.busy = false;
-			});
-
-			quickPick.onDidHide(() => {
-				resolve();
-			});
-		});
-	}
-
-	async revert(pullRequest: PullRequestModel, title: string, body: string, draft: boolean): Promise<PullRequestModel | undefined> {
-		const repo = this._githubRepositories.find(
-			r => r.remote.owner === pullRequest.remote.owner && r.remote.repositoryName === pullRequest.remote.repositoryName,
-		);
-		if (!repo) {
-			throw new Error(`No matching repository ${pullRequest.remote.repositoryName} found for ${pullRequest.remote.owner}`);
-		}
-
-		const pullRequestModel: PullRequestModel | undefined = await repo.revertPullRequest(pullRequest.graphNodeId, title, body, draft);
-		return pullRequestModel;
-	}
-
-	async getPullRequestRepositoryDefaultBranch(issue: IssueModel): Promise<string> {
-		const branch = await issue.githubRepository.getDefaultBranch();
-		return branch;
-	}
-
-	async getPullRequestRepositoryAccessAndMergeMethods(
-		issue: IssueModel,
-	): Promise<RepoAccessAndMergeMethods> {
-		const mergeOptions = await issue.githubRepository.getRepoAccessAndMergeMethods();
-		return mergeOptions;
-	}
-
-	async mergeQueueMethodForBranch(branch: string, owner: string, repoName: string): Promise<MergeMethod | undefined> {
-		return (await this.gitHubRepositories.find(repository => repository.remote.owner === owner && repository.remote.repositoryName === repoName)?.mergeQueueMethodForBranch(branch));
-	}
-
-	async fulfillPullRequestMissingInfo(pullRequest: PullRequestModel): Promise<void> {
-		try {
-			if (!pullRequest.isResolved()) {
-				return;
-			}
-
-			Logger.debug(`Fulfill pull request missing info - start`, this.id);
-			const githubRepository = pullRequest.githubRepository;
-			const { octokit, remote } = await githubRepository.ensure();
-
-			if (!pullRequest.base) {
-				const { data } = await octokit.call(octokit.api.pulls.get, {
-					owner: remote.owner,
-					repo: remote.repositoryName,
-					pull_number: pullRequest.number,
-				});
-				pullRequest.update(convertRESTPullRequestToRawPullRequest(data, githubRepository));
-			}
-
-			if (!pullRequest.mergeBase) {
-				const { data } = await octokit.call(octokit.api.repos.compareCommits, {
-					repo: remote.repositoryName,
-					owner: remote.owner,
-					base: `${pullRequest.base.repositoryCloneUrl.owner}:${pullRequest.base.ref}`,
-					head: `${pullRequest.head.repositoryCloneUrl.owner}:${pullRequest.head.ref}`,
-				});
-
-				pullRequest.mergeBase = data.merge_base_commit.sha;
-			}
-		} catch (e) {
-			vscode.window.showErrorMessage(vscode.l10n.t('Fetching Pull Request merge base failed: {0}', formatError(e)));
-		}
-		Logger.debug(`Fulfill pull request missing info - done`, this.id);
-	}
-
-	//#region Git related APIs
-
-	private async resolveItem(owner: string, repositoryName: string): Promise<GitHubRepository | undefined> {
-		let githubRepo = this._githubRepositories.find(repo => {
-			const ret =
-				repo.remote.owner.toLowerCase() === owner.toLowerCase() &&
-				repo.remote.repositoryName.toLowerCase() === repositoryName.toLowerCase();
-			return ret;
-		});
-
-		if (!githubRepo) {
-			Logger.appendLine(`GitHubRepository not found: ${owner}/${repositoryName}`, this.id);
-			// try to create the repository
-			githubRepo = await this.createGitHubRepositoryFromOwnerName(owner, repositoryName);
-		}
-		return githubRepo;
-	}
-
-	async resolveIssueOrPullRequest(owner: string, repositoryName: string, issueOrPullRequestNumber: number): Promise<PullRequestModel | IssueModel | undefined> {
-		let issueOrPullRequest: IssueModel | PullRequestModel | undefined = await this.resolveIssue(owner, repositoryName, issueOrPullRequestNumber, true);
-		if (!issueOrPullRequest) {
-			issueOrPullRequest = await this.resolvePullRequest(owner, repositoryName, issueOrPullRequestNumber);
-		}
-		return issueOrPullRequest;
-	}
-
-	async resolvePullRequest(
-		owner: string,
-		repositoryName: string,
-		pullRequestNumber: number,
-		useCache: boolean = false,
-	): Promise<PullRequestModel | undefined> {
-		const githubRepo = await this.resolveItem(owner, repositoryName);
-		Logger.appendLine(`Found GitHub repo for pr #${pullRequestNumber}: ${githubRepo ? 'yes' : 'no'}`, this.id);
-		if (githubRepo) {
-			const pr = await githubRepo.getPullRequest(pullRequestNumber, useCache);
-			Logger.appendLine(`Found GitHub pr repo for pr #${pullRequestNumber}: ${pr ? 'yes' : 'no'}`, this.id);
-			return pr;
-		}
-		return undefined;
-	}
-
-	async resolveIssue(
-		owner: string,
-		repositoryName: string,
-		pullRequestNumber: number,
-		withComments: boolean = false,
-	): Promise<IssueModel | undefined> {
-		const githubRepo = await this.resolveItem(owner, repositoryName);
-		if (githubRepo) {
-			return githubRepo.getIssue(pullRequestNumber, withComments);
-		}
-		return undefined;
-	}
-
-	async resolveUser(owner: string, repositoryName: string, login: string): Promise<User | undefined> {
-		Logger.debug(`Fetch user ${login}`, this.id);
-		const githubRepository = await this.createGitHubRepositoryFromOwnerName(owner, repositoryName);
-		return githubRepository.resolveUser(login);
-	}
-
-	async getMatchingPullRequestMetadataForBranch() {
-		if (!this.repository || !this.repository.state.HEAD || !this.repository.state.HEAD.name) {
-			return null;
-		}
-
-		const matchingPullRequestMetadata = await PullRequestGitHelper.getMatchingPullRequestMetadataForBranch(
-			this.repository,
-			this.repository.state.HEAD.name,
-		);
-		return matchingPullRequestMetadata;
-	}
-
-	async getMatchingPullRequestMetadataFromGitHub(branch: Branch, remoteName?: string, remoteUrl?: string, upstreamBranchName?: string): Promise<
-		(PullRequestMetadata & { model: PullRequestModel }) | null
-	> {
-		try {
-			if (remoteName) {
-				return this.getMatchingPullRequestMetadataFromGitHubWithRemoteName(remoteName, upstreamBranchName);
-			}
-			return this.getMatchingPullRequestMetadataFromGitHubWithUrl(branch, remoteUrl, upstreamBranchName);
-		} catch (e) {
-			Logger.error(`Unable to get matching pull request metadata from GitHub: ${e}`, this.id);
-			return null;
-		}
-	}
-
-	async getMatchingPullRequestMetadataFromGitHubWithUrl(branch: Branch, remoteUrl?: string, upstreamBranchName?: string): Promise<
-		(PullRequestMetadata & { model: PullRequestModel }) | null
-	> {
-		Logger.debug(`Searching GitHub for a PR with branch ${upstreamBranchName} and remote ${remoteUrl}`, this.id);
-
-		if (!remoteUrl) {
-			return null;
-		}
-		const protocol: Protocol = new Protocol(remoteUrl);
-		let headGitHubRepo = this.findRepo((input) => compareIgnoreCase(input.remote.owner, protocol.owner) === 0 && compareIgnoreCase(input.remote.repositoryName, protocol.repositoryName) === 0);
-		if (!headGitHubRepo && this.gitHubRepositories.length > 0) {
-			const remote = parseRemote(protocol.repositoryName, remoteUrl, protocol);
-			if (remote) {
-				headGitHubRepo = await this.createGitHubRepository(remote, this.credentialStore, true, true);
-			}
-		}
-		const matchingPR = await this.doGetMatchingPullRequestMetadataFromGitHub(headGitHubRepo, upstreamBranchName);
-		if (matchingPR && (branch.upstream === undefined) && headGitHubRepo && branch.name) {
-			const newRemote = await PullRequestGitHelper.createRemote(this.repository, headGitHubRepo?.remote, protocol);
-			const trackedBranchName = `refs/remotes/${newRemote}/${matchingPR.model.head?.name}`;
-			await this.repository.fetch({ remote: newRemote, ref: matchingPR.model.head?.name });
-			await this.repository.setBranchUpstream(branch.name, trackedBranchName);
-		}
-
-		return matchingPR;
-	}
-
-	async getMatchingPullRequestMetadataFromGitHubWithRemoteName(remoteName?: string, upstreamBranchName?: string): Promise<
-		(PullRequestMetadata & { model: PullRequestModel }) | null
-	> {
-		Logger.debug(`Searching GitHub for a PR with branch ${upstreamBranchName} and remote ${remoteName}`, this.id);
-		if (!remoteName) {
-			return null;
-		}
-
-		let headGitHubRepo = this.gitHubRepositories.find(
-			repo => repo.remote.remoteName === remoteName,
-		);
-
-		if (!headGitHubRepo && this.gitHubRepositories.length > 0) {
-			const gitRemote = this.repository.state.remotes.find(remote => remote.name === remoteName);
-			const remoteUrl = gitRemote?.fetchUrl ?? gitRemote?.pushUrl;
-			if (!remoteUrl) {
-				return null;
-			}
-			const protocol = new Protocol(remoteUrl ?? '');
-			const remote = parseRemote(remoteName, remoteUrl, protocol);
-			if (remote) {
-				headGitHubRepo = await this.createGitHubRepository(remote, this.credentialStore, true, true);
-			}
-		}
-
-		return this.doGetMatchingPullRequestMetadataFromGitHub(headGitHubRepo, upstreamBranchName);
-	}
-
-	private async doGetMatchingPullRequestMetadataFromGitHub(headGitHubRepo?: GitHubRepository, upstreamBranchName?: string): Promise<
-		(PullRequestMetadata & { model: PullRequestModel }) | null
-	> {
-		if (!headGitHubRepo || !upstreamBranchName) {
-			return null;
-		}
-
-		const headRepoMetadata = await headGitHubRepo?.getMetadata();
-		if (!headRepoMetadata?.owner) {
-			return null;
-		}
-
-		const parentRepos = this.gitHubRepositories.filter(repo => {
-			if (headRepoMetadata.fork) {
-				return repo.remote.owner === headRepoMetadata.parent?.owner?.login && repo.remote.repositoryName === headRepoMetadata.parent.name;
-			} else {
-				return repo.remote.owner === headRepoMetadata.owner?.login && repo.remote.repositoryName === headRepoMetadata.name;
-			}
-		});
-
-		// Search through each github repo to see if it has a PR with this head branch.
-		for (const repo of parentRepos) {
-			const matchingPullRequest = await repo.getPullRequestForBranch(upstreamBranchName, headRepoMetadata.owner.login);
-			if (matchingPullRequest) {
-				return {
-					owner: repo.remote.owner,
-					repositoryName: repo.remote.repositoryName,
-					prNumber: matchingPullRequest.number,
-					model: matchingPullRequest,
-				};
-			}
-		}
-		return null;
-	}
-
-	async checkoutExistingPullRequestBranch(pullRequest: PullRequestModel, progress: vscode.Progress<{ message?: string; increment?: number }>): Promise<boolean> {
-		return await PullRequestGitHelper.checkoutExistingPullRequestBranch(this.repository, pullRequest, progress);
-	}
-
-	async getBranchNameForPullRequest(pullRequest: PullRequestModel) {
-		return await PullRequestGitHelper.getBranchNRemoteForPullRequest(this.repository, pullRequest);
-	}
-
-	async fetchAndCheckout(pullRequest: PullRequestModel, progress: vscode.Progress<{ message?: string; increment?: number }>): Promise<void> {
-		await PullRequestGitHelper.fetchAndCheckout(this.repository, this._allGitHubRemotes, pullRequest, progress);
-	}
-
-	async checkout(branchName: string): Promise<void> {
-		return this.repository.checkout(branchName);
-	}
-
-	async tryMergeBaseIntoHead(pullRequest: PullRequestModel, push: boolean): Promise<boolean> {
-		if (await this.isHeadUpToDateWithBase(pullRequest)) {
-			return true;
-		}
-
-		const isBrowser = (vscode.env.appHost === 'vscode.dev' || vscode.env.appHost === 'github.dev');
-		if (!pullRequest.isActive || isBrowser) {
-			const conflictModel = await vscode.window.withProgress({ location: vscode.ProgressLocation.Notification, title: vscode.l10n.t('Finding conflicts...') }, () => createConflictResolutionModel(pullRequest));
-			if (conflictModel === undefined) {
-				await vscode.window.showErrorMessage(vscode.l10n.t('Unable to resolved conflicts for this pull request. There are too many file changes.'), { modal: true, detail: isBrowser ? undefined : vscode.l10n.t('Please check out the pull request to resolve conflicts.') });
-				return false;
-			}
-			let continueWithMerge = true;
-			if (pullRequest.item.mergeable === PullRequestMergeability.Conflict) {
-				const githubRepos = await Promise.all([this.createGitHubRepositoryFromOwnerName(pullRequest.head!.owner, pullRequest.head!.repositoryCloneUrl.repositoryName), this.createGitHubRepositoryFromOwnerName(pullRequest.base.owner, pullRequest.base.repositoryCloneUrl.repositoryName)]);
-				const coordinator = new ConflictResolutionCoordinator(this.telemetry, conflictModel, githubRepos);
-				continueWithMerge = await coordinator.enterConflictResolutionAndWaitForExit();
-				coordinator.dispose();
-			}
-
-			if (continueWithMerge) {
-				return pullRequest.updateBranch(conflictModel);
-			} else {
-				return false;
-			}
-		}
-
-		if (this.repository.state.workingTreeChanges.length > 0 || this.repository.state.indexChanges.length > 0) {
-			await vscode.window.showErrorMessage(vscode.l10n.t('The pull request branch cannot be updated when the there changed files in the working tree or index. Stash or commit all change and then try again.'), { modal: true });
-			return false;
-		}
-		const baseRemote = findLocalRepoRemoteFromGitHubRef(this.repository, pullRequest.base)?.name;
-		if (!baseRemote) {
-			return false;
-		}
-		const qualifiedUpstream = `${baseRemote}/${pullRequest.base.ref}`;
-		await vscode.window.withProgress({ location: vscode.ProgressLocation.Notification }, async (progress) => {
-			progress.report({ message: vscode.l10n.t('Fetching branch {0}', qualifiedUpstream) });
-			await this.repository.fetch({ ref: pullRequest.base.ref, remote: baseRemote });
-			progress.report({ message: vscode.l10n.t('Merging branch {0} into {1}', qualifiedUpstream, this.repository.state.HEAD!.name!) });
-			try {
-				await this.repository.merge(qualifiedUpstream);
-			} catch (e) {
-				if (e.gitErrorCode !== GitErrorCodes.Conflict) {
-					throw e;
-				}
-			}
-		});
-
-		if (pullRequest.item.mergeable === PullRequestMergeability.Conflict) {
-			const wizard = await ConflictModel.begin(this.repository, pullRequest.base.ref, this.repository.state.HEAD!.name!, push);
-			await wizard?.finished();
-			wizard?.dispose();
-		} else {
-			await this.repository.push();
-		}
-		return true;
-	}
-
-	async isHeadUpToDateWithBase(pullRequestModel: PullRequestModel): Promise<boolean> {
-		if (!pullRequestModel.head) {
-			return false;
-		}
-		const repo = this._githubRepositories.find(
-			r => r.remote.owner === pullRequestModel.remote.owner && r.remote.repositoryName === pullRequestModel.remote.repositoryName,
-		);
-		const headBranch = `${pullRequestModel.head.owner}:${pullRequestModel.head.ref}`;
-		const baseBranch = `${pullRequestModel.base.owner}:${pullRequestModel.base.ref}`;
-		const log = await repo?.compareCommits(baseBranch, headBranch);
-		return log?.behind_by === 0;
-	}
-
-	async fetchById(githubRepo: GitHubRepository, id: number): Promise<PullRequestModel | undefined> {
-		const pullRequest = await githubRepo.getPullRequest(id);
-		if (pullRequest) {
-			return pullRequest;
-		} else {
-			vscode.window.showErrorMessage(vscode.l10n.t('Pull request number {0} does not exist in {1}', id, `${githubRepo.remote.owner}/${githubRepo.remote.repositoryName}`), { modal: true });
-		}
-	}
-
-	public async checkoutDefaultBranch(branch: string): Promise<void> {
-		let branchObj: Branch | undefined;
-		try {
-			branchObj = await this.repository.getBranch(branch);
-
-			const currentBranch = this.repository.state.HEAD?.name;
-			if (currentBranch === branchObj.name) {
-				const chooseABranch = vscode.l10n.t('Choose a Branch');
-				vscode.window.showInformationMessage(vscode.l10n.t('The default branch is already checked out.'), chooseABranch).then(choice => {
-					if (choice === chooseABranch) {
-						return git.checkout();
-					}
-				});
-				return;
-			}
-
-			// respect the git setting to fetch before checkout
-			if (vscode.workspace.getConfiguration(GIT).get<boolean>(PULL_BEFORE_CHECKOUT, false) && branchObj.upstream) {
-				try {
-					await this.repository.fetch({ remote: branchObj.upstream.remote, ref: `${branchObj.upstream.name}:${branchObj.name}` });
-				} catch (e) {
-					if (e.stderr?.startsWith && e.stderr.startsWith('fatal: refusing to fetch into branch')) {
-						// This can happen when there's some state on the "main" branch
-						// This could be unpushed commits or a bisect for example
-						vscode.window.showErrorMessage(vscode.l10n.t('Unable to fetch the {0} branch. There is some state (bisect, unpushed commits, etc.) on {0} that is preventing the fetch.', [branchObj.name]));
-					} else {
-						throw e;
-					}
-				}
-			}
-
-			if (branchObj.upstream && branch === branchObj.upstream.name) {
-				await this.repository.checkout(branch);
-			} else {
-				await git.checkout();
-			}
-
-			const fileClose: Thenable<boolean>[] = [];
-			// Close the PR description and any open review scheme files.
-			for (const tabGroup of vscode.window.tabGroups.all) {
-				for (const tab of tabGroup.tabs) {
-					let uri: vscode.Uri | string | undefined;
-					if (tab.input instanceof vscode.TabInputText) {
-						uri = tab.input.uri;
-					} else if (tab.input instanceof vscode.TabInputTextDiff) {
-						uri = tab.input.original;
-					} else if (tab.input instanceof vscode.TabInputWebview) {
-						uri = tab.input.viewType;
-					}
-					if ((uri instanceof vscode.Uri && uri.scheme === Schemes.Review) || (typeof uri === 'string' && uri.endsWith(PULL_REQUEST_OVERVIEW_VIEW_TYPE))) {
-						fileClose.push(vscode.window.tabGroups.close(tab));
-					}
-				}
-			}
-			await Promise.all(fileClose);
-		} catch (e) {
-			if (e.gitErrorCode) {
-				// for known git errors, we should provide actions for users to continue.
-				if (e.gitErrorCode === GitErrorCodes.DirtyWorkTree) {
-					vscode.window.showErrorMessage(
-						vscode.l10n.t('Your local changes would be overwritten by checkout, please commit your changes or stash them before you switch branches'),
-					);
-					return;
-				}
-			}
-			Logger.error(`Exiting failed: ${e}. Target branch ${branch} used to find branch ${branchObj?.name ?? 'unknown'} with upstream ${branchObj?.upstream?.name ?? 'unknown'}.`, this.id);
-			vscode.window.showErrorMessage(`Exiting failed: ${e}`);
-		}
-	}
-
-	private async pullBranchConfiguration(): Promise<'never' | 'prompt' | 'always'> {
-		const neverShowPullNotification = this.context.globalState.get<boolean>(NEVER_SHOW_PULL_NOTIFICATION, false);
-		if (neverShowPullNotification) {
-			this.context.globalState.update(NEVER_SHOW_PULL_NOTIFICATION, false);
-			await vscode.workspace.getConfiguration(PR_SETTINGS_NAMESPACE).update(PULL_BRANCH, 'never', vscode.ConfigurationTarget.Global);
-		}
-		return vscode.workspace.getConfiguration(PR_SETTINGS_NAMESPACE).get<'never' | 'prompt' | 'always'>(PULL_BRANCH, 'prompt');
-	}
-
-	private async pullBranch(branch: Branch) {
-		if (this._repository.state.HEAD?.name === branch.name) {
-			await this._repository.pull();
-		}
-	}
-
-	private async promptPullBrach(pr: PullRequestModel, branch: Branch, autoStashSetting?: boolean) {
-		if (!this._updateMessageShown || autoStashSetting) {
-			// When the PR is from Copilot, we only want to show the notification when Copilot is done working
-			const copilotStatus = await pr.copilotWorkingStatus(pr);
-			if (copilotStatus === CopilotWorkingStatus.InProgress) {
-				return;
-			}
-
-			this._updateMessageShown = true;
-			const pull = vscode.l10n.t('Pull');
-			const always = vscode.l10n.t('Always Pull');
-			const never = vscode.l10n.t('Never Show Again');
-			const options = [pull];
-			if (!autoStashSetting) {
-				options.push(always, never);
-			}
-			const result = await vscode.window.showInformationMessage(
-				vscode.l10n.t('There are updates available for pull request {0}.', `${pr.number}: ${pr.title}`),
-				{},
-				...options
-			);
-
-			if (result === pull) {
-				await this.pullBranch(branch);
-				this._updateMessageShown = false;
-			} else if (never) {
-				await vscode.workspace.getConfiguration(PR_SETTINGS_NAMESPACE).update(PULL_BRANCH, 'never', vscode.ConfigurationTarget.Global);
-			} else if (always) {
-				await vscode.workspace.getConfiguration(PR_SETTINGS_NAMESPACE).update(PULL_BRANCH, 'always', vscode.ConfigurationTarget.Global);
-				await this.pullBranch(branch);
-			}
-		}
-	}
-
-	private _updateMessageShown: boolean = false;
-	public async checkBranchUpToDate(pr: PullRequestModel & IResolvedPullRequestModel, shouldFetch: boolean): Promise<void> {
-		if (this.activePullRequest?.id !== pr.id) {
-			return;
-		}
-		const branch = this._repository.state.HEAD;
-		if (branch) {
-			const remote = branch.upstream ? branch.upstream.remote : null;
-			const remoteBranch = branch.upstream ? branch.upstream.name : branch.name;
-			if (remote) {
-				try {
-					if (shouldFetch && vscode.workspace.getConfiguration(PR_SETTINGS_NAMESPACE).get<boolean>(ALLOW_FETCH, true)) {
-						await this._repository.fetch(remote, remoteBranch);
-					}
-				} catch (e) {
-					if (e.stderr) {
-						if ((e.stderr as string).startsWith('fatal: couldn\'t find remote ref')) {
-							// We've managed to check out the PR, but the remote has been deleted. This is fine, but we can't fetch now.
-						} else if ((e.stderr as string).includes('key_exchange_identification')) {
-							// Another reason we can't fetch now. https://github.com/microsoft/vscode-pull-request-github/issues/6681
-						} else {
-							vscode.window.showErrorMessage(vscode.l10n.t('An error occurred when fetching the repository: {0}', e.stderr));
-						}
-					}
-					Logger.error(`Error when fetching: ${e.stderr ?? e}`, this.id);
-				}
-				const pullBranchConfiguration = await this.pullBranchConfiguration();
-				if (branch.behind !== undefined && branch.behind > 0) {
-					switch (pullBranchConfiguration) {
-						case 'always': {
-							const autoStash = vscode.workspace.getConfiguration(GIT).get<boolean>(AUTO_STASH, false);
-							if (autoStash) {
-								return this.promptPullBrach(pr, branch, autoStash);
-							} else {
-								return this.pullBranch(branch);
-							}
-						}
-						case 'prompt': {
-							return this.promptPullBrach(pr, branch);
-						}
-						case 'never': return;
-					}
-				}
-
-			}
-		}
-	}
-
-	public findExistingGitHubRepository(remote: { owner: string, repositoryName: string, remoteName?: string }): GitHubRepository | undefined {
-		return this._githubRepositories.find(
-			r =>
-				(r.remote.owner.toLowerCase() === remote.owner.toLowerCase())
-				&& (r.remote.repositoryName.toLowerCase() === remote.repositoryName.toLowerCase())
-				&& (!remote.remoteName || (r.remote.remoteName === remote.remoteName)),
-		);
-	}
-
-	private async createAndAddGitHubRepository(remote: Remote, credentialStore: CredentialStore, silent?: boolean) {
-		const repoId = this._id + (this._githubRepositories.length * 0.1);
-		const repo = new GitHubRepository(repoId, GitHubRemote.remoteAsGitHub(remote, await this._githubManager.isGitHub(remote.gitProtocol.normalizeUri()!)), this.repository.rootUri, credentialStore, this.telemetry, silent);
-		this._githubRepositories.push(repo);
-		return repo;
-	}
-
-	private removeGitHubRepository(remote: Remote) {
-		const index = this._githubRepositories.findIndex(
-			r =>
-				(r.remote.owner.toLowerCase() === remote.owner.toLowerCase())
-				&& (r.remote.repositoryName.toLowerCase() === remote.repositoryName.toLowerCase())
-				&& (!remote.remoteName || (r.remote.remoteName === remote.remoteName))
-		);
-		if (index > -1) {
-			this._githubRepositories.splice(index, 1);
-		}
-	}
-
-	private _createGitHubRepositoryBulkhead = bulkhead(1, 300);
-	async createGitHubRepository(remote: Remote, credentialStore: CredentialStore, silent?: boolean, ignoreRemoteName: boolean = false): Promise<GitHubRepository> {
-		// Use a bulkhead/semaphore to ensure that we don't create multiple GitHubRepositories for the same remote at the same time.
-		return this._createGitHubRepositoryBulkhead.execute(async () => {
-			return this.findExistingGitHubRepository({ owner: remote.owner, repositoryName: remote.repositoryName, remoteName: ignoreRemoteName ? undefined : remote.remoteName }) ??
-				await this.createAndAddGitHubRepository(remote, credentialStore, silent);
-		});
-	}
-
-	async createGitHubRepositoryFromOwnerName(owner: string, repositoryName: string): Promise<GitHubRepository> {
-		const existing = this.findExistingGitHubRepository({ owner, repositoryName });
-		if (existing) {
-			return existing;
-		}
-		const gitRemotes = parseRepositoryRemotes(this.repository);
-		const gitRemote = gitRemotes.find(r => r.owner === owner && r.repositoryName === repositoryName);
-		const uri = gitRemote?.url ?? `https://github.com/${owner}/${repositoryName}`;
-		return this.createAndAddGitHubRepository(new Remote(gitRemote?.remoteName ?? repositoryName, uri, new Protocol(uri)), this._credentialStore);
-	}
-
-	async findUpstreamForItem(item: {
-		remote: Remote;
-		githubRepository: GitHubRepository;
-	}): Promise<{ needsFork: boolean; upstream?: GitHubRepository; remote?: Remote }> {
-		let upstream: GitHubRepository | undefined;
-		let existingForkRemote: Remote | undefined;
-		for (const githubRepo of this.gitHubRepositories) {
-			if (
-				!upstream &&
-				githubRepo.remote.owner === item.remote.owner &&
-				githubRepo.remote.repositoryName === item.remote.repositoryName
-			) {
-				upstream = githubRepo;
-				continue;
-			}
-			const forkDetails = await githubRepo.getRepositoryForkDetails();
-			if (
-				forkDetails &&
-				forkDetails.isFork &&
-				forkDetails.parent.owner.login === item.remote.owner &&
-				forkDetails.parent.name === item.remote.repositoryName
-			) {
-				const foundforkPermission = await githubRepo.getViewerPermission();
-				if (
-					foundforkPermission === ViewerPermission.Admin ||
-					foundforkPermission === ViewerPermission.Maintain ||
-					foundforkPermission === ViewerPermission.Write
-				) {
-					existingForkRemote = githubRepo.remote;
-					break;
-				}
-			}
-		}
-		let needsFork = false;
-		if (upstream && !existingForkRemote) {
-			const permission = await item.githubRepository.getViewerPermission();
-			if (
-				permission === ViewerPermission.Read ||
-				permission === ViewerPermission.Triage ||
-				permission === ViewerPermission.Unknown
-			) {
-				needsFork = true;
-			}
-		}
-		return { needsFork, upstream, remote: existingForkRemote };
-	}
-
-	async forkWithProgress(
-		progress: vscode.Progress<{ message?: string; increment?: number }>,
-		githubRepository: GitHubRepository,
-		repoString: string,
-		matchingRepo: Repository,
-	): Promise<string | undefined> {
-		progress.report({ message: vscode.l10n.t('Forking {0}...', repoString) });
-		const result = await githubRepository.fork();
-		progress.report({ increment: 50 });
-		if (!result) {
-			vscode.window.showErrorMessage(
-				vscode.l10n.t('Unable to create a fork of {0}. Check that your GitHub credentials are correct.', repoString),
-			);
-			return;
-		}
-
-		const workingRemoteName: string =
-			matchingRepo.state.remotes.length > 1 ? 'origin' : matchingRepo.state.remotes[0].name;
-		progress.report({ message: vscode.l10n.t('Adding remotes. This may take a few moments.') });
-		const startingRepoCount = this.gitHubRepositories.length;
-		await matchingRepo.renameRemote(workingRemoteName, 'upstream');
-		await matchingRepo.addRemote(workingRemoteName, result);
-		// Now the extension is responding to all the git changes.
-		await new Promise<void>(resolve => {
-			if ((this.gitHubRepositories.length === startingRepoCount) && vscode.workspace.getConfiguration(PR_SETTINGS_NAMESPACE).get<string[]>(REMOTES)?.includes('upstream')) {
-				const disposable = this.onDidChangeRepositories(() => {
-					if (this.gitHubRepositories.length > startingRepoCount) {
-						disposable.dispose();
-						resolve();
-					}
-				});
-			} else {
-				resolve();
-			}
-		});
-		progress.report({ increment: 50 });
-		return workingRemoteName;
-	}
-
-	async doFork(
-		githubRepository: GitHubRepository,
-		repoString: string,
-		matchingRepo: Repository,
-	): Promise<string | undefined> {
-		return vscode.window.withProgress<string | undefined>(
-			{ location: vscode.ProgressLocation.Notification, title: vscode.l10n.t('Creating Fork') },
-			async progress => {
-				try {
-					return this.forkWithProgress(progress, githubRepository, repoString, matchingRepo);
-				} catch (e) {
-					vscode.window.showErrorMessage(`Creating fork failed: ${e}`);
-				}
-				return undefined;
-			},
-		);
-	}
-
-	async tryOfferToFork(githubRepository: GitHubRepository): Promise<string | false | undefined> {
-		const repoString = `${githubRepository.remote.owner}/${githubRepository.remote.repositoryName}`;
-
-		const fork = vscode.l10n.t('Fork');
-		const dontFork = vscode.l10n.t('Don\'t Fork');
-		const response = await vscode.window.showInformationMessage(
-			vscode.l10n.t('You don\'t have permission to push to {0}. Do you want to fork {0}? This will modify your git remotes to set \`origin\` to the fork, and \`upstream\` to {0}.', repoString),
-			{ modal: true },
-			fork,
-			dontFork,
-		);
-		switch (response) {
-			case fork: {
-				return this.doFork(githubRepository, repoString, this.repository);
-			}
-			case dontFork:
-				return false;
-			default:
-				return undefined;
-		}
-	}
-
-	public async publishBranch(pushRemote: Remote, branchName: string): Promise<GitHubRemote | undefined> {
-		const githubRepo = await this.createGitHubRepository(
-			pushRemote,
-			this.credentialStore,
-		);
-		const permission = await githubRepo.getViewerPermission();
-		let selectedRemote: GitHubRemote | undefined;
-		if (
-			permission === ViewerPermission.Read ||
-			permission === ViewerPermission.Triage ||
-			permission === ViewerPermission.Unknown
-		) {
-			// No permission to publish the branch to the chosen remote. Offer to fork.
-			const fork = await this.tryOfferToFork(githubRepo);
-			if (!fork) {
-				return;
-			}
-
-			selectedRemote = (await this.getGitHubRemotes()).find(element => element.remoteName === fork);
-		} else {
-			selectedRemote = (await this.getGitHubRemotes()).find(element => element.remoteName === pushRemote.remoteName);
-		}
-
-		if (!selectedRemote) {
-			return;
-		}
-
-		try {
-			await this._repository.push(selectedRemote.remoteName, branchName, true);
-			await this._repository.status();
-			return selectedRemote;
-		} catch (err) {
-			if (err.gitErrorCode === GitErrorCodes.PushRejected) {
-				vscode.window.showWarningMessage(
-					vscode.l10n.t(`Can't push refs to remote, try running 'git pull' first to integrate with your change`),
-					{
-						modal: true,
-					},
-				);
-
-				return undefined;
-			}
-
-			if (err.gitErrorCode === GitErrorCodes.RemoteConnectionError) {
-				vscode.window.showWarningMessage(
-					vscode.l10n.t(`Could not read from remote repository '{0}'. Please make sure you have the correct access rights and the repository exists.`, selectedRemote.remoteName),
-					{
-						modal: true,
-					},
-				);
-
-				return undefined;
-			}
-
-			// we can't handle the error
-			throw err;
-		}
-	}
-
-	public saveLastUsedEmail(email: string | undefined) {
-		return this.context.globalState.update(LAST_USED_EMAIL, email);
-	}
-
-	public async getPreferredEmail(pullRequest: PullRequestModel): Promise<string | undefined> {
-		const isEmu = await this.credentialStore.getIsEmu(pullRequest.remote.authProviderId);
-		if (isEmu) {
-			return undefined;
-		}
-
-		const gitHubEmails = await pullRequest.githubRepository.getAuthenticatedUserEmails();
-		const getMatch = (match: string | undefined) => match && gitHubEmails.find(email => email.toLowerCase() === match.toLowerCase());
-
-		const gitEmail = await PullRequestGitHelper.getEmail(this.repository);
-		let match = getMatch(gitEmail);
-		if (match) {
-			return match;
-		}
-
-		const lastUsedEmail = this.context.globalState.get<string>(LAST_USED_EMAIL);
-		match = getMatch(lastUsedEmail);
-		if (match) {
-			return match;
-		}
-
-		return gitHubEmails[0];
-	}
-
-	public getTitleAndDescriptionProvider(searchTerm?: string) {
-		return this._git.getTitleAndDescriptionProvider(searchTerm);
-	}
-
-	public getAutoReviewer() {
-		return this._git.getReviewerCommentsProvider();
-	}
-
-	override dispose() {
-		this._onDidDispose.fire();
-		super.dispose();
-	}
-}
-
-export function getEventType(text: string) {
-	switch (text) {
-		case 'committed':
-			return EventType.Committed;
-		case 'mentioned':
-			return EventType.Mentioned;
-		case 'subscribed':
-			return EventType.Subscribed;
-		case 'commented':
-			return EventType.Commented;
-		case 'reviewed':
-			return EventType.Reviewed;
-		default:
-			return EventType.Other;
-	}
-}
-
-const ownedByMe: Predicate<GitHubRepository> = repo => {
-	const { currentUser = null } = repo.octokit as any;
-	return currentUser && repo.remote.owner === currentUser.login;
-};
-
-export const byRemoteName = (name: string): Predicate<GitHubRepository> => ({ remote: { remoteName } }) =>
-	remoteName === name;
-
-export const titleAndBodyFrom = async (promise: Promise<string | undefined>): Promise<{ title: string; body: string } | undefined> => {
-	const message = await promise;
-	if (!message) {
-		return;
-	}
-	const idxLineBreak = message.indexOf('\n');
-	return {
-		title: idxLineBreak === -1 ? message : message.substr(0, idxLineBreak),
-
-		body: idxLineBreak === -1 ? '' : message.slice(idxLineBreak + 1).trim(),
-	};
-};
->>>>>>> 1233e484
+/*---------------------------------------------------------------------------------------------
+ *  Copyright (c) Microsoft Corporation. All rights reserved.
+ *  Licensed under the MIT License. See License.txt in the project root for license information.
+ *--------------------------------------------------------------------------------------------*/
+
+import * as nodePath from 'path';
+import { bulkhead } from 'cockatiel';
+import * as vscode from 'vscode';
+import type { Branch, Commit, Repository, UpstreamRef } from '../api/api';
+import { GitApiImpl, GitErrorCodes } from '../api/api1';
+import { GitHubManager } from '../authentication/githubServer';
+import { AuthProvider, GitHubServerType } from '../common/authentication';
+import { commands, contexts } from '../common/executeCommands';
+import { InMemFileChange, SlimFileChange } from '../common/file';
+import { findLocalRepoRemoteFromGitHubRef } from '../common/githubRef';
+import { Disposable, disposeAll } from '../common/lifecycle';
+import Logger from '../common/logger';
+import { Protocol, ProtocolType } from '../common/protocol';
+import { GitHubRemote, parseRemote, parseRepositoryRemotes, Remote } from '../common/remote';
+import {
+	ALLOW_FETCH,
+	AUTO_STASH,
+	DEFAULT_MERGE_METHOD,
+	GIT,
+	POST_DONE,
+	PR_SETTINGS_NAMESPACE,
+	PULL_BEFORE_CHECKOUT,
+	PULL_BRANCH,
+	REMOTES,
+	UPSTREAM_REMOTE,
+} from '../common/settingKeys';
+import { ITelemetry } from '../common/telemetry';
+import { EventType, TimelineEvent } from '../common/timelineEvent';
+import { Schemes } from '../common/uri';
+import { batchPromiseAll, compareIgnoreCase, formatError, Predicate } from '../common/utils';
+import { PULL_REQUEST_OVERVIEW_VIEW_TYPE } from '../common/webview';
+import { LAST_USED_EMAIL, NEVER_SHOW_PULL_NOTIFICATION, REPO_KEYS, ReposState } from '../extensionState';
+import { git } from '../gitProviders/gitCommands';
+import { IThemeWatcher } from '../themeWatcher';
+import { CreatePullRequestHelper } from '../view/createPullRequestHelper';
+import { OctokitCommon } from './common';
+import { ConflictModel } from './conflictGuide';
+import { ConflictResolutionCoordinator } from './conflictResolutionCoordinator';
+import { Conflict, ConflictResolutionModel } from './conflictResolutionModel';
+import { CredentialStore } from './credentials';
+import { CopilotWorkingStatus, GitHubRepository, GraphQLError, GraphQLErrorType, IMetadata, ItemsData, PULL_REQUEST_PAGE_SIZE, PullRequestChangeEvent, PullRequestData, TeamReviewerRefreshKind, ViewerPermission } from './githubRepository';
+import { MergeMethod as GraphQLMergeMethod, MergePullRequestInput, MergePullRequestResponse, PullRequestResponse, PullRequestState } from './graphql';
+import { IAccount, ILabel, IMilestone, IProject, IPullRequestsPagingOptions, Issue, ITeam, MergeMethod, PRType, PullRequestMergeability, RepoAccessAndMergeMethods, User } from './interface';
+import { IssueModel } from './issueModel';
+import { PullRequestGitHelper, PullRequestMetadata } from './pullRequestGitHelper';
+import { IResolvedPullRequestModel, PullRequestModel } from './pullRequestModel';
+import {
+	convertRESTIssueToRawPullRequest,
+	convertRESTPullRequestToRawPullRequest,
+	getOverrideBranch,
+	getPRFetchQuery,
+	loginComparator,
+	parseCombinedTimelineEvents,
+	parseGraphQLPullRequest,
+	teamComparator,
+	variableSubstitution,
+} from './utils';
+
+async function createConflictResolutionModel(pullRequest: PullRequestModel): Promise<ConflictResolutionModel | undefined> {
+	const head = pullRequest.head;
+	if (!head) {
+		throw new Error('No head found for pull request');
+	}
+	const baseCommitSha = await pullRequest.getLatestBaseCommitSha();
+	const prBaseOwner = pullRequest.base.owner;
+	const prHeadOwner = head.owner;
+	const prHeadRef = head.ref;
+	const repositoryName = (await pullRequest.githubRepository.ensure()).remote.repositoryName;
+	const potentialMergeConflicts: Conflict[] = [];
+	if (pullRequest.item.mergeable === PullRequestMergeability.Conflict) {
+		const mergeBaseIntoPrCompareData = await pullRequest.compareBaseBranchForMerge(prHeadOwner, prHeadRef, prBaseOwner, baseCommitSha);
+		if ((pullRequest.item.mergeable === PullRequestMergeability.Conflict) && (mergeBaseIntoPrCompareData.length >= 300)) {
+			// API limitation: it only returns the first 300 files
+			return undefined;
+		}
+
+		const previousFilenames: Map<string, SlimFileChange | InMemFileChange> = new Map();
+		// We must also check all the previous file names of the files in the PR. Assemble a map with this info
+		for (const fileChange of pullRequest.fileChanges.values()) {
+			if (fileChange.previousFileName) {
+				previousFilenames.set(fileChange.previousFileName, fileChange);
+			}
+		}
+		const knownConflicts = new Set<string>(pullRequest.conflicts);
+		for (const mergeFile of mergeBaseIntoPrCompareData) {
+			const fileChange = pullRequest.fileChanges.get(mergeFile.filename) ?? previousFilenames.get(mergeFile.filename);
+			if (fileChange && (knownConflicts.size === 0 || knownConflicts.has(fileChange.fileName))) {
+				const prHeadFilePath = fileChange.fileName;
+				let contentsConflict = false;
+				let filePathConflict = false;
+				let modeConflict = false;
+				if (mergeFile.status === 'modified') {
+					contentsConflict = true;
+				}
+				if (mergeFile.previous_filename || fileChange.previousFileName) {
+					filePathConflict = true;
+				}
+				potentialMergeConflicts.push({ prHeadFilePath, contentsConflict, filePathConflict, modeConflict });
+			}
+		}
+	}
+	return new ConflictResolutionModel(potentialMergeConflicts, repositoryName, prBaseOwner, baseCommitSha, prHeadOwner, prHeadRef,
+		pullRequest.base.ref, pullRequest.mergeBase!);
+}
+
+interface PageInformation {
+	pullRequestPage: number;
+	hasMorePages: boolean | null;
+}
+
+export interface ItemsResponseResult<T> {
+	items: T[];
+	hasMorePages: boolean;
+	hasUnsearchedRepositories: boolean;
+	totalCount?: number;
+}
+
+export class NoGitHubReposError extends Error {
+	constructor(public readonly repository: Repository) {
+		super();
+	}
+
+	override get message() {
+		return vscode.l10n.t('{0} has no GitHub remotes', this.repository.rootUri.toString());
+	}
+}
+
+export class DetachedHeadError extends Error {
+	constructor(public readonly repository: Repository) {
+		super();
+	}
+
+	override get message() {
+		return vscode.l10n.t('{0} has a detached HEAD (create a branch first', this.repository.rootUri.toString());
+	}
+}
+
+export class BadUpstreamError extends Error {
+	constructor(public readonly branchName: string, public readonly upstreamRef: UpstreamRef, public readonly problem: string) {
+		super();
+	}
+
+	override get message() {
+		const {
+			upstreamRef: { remote, name },
+			branchName,
+			problem,
+		} = this;
+		return vscode.l10n.t('The upstream ref {0} for branch {1} {2}.', `${remote}/${name}`, branchName, problem);
+	}
+}
+
+export const ReposManagerStateContext: string = 'ReposManagerStateContext';
+
+export enum ReposManagerState {
+	Initializing = 'Initializing',
+	NeedsAuthentication = 'NeedsAuthentication',
+	RepositoriesLoaded = 'RepositoriesLoaded',
+}
+
+export interface PullRequestDefaults {
+	owner: string;
+	repo: string;
+	base: string;
+}
+
+enum PagedDataType {
+	PullRequest,
+	IssueSearch,
+}
+
+const CACHED_TEMPLATE_BODY = 'templateBody';
+
+export class FolderRepositoryManager extends Disposable {
+	static ID = 'FolderRepositoryManager';
+
+	private _state: ReposManagerState = ReposManagerState.Initializing;
+	private _activePullRequest?: PullRequestModel;
+	private _activeIssue?: IssueModel;
+	private _githubRepositories: GitHubRepository[];
+	private _allGitHubRemotes: GitHubRemote[] = [];
+	private _mentionableUsers?: { [key: string]: IAccount[] };
+	private _fetchMentionableUsersPromise?: Promise<{ [key: string]: IAccount[] }>;
+	private _assignableUsers?: { [key: string]: IAccount[] };
+	private _teamReviewers?: { [key: string]: ITeam[] };
+	private _fetchAssignableUsersPromise?: Promise<{ [key: string]: IAccount[] }>;
+	private _fetchTeamReviewersPromise?: Promise<{ [key: string]: ITeam[] }>;
+	private _gitBlameCache: { [key: string]: string } = {};
+	private _githubManager: GitHubManager;
+	private _repositoryPageInformation: Map<string, PageInformation> = new Map<string, PageInformation>();
+	private _addedUpstreamCount: number = 0;
+
+	private _onDidMergePullRequest = this._register(new vscode.EventEmitter<void>());
+	readonly onDidMergePullRequest = this._onDidMergePullRequest.event;
+
+	private _onDidChangeActivePullRequest = this._register(new vscode.EventEmitter<{ new: PullRequestModel | undefined, old: PullRequestModel | undefined }>());
+	readonly onDidChangeActivePullRequest: vscode.Event<{ new: PullRequestModel | undefined, old: PullRequestModel | undefined }> = this._onDidChangeActivePullRequest.event;
+	private _onDidChangeActiveIssue = this._register(new vscode.EventEmitter<void>());
+	readonly onDidChangeActiveIssue: vscode.Event<void> = this._onDidChangeActiveIssue.event;
+
+	private _onDidLoadRepositories = this._register(new vscode.EventEmitter<ReposManagerState>());
+	readonly onDidLoadRepositories: vscode.Event<ReposManagerState> = this._onDidLoadRepositories.event;
+
+	private _onDidChangeRepositories = this._register(new vscode.EventEmitter<{ added: boolean }>());
+	readonly onDidChangeRepositories: vscode.Event<{ added: boolean }> = this._onDidChangeRepositories.event;
+
+	private _onDidChangeAssignableUsers = this._register(new vscode.EventEmitter<IAccount[]>());
+	readonly onDidChangeAssignableUsers: vscode.Event<IAccount[]> = this._onDidChangeAssignableUsers.event;
+
+	private _onDidChangeGithubRepositories = this._register(new vscode.EventEmitter<GitHubRepository[]>());
+	readonly onDidChangeGithubRepositories: vscode.Event<GitHubRepository[]> = this._onDidChangeGithubRepositories.event;
+
+	private _onDidChangePullRequestsEvents: vscode.Disposable[] = [];
+	private readonly _onDidChangeAnyPullRequests = this._register(new vscode.EventEmitter<PullRequestChangeEvent[]>());
+	readonly onDidChangeAnyPullRequests: vscode.Event<PullRequestChangeEvent[]> = this._onDidChangeAnyPullRequests.event;
+	private readonly _onDidAddPullRequest = this._register(new vscode.EventEmitter<IssueModel>());
+	readonly onDidAddPullRequest: vscode.Event<IssueModel> = this._onDidAddPullRequest.event;
+
+	private _onDidDispose = this._register(new vscode.EventEmitter<void>());
+	readonly onDidDispose: vscode.Event<void> = this._onDidDispose.event;
+
+	private _sessionIgnoredRemoteNames: Set<string> = new Set();
+
+	constructor(
+		private readonly _id: number,
+		public readonly context: vscode.ExtensionContext,
+		private _repository: Repository,
+		public readonly telemetry: ITelemetry,
+		private readonly _git: GitApiImpl,
+		private readonly _credentialStore: CredentialStore,
+		public readonly createPullRequestHelper: CreatePullRequestHelper,
+		public readonly themeWatcher: IThemeWatcher
+	) {
+		super();
+		this._githubRepositories = [];
+		this._githubManager = new GitHubManager();
+
+		this._register(
+			vscode.workspace.onDidChangeConfiguration(async e => {
+				if (e.affectsConfiguration(`${PR_SETTINGS_NAMESPACE}.${REMOTES}`)) {
+					await this.updateRepositories();
+				}
+			}),
+		);
+
+		this._register(_credentialStore.onDidInitialize(() => this.updateRepositories()));
+		this._register({ dispose: () => disposeAll(this._onDidChangePullRequestsEvents) });
+
+		this.cleanStoredRepoState();
+	}
+
+	private cleanStoredRepoState() {
+		const deleteDate: number = new Date().valueOf() - 30 /*days*/ * 86400000 /*milliseconds in a day*/;
+		const reposState = this.context.globalState.get<ReposState>(REPO_KEYS);
+		if (reposState?.repos) {
+			let keysChanged = false;
+			Object.keys(reposState.repos).forEach(repo => {
+				const repoState = reposState.repos[repo];
+				if ((repoState.stateModifiedTime ?? 0) < deleteDate) {
+					keysChanged = true;
+					delete reposState.repos[repo];
+				}
+			});
+			if (keysChanged) {
+				this.context.globalState.update(REPO_KEYS, reposState);
+			}
+		}
+	}
+
+	private get id(): string {
+		return `${FolderRepositoryManager.ID}+${this._id}`;
+	}
+
+	get gitHubRepositories(): GitHubRepository[] {
+		return this._githubRepositories;
+	}
+
+	public async computeAllUnknownRemotes(): Promise<Remote[]> {
+		const remotes = parseRepositoryRemotes(this.repository);
+		const potentialRemotes = remotes.filter(remote => remote.host);
+		const serverTypes = await Promise.all(
+			potentialRemotes.map(remote => this._githubManager.isGitHub(remote.gitProtocol.normalizeUri()!)),
+		).catch(e => {
+			Logger.error(`Resolving GitHub remotes failed: ${e}`, this.id);
+			vscode.window.showErrorMessage(vscode.l10n.t('Resolving GitHub remotes failed: {0}', formatError(e)));
+			return [];
+		});
+		const unknownRemotes: Remote[] = [];
+		let i = 0;
+		for (const potentialRemote of potentialRemotes) {
+			if (serverTypes[i] === GitHubServerType.None) {
+				unknownRemotes.push(potentialRemote);
+			}
+			i++;
+		}
+		return unknownRemotes;
+	}
+
+	public async computeAllGitHubRemotes(): Promise<GitHubRemote[]> {
+		const remotes = parseRepositoryRemotes(this.repository);
+		const potentialRemotes = remotes.filter(remote => remote.host);
+		const serverTypes = await Promise.all(
+			potentialRemotes.map(remote => this._githubManager.isGitHub(remote.gitProtocol.normalizeUri()!)),
+		).catch(e => {
+			Logger.error(`Resolving GitHub remotes failed: ${e}`, this.id);
+			vscode.window.showErrorMessage(vscode.l10n.t('Resolving GitHub remotes failed: {0}', formatError(e)));
+			return [];
+		});
+		const githubRemotes: GitHubRemote[] = [];
+		let i = 0;
+		for (const potentialRemote of potentialRemotes) {
+			if (serverTypes[i] !== GitHubServerType.None) {
+				githubRemotes.push(GitHubRemote.remoteAsGitHub(potentialRemote, serverTypes[i]));
+			}
+			i++;
+		}
+		return githubRemotes;
+	}
+
+	public async getActiveGitHubRemotes(allGitHubRemotes: GitHubRemote[]): Promise<GitHubRemote[]> {
+		const remotesSetting = vscode.workspace.getConfiguration(PR_SETTINGS_NAMESPACE).get<string[]>(REMOTES);
+
+		if (!remotesSetting) {
+			Logger.error(`Unable to read remotes setting`, this.id);
+			return Promise.resolve([]);
+		}
+
+		const missingRemotes = remotesSetting.filter(remote => {
+			return !allGitHubRemotes.some(repo => repo.remoteName === remote);
+		});
+
+		if (missingRemotes.length === remotesSetting.length) {
+			Logger.warn(`No remotes found. The following remotes are missing: ${missingRemotes.join(', ')}`);
+		} else {
+			Logger.debug(`Not all remotes found. The following remotes are missing: ${missingRemotes.join(', ')}`, this.id);
+		}
+
+		Logger.debug(`Displaying configured remotes: ${remotesSetting.join(', ')}`, this.id);
+
+		return remotesSetting
+			.map(remote => allGitHubRemotes.find(repo => repo.remoteName === remote))
+			.filter((repo: GitHubRemote | undefined): repo is GitHubRemote => !!repo && !this._sessionIgnoredRemoteNames.has(repo.remoteName));
+	}
+
+	get activeIssue(): IssueModel | undefined {
+		return this._activeIssue;
+	}
+
+	set activeIssue(issue: IssueModel | undefined) {
+		this._activeIssue = issue;
+		this._onDidChangeActiveIssue.fire();
+	}
+
+	get activePullRequest(): PullRequestModel | undefined {
+		return this._activePullRequest;
+	}
+
+	set activePullRequest(pullRequest: PullRequestModel | undefined) {
+		if (pullRequest === this._activePullRequest) {
+			return;
+		}
+		const oldPR = this._activePullRequest;
+		if (this._activePullRequest) {
+			this._activePullRequest.isActive = false;
+		}
+
+		if (pullRequest) {
+			pullRequest.isActive = true;
+			pullRequest.githubRepository.commentsHandler?.unregisterCommentController(pullRequest.number);
+		}
+
+		this._activePullRequest = pullRequest;
+		this._onDidChangeActivePullRequest.fire({ old: oldPR, new: pullRequest });
+	}
+
+	get repository(): Repository {
+		return this._repository;
+	}
+
+	set repository(repository: Repository) {
+		this._repository = repository;
+	}
+
+	get credentialStore(): CredentialStore {
+		return this._credentialStore;
+	}
+
+	/**
+	 * Using these contexts is fragile in a multi-root workspace where multiple PRs are checked out.
+	 * If you have two active PRs that have the same file path relative to their rootdir, then these context can get confused.
+	 */
+	public setFileViewedContext() {
+		const states = this.activePullRequest?.getViewedFileStates();
+		if (states) {
+			commands.setContext(contexts.VIEWED_FILES, Array.from(states.viewed));
+			commands.setContext(contexts.UNVIEWED_FILES, Array.from(states.unviewed));
+		} else {
+			this.clearFileViewedContext();
+		}
+	}
+
+	private clearFileViewedContext() {
+		commands.setContext(contexts.VIEWED_FILES, []);
+		commands.setContext(contexts.UNVIEWED_FILES, []);
+	}
+
+	public async loginAndUpdate() {
+		if (!this._credentialStore.isAnyAuthenticated()) {
+			const waitForRepos = new Promise<void>(c => {
+				const onReposChange = this.onDidChangeRepositories(() => {
+					onReposChange.dispose();
+					c();
+				});
+			});
+			await this._credentialStore.login(AuthProvider.github);
+			await waitForRepos;
+		}
+	}
+
+	private async getActiveRemotes(): Promise<GitHubRemote[]> {
+		this._allGitHubRemotes = await this.computeAllGitHubRemotes();
+		const activeRemotes = await this.getActiveGitHubRemotes(this._allGitHubRemotes);
+
+		if (activeRemotes.length) {
+			await vscode.commands.executeCommand('setContext', 'github:hasGitHubRemotes', true);
+			Logger.appendLine(`Found GitHub remote for folder ${this.repository.rootUri.fsPath}`, this.id);
+			if (this._allGitHubRemotes.length > 1) {
+				await vscode.commands.executeCommand('setContext', 'github:hasMultipleGitHubRemotes', true);
+			}
+		} else {
+			Logger.appendLine(`No GitHub remotes found for folder ${this.repository.rootUri.fsPath}`, this.id);
+		}
+
+		return activeRemotes;
+	}
+
+	private _updatingRepositories: Promise<boolean> | undefined;
+	async updateRepositories(silent: boolean = false): Promise<boolean> {
+		if (this._updatingRepositories) {
+			await this._updatingRepositories;
+		}
+		this._updatingRepositories = this.doUpdateRepositories(silent);
+		return this._updatingRepositories;
+	}
+
+	private checkForAuthMatch(activeRemotes: GitHubRemote[]): boolean {
+		// Check that our auth matches the remote.
+		let dotComCount = 0;
+		let enterpriseCount = 0;
+		for (const remote of activeRemotes) {
+			if (remote.githubServerType === GitHubServerType.GitHubDotCom) {
+				dotComCount++;
+			} else if (remote.githubServerType === GitHubServerType.Enterprise) {
+				enterpriseCount++;
+			}
+		}
+
+		let isAuthenticated = this._credentialStore.isAuthenticated(AuthProvider.github) || this._credentialStore.isAuthenticated(AuthProvider.githubEnterprise);
+		if ((dotComCount > 0) && this._credentialStore.isAuthenticated(AuthProvider.github)) {
+			// good
+		} else if ((enterpriseCount > 0) && this._credentialStore.isAuthenticated(AuthProvider.githubEnterprise)) {
+			// also good
+		} else if (isAuthenticated && ((dotComCount > 0) || (enterpriseCount > 0))) {
+			// Not good. We have a mismatch between auth type and server type.
+			isAuthenticated = false;
+		}
+		vscode.commands.executeCommand('setContext', 'github:authenticated', isAuthenticated);
+		return isAuthenticated;
+	}
+
+	get state(): ReposManagerState {
+		return this._state;
+	}
+
+	private set state(state: ReposManagerState) {
+		if (state !== this._state) {
+			this._state = state;
+			this._onDidLoadRepositories.fire(state);
+		}
+	}
+
+	private async doUpdateRepositories(silent: boolean): Promise<boolean> {
+		if (this._git.state === 'uninitialized') {
+			Logger.appendLine('Cannot updates repositories as git is uninitialized', this.id);
+
+			return false;
+		}
+
+		const activeRemotes = await this.getActiveRemotes();
+		const isAuthenticated = this.checkForAuthMatch(activeRemotes);
+		if (this.credentialStore.isAnyAuthenticated() && (activeRemotes.length === 0)) {
+			const areAllNeverGitHub = (await this.computeAllUnknownRemotes()).every(remote => GitHubManager.isNeverGitHub(vscode.Uri.parse(remote.normalizedHost).authority));
+			if (areAllNeverGitHub) {
+				this.state = ReposManagerState.RepositoriesLoaded;
+				return true;
+			}
+		}
+		const repositories: GitHubRepository[] = [];
+		const resolveRemotePromises: Promise<boolean>[] = [];
+		const oldRepositories: GitHubRepository[] = [];
+		this._githubRepositories.forEach(repo => oldRepositories.push(repo));
+
+		const authenticatedRemotes = activeRemotes.filter(remote => this._credentialStore.isAuthenticated(remote.authProviderId));
+		for (const remote of authenticatedRemotes) {
+			const repository = await this.createGitHubRepository(remote, this._credentialStore);
+			resolveRemotePromises.push(repository.resolveRemote());
+			repositories.push(repository);
+		}
+
+		const cleanUpMissingSaml = async (missingSaml: GitHubRepository[]) => {
+			for (const missing of missingSaml) {
+				this._sessionIgnoredRemoteNames.add(missing.remote.remoteName);
+				this.removeGitHubRepository(missing.remote);
+				const index = repositories.indexOf(missing);
+				if (index > -1) {
+					repositories.splice(index, 1);
+				}
+			}
+		};
+
+		return Promise.all(resolveRemotePromises).then(async (remoteResults: boolean[]) => {
+			const missingSaml: GitHubRepository[] = [];
+			for (let i = 0; i < remoteResults.length; i++) {
+				if (!remoteResults[i]) {
+					missingSaml.push(repositories[i]);
+				}
+			}
+			if (missingSaml.length > 0) {
+				const result = await this._credentialStore.showSamlMessageAndAuth(missingSaml.map(repo => repo.remote.owner));
+				// Make a test call to see if the user has SAML enabled.
+				const samlTest = result.canceled ? [] : await Promise.all(missingSaml.map(repo => repo.resolveRemote()));
+				const stillMissing = result.canceled ? missingSaml : samlTest.map((result, index) => !result ? missingSaml[index] : undefined).filter((repo): repo is GitHubRepository => !!repo);
+				// Make a test call to see if the user has SAML enabled.
+				if (stillMissing.length > 0) {
+					if (stillMissing.length === repositories.length) {
+						await vscode.window.showErrorMessage(vscode.l10n.t('SAML access was not provided. GitHub Pull Requests will not work.'), { modal: true });
+						this.dispose();
+						return true;
+					}
+					await vscode.window.showErrorMessage(vscode.l10n.t('SAML access was not provided. Some GitHub repositories will not be available.'), { modal: true });
+					cleanUpMissingSaml(stillMissing);
+				}
+			}
+
+			disposeAll(this._onDidChangePullRequestsEvents);
+			this._githubRepositories = repositories;
+			for (const repo of this._githubRepositories) {
+				this._onDidChangePullRequestsEvents.push(repo.onDidChangePullRequests(e => this._onDidChangeAnyPullRequests.fire(e)));
+				this._onDidChangePullRequestsEvents.push(repo.onDidAddPullRequest(e => this._onDidAddPullRequest.fire(e)));
+			}
+			oldRepositories.filter(old => this._githubRepositories.indexOf(old) < 0).forEach(repo => repo.dispose());
+
+			const repositoriesAdded =
+				oldRepositories.length !== this._githubRepositories.length ?
+					this.gitHubRepositories.filter(repo =>
+						!oldRepositories.some(oldRepo => oldRepo.remote.equals(repo.remote)),
+					) : [];
+
+			if (repositoriesAdded.length > 0) {
+				this._onDidChangeGithubRepositories.fire(this._githubRepositories);
+			}
+
+			if (this._githubRepositories.length && repositoriesAdded.length > 0) {
+				if (await this.checkIfMissingUpstream()) {
+					this.updateRepositories(silent);
+					return true;
+				}
+			}
+
+			if (this.activePullRequest) {
+				this.getMentionableUsers(repositoriesAdded.length > 0);
+			}
+
+			this.getAssignableUsers(repositoriesAdded.length > 0);
+			if (isAuthenticated && activeRemotes.length) {
+				this.state = ReposManagerState.RepositoriesLoaded;
+			} else if (!isAuthenticated) {
+				this.state = ReposManagerState.NeedsAuthentication;
+			}
+			if (!silent) {
+				this._onDidChangeRepositories.fire({ added: repositoriesAdded.length > 0 });
+			}
+			return true;
+		});
+	}
+
+	private async checkIfMissingUpstream(): Promise<boolean> {
+		try {
+			const origin = await this.getOrigin();
+			const metadata = await origin.getMetadata();
+			const configuration = vscode.workspace.getConfiguration(PR_SETTINGS_NAMESPACE);
+			if (metadata.fork && metadata.parent && (configuration.get<'add' | 'never'>(UPSTREAM_REMOTE, 'add') === 'add')) {
+				const parentUrl = new Protocol(metadata.parent.git_url);
+				const missingParentRemote = !this._githubRepositories.some(
+					repo =>
+						(compareIgnoreCase(repo.remote.owner, parentUrl.owner) === 0) &&
+						(compareIgnoreCase(repo.remote.repositoryName, parentUrl.repositoryName) === 0),
+				);
+
+				if (missingParentRemote) {
+					const upstreamAvailable = !this.repository.state.remotes.some(remote => remote.name === 'upstream');
+					const remoteName = upstreamAvailable ? 'upstream' : metadata.parent.owner?.login;
+					if (remoteName) {
+						// check the remotes to see what protocol is being used
+						const isSSH = this.gitHubRepositories[0].remote.gitProtocol.type === ProtocolType.SSH;
+						if (isSSH) {
+							await this.repository.addRemote(remoteName, metadata.parent.ssh_url);
+						} else {
+							await this.repository.addRemote(remoteName, metadata.parent.clone_url);
+						}
+						this._addedUpstreamCount++;
+						if (this._addedUpstreamCount > 1) {
+							// We've already added this remote, which means the user likely removed it. Let the user know they can disable this feature.
+							const neverOption = vscode.l10n.t('Set to `never`');
+							vscode.window.showInformationMessage(vscode.l10n.t('An `upstream` remote has been added for this repository. You can disable this feature by setting `githubPullRequests.upstreamRemote` to `never`.'), neverOption)
+								.then(choice => {
+									if (choice === neverOption) {
+										configuration.update(UPSTREAM_REMOTE, 'never', vscode.ConfigurationTarget.Global);
+									}
+								});
+						}
+						return true;
+					}
+				}
+			}
+		} catch (e) {
+			Logger.appendLine(`Missing upstream check failed: ${e}`, this.id);
+			// ignore
+		}
+		return false;
+	}
+
+	getAllAssignableUsers(): IAccount[] | undefined {
+		if (this._assignableUsers) {
+			const allAssignableUsers: IAccount[] = [];
+			Object.keys(this._assignableUsers).forEach(k => {
+				allAssignableUsers.push(...this._assignableUsers![k]);
+			});
+
+			return allAssignableUsers;
+		}
+
+		return undefined;
+	}
+
+	private async getCachedFromGlobalState<T>(userKind: 'assignableUsers' | 'teamReviewers' | 'mentionableUsers' | 'orgProjects'): Promise<{ [key: string]: T[] } | undefined> {
+		Logger.appendLine(`Trying to use globalState for ${userKind}.`, this.id);
+
+		const usersCacheLocation = vscode.Uri.joinPath(this.context.globalStorageUri, userKind);
+		let usersCacheExists;
+		try {
+			usersCacheExists = await vscode.workspace.fs.stat(usersCacheLocation);
+		} catch (e) {
+			// file doesn't exit
+		}
+		if (!usersCacheExists) {
+			Logger.appendLine(`GlobalState does not exist for ${userKind}.`, this.id);
+			return undefined;
+		}
+
+		const cache: { [key: string]: T[] } = {};
+		const hasAllRepos = (await Promise.all(this._githubRepositories.map(async (repo) => {
+			const key = `${repo.remote.owner}/${repo.remote.repositoryName}.json`;
+			const repoSpecificFile = vscode.Uri.joinPath(usersCacheLocation, key);
+			let repoSpecificCache;
+			let cacheAsJson;
+			try {
+				repoSpecificCache = await vscode.workspace.fs.readFile(repoSpecificFile);
+				cacheAsJson = JSON.parse(repoSpecificCache.toString());
+			} catch (e) {
+				if (e instanceof Error && e.message.includes('Unexpected non-whitespace character after JSON')) {
+					Logger.error(`Error parsing ${userKind} cache for ${repo.remote.remoteName}.`, this.id);
+				}
+				// file doesn't exist
+			}
+			if (repoSpecificCache && repoSpecificCache.toString()) {
+				cache[repo.remote.remoteName] = cacheAsJson ?? [];
+				return true;
+			}
+		}))).every(value => value);
+		if (hasAllRepos) {
+			Logger.appendLine(`Using globalState ${userKind} for ${Object.keys(cache).length}.`, this.id);
+			return cache;
+		}
+
+		Logger.appendLine(`No globalState for ${userKind}.`, this.id);
+		return undefined;
+	}
+
+	private async saveInGlobalState<T>(userKind: 'assignableUsers' | 'teamReviewers' | 'mentionableUsers' | 'orgProjects', cache: { [key: string]: T[] }): Promise<void> {
+		const cacheLocation = vscode.Uri.joinPath(this.context.globalStorageUri, userKind);
+		await Promise.all(this._githubRepositories.map(async (repo) => {
+			const key = `${repo.remote.owner}/${repo.remote.repositoryName}.json`;
+			const repoSpecificFile = vscode.Uri.joinPath(cacheLocation, key);
+			await vscode.workspace.fs.writeFile(repoSpecificFile, new TextEncoder().encode(JSON.stringify(cache[repo.remote.remoteName])));
+		}));
+	}
+
+	private createFetchMentionableUsersPromise(): Promise<{ [key: string]: IAccount[] }> {
+		const cache: { [key: string]: IAccount[] } = {};
+		return new Promise<{ [key: string]: IAccount[] }>(resolve => {
+			const promises = this._githubRepositories.map(async githubRepository => {
+				const data = await githubRepository.getMentionableUsers();
+				cache[githubRepository.remote.remoteName] = data;
+				return;
+			});
+
+			Promise.all(promises).then(() => {
+				this._mentionableUsers = cache;
+				this._fetchMentionableUsersPromise = undefined;
+				this.saveInGlobalState('mentionableUsers', cache)
+					.then(() => resolve(cache));
+			});
+		});
+	}
+
+	async getMentionableUsers(clearCache?: boolean): Promise<{ [key: string]: IAccount[] }> {
+		if (clearCache) {
+			delete this._mentionableUsers;
+		}
+
+		if (this._mentionableUsers) {
+			Logger.appendLine('Using in-memory cached mentionable users.', this.id);
+			return this._mentionableUsers;
+		}
+
+		const globalStateMentionableUsers = await this.getCachedFromGlobalState<IAccount>('mentionableUsers');
+
+		if (!this._fetchMentionableUsersPromise) {
+			this._fetchMentionableUsersPromise = this.createFetchMentionableUsersPromise();
+			return globalStateMentionableUsers ?? this._fetchMentionableUsersPromise;
+		}
+
+		return this._fetchMentionableUsersPromise;
+	}
+
+	async getAssignableUsers(clearCache?: boolean): Promise<{ [key: string]: IAccount[] }> {
+		if (clearCache) {
+			delete this._assignableUsers;
+		}
+
+		if (this._assignableUsers) {
+			Logger.appendLine('Using in-memory cached assignable users.', this.id);
+			return this._assignableUsers;
+		}
+
+		const globalStateAssignableUsers = await this.getCachedFromGlobalState<IAccount>('assignableUsers');
+
+		if (!this._fetchAssignableUsersPromise) {
+			const cache: { [key: string]: IAccount[] } = {};
+			const allAssignableUsers: IAccount[] = [];
+			this._fetchAssignableUsersPromise = new Promise(resolve => {
+				const promises = this._githubRepositories.map(async githubRepository => {
+					const data = await githubRepository.getAssignableUsers();
+					cache[githubRepository.remote.remoteName] = data.sort(loginComparator);
+					allAssignableUsers.push(...data);
+					return;
+				});
+
+				Promise.all(promises).then(() => {
+					this._assignableUsers = cache;
+					this._fetchAssignableUsersPromise = undefined;
+					this.saveInGlobalState('assignableUsers', cache);
+					resolve(cache);
+					this._onDidChangeAssignableUsers.fire(allAssignableUsers);
+				});
+			});
+			return globalStateAssignableUsers ?? this._fetchAssignableUsersPromise;
+		}
+
+		return this._fetchAssignableUsersPromise;
+	}
+
+	async getTeamReviewers(refreshKind: TeamReviewerRefreshKind): Promise<{ [key: string]: ITeam[] }> {
+		if (refreshKind === TeamReviewerRefreshKind.Force) {
+			delete this._teamReviewers;
+		}
+
+		if (this._teamReviewers) {
+			Logger.appendLine('Using in-memory cached team reviewers.', this.id);
+			return this._teamReviewers;
+		}
+
+		const globalStateTeamReviewers = (refreshKind === TeamReviewerRefreshKind.Force) ? undefined : await this.getCachedFromGlobalState<ITeam>('teamReviewers');
+		if (globalStateTeamReviewers) {
+			this._teamReviewers = globalStateTeamReviewers;
+			return globalStateTeamReviewers || {};
+		}
+
+		if (!this._fetchTeamReviewersPromise) {
+			const cache: { [key: string]: ITeam[] } = {};
+			return (this._fetchTeamReviewersPromise = new Promise(async (resolve) => {
+				// Keep track of the org teams we have already gotten so we don't make duplicate calls
+				const orgTeams: Map<string, (ITeam & { repositoryNames: string[] })[]> = new Map();
+				// Go through one github repo at a time so that we don't make overlapping auth calls
+				for (const githubRepository of this._githubRepositories) {
+					if (!orgTeams.has(githubRepository.remote.owner)) {
+						try {
+							const data = await githubRepository.getOrgTeams(refreshKind);
+							orgTeams.set(githubRepository.remote.owner, data);
+						} catch (e) {
+							break;
+						}
+					}
+					const allTeamsForOrg = orgTeams.get(githubRepository.remote.owner) ?? [];
+					cache[githubRepository.remote.remoteName] = allTeamsForOrg.filter(team => team.repositoryNames.includes(githubRepository.remote.repositoryName)).sort(teamComparator);
+				}
+
+				this._teamReviewers = cache;
+				this._fetchTeamReviewersPromise = undefined;
+				this.saveInGlobalState('teamReviewers', cache);
+				resolve(cache);
+			}));
+		}
+
+		return this._fetchTeamReviewersPromise;
+	}
+
+	private createFetchOrgProjectsPromise(): Promise<{ [key: string]: IProject[] }> {
+		const cache: { [key: string]: IProject[] } = {};
+		return new Promise<{ [key: string]: IProject[] }>(async resolve => {
+			// Keep track of the org teams we have already gotten so we don't make duplicate calls
+			const orgProjects: Map<string, IProject[]> = new Map();
+			// Go through one github repo at a time so that we don't make overlapping auth calls
+			for (const githubRepository of this._githubRepositories) {
+				if (!orgProjects.has(githubRepository.remote.owner)) {
+					try {
+						const data = await githubRepository.getOrgProjects();
+						orgProjects.set(githubRepository.remote.owner, data);
+					} catch (e) {
+						break;
+					}
+				}
+				cache[githubRepository.remote.remoteName] = orgProjects.get(githubRepository.remote.owner) ?? [];
+			}
+
+			await this.saveInGlobalState('orgProjects', cache);
+			resolve(cache);
+		});
+	}
+
+	async getOrgProjects(clearCache?: boolean): Promise<{ [key: string]: IProject[] }> {
+		if (clearCache) {
+			return this.createFetchOrgProjectsPromise();
+		}
+
+		const globalStateProjects = await this.getCachedFromGlobalState<IProject>('orgProjects');
+		return globalStateProjects ?? this.createFetchOrgProjectsPromise();
+	}
+
+	async getAllProjects(githubRepository: GitHubRepository, clearOrgCache?: boolean): Promise<IProject[]> {
+		const isInOrganization = !!(await githubRepository.getMetadata()).organization;
+		const [repoProjects, orgProjects] = (await Promise.all([githubRepository.getProjects(), (isInOrganization ? this.getOrgProjects(clearOrgCache) : undefined)]));
+		return [...(repoProjects ?? []), ...(orgProjects ? orgProjects[githubRepository.remote.remoteName] : [])];
+	}
+
+	async getOrgTeamsCount(repository: GitHubRepository): Promise<number> {
+		if ((await repository.getMetadata()).organization) {
+			return repository.getOrgTeamsCount();
+		}
+		return 0;
+	}
+
+	async getPullRequestParticipants(githubRepository: GitHubRepository, pullRequestNumber: number): Promise<{ participants: IAccount[], viewer: IAccount }> {
+		return {
+			participants: await githubRepository.getPullRequestParticipants(pullRequestNumber),
+			viewer: await this.getCurrentUser(githubRepository)
+		};
+	}
+
+	/**
+	 * Returns the remotes that are currently active, which is those that are important by convention (origin, upstream),
+	 * or the remotes configured by the setting githubPullRequests.remotes
+	 */
+	async getGitHubRemotes(): Promise<GitHubRemote[]> {
+		const githubRepositories = this._githubRepositories;
+
+		if (!githubRepositories || !githubRepositories.length) {
+			return [];
+		}
+
+		const remotes = githubRepositories.map(repo => repo.remote).flat();
+
+		const serverTypes = await Promise.all(
+			remotes.map(remote => this._githubManager.isGitHub(remote.gitProtocol.normalizeUri()!)),
+		).catch(e => {
+			Logger.error(`Resolving GitHub remotes failed: ${e}`, this.id);
+			vscode.window.showErrorMessage(vscode.l10n.t('Resolving GitHub remotes failed: {0}', formatError(e)));
+			return [];
+		});
+
+		const githubRemotes = remotes.map((remote, index) => GitHubRemote.remoteAsGitHub(remote, serverTypes[index]));
+		if (this.checkForAuthMatch(githubRemotes)) {
+			return githubRemotes;
+		}
+		return [];
+	}
+
+	/**
+	 * Returns all remotes from the repository.
+	 */
+	async getAllGitHubRemotes(): Promise<GitHubRemote[]> {
+		return await this.computeAllGitHubRemotes();
+	}
+
+	async getLocalPullRequests(): Promise<PullRequestModel[]> {
+		const githubRepositories = this._githubRepositories;
+
+		if (!githubRepositories || !githubRepositories.length || !this.repository.getRefs) {
+			return [];
+		}
+
+		const localBranches = (await this.repository.getRefs({ pattern: 'refs/heads/' }))
+			.filter(r => r.name !== undefined)
+			.map(r => r.name!);
+
+		// Chunk localBranches into chunks of 100 to avoid hitting the GitHub API rate limit
+		const chunkedLocalBranches: string[][] = [];
+		const chunkSize = 100;
+		for (let i = 0; i < localBranches.length; i += chunkSize) {
+			const chunk = localBranches.slice(i, i + chunkSize);
+			chunkedLocalBranches.push(chunk);
+		}
+
+		const models: (PullRequestModel | undefined)[] = [];
+		for (const chunk of chunkedLocalBranches) {
+			models.push(...await Promise.all(chunk.map(async localBranchName => {
+				const matchingPRMetadata = await PullRequestGitHelper.getMatchingPullRequestMetadataForBranch(
+					this.repository,
+					localBranchName,
+				);
+
+				if (matchingPRMetadata) {
+					const { owner, prNumber } = matchingPRMetadata;
+					const githubRepo = githubRepositories.find(
+						repo => repo.remote.owner.toLocaleLowerCase() === owner.toLocaleLowerCase(),
+					);
+
+					if (githubRepo) {
+						const pullRequest: PullRequestModel | undefined = await githubRepo.getPullRequest(prNumber);
+
+						if (pullRequest) {
+							pullRequest.localBranchName = localBranchName;
+							return pullRequest;
+						}
+					}
+				}
+			})));
+		}
+
+		return models.filter(value => value !== undefined) as PullRequestModel[];
+	}
+
+	async getLabels(issue?: IssueModel, repoInfo?: { owner: string; repo: string }): Promise<ILabel[]> {
+		const repo = issue
+			? issue.githubRepository
+			: this._githubRepositories.find(
+				r => r.remote.owner === repoInfo?.owner && r.remote.repositoryName === repoInfo?.repo,
+			);
+		if (!repo) {
+			throw new Error(`No matching repository found for getting labels.`);
+		}
+
+		const { remote, octokit } = await repo.ensure();
+		let hasNextPage = false;
+		let page = 1;
+		let results: ILabel[] = [];
+
+		do {
+			const result = await octokit.call(octokit.api.issues.listLabelsForRepo, {
+				owner: remote.owner,
+				repo: remote.repositoryName,
+				per_page: 100,
+				page,
+			});
+
+			results = results.concat(
+				result.data.map(label => {
+					return {
+						name: label.name,
+						color: label.color,
+						description: label.description ?? undefined
+					};
+				}),
+			);
+
+			results = results.sort((a, b) => a.name.localeCompare(b.name));
+
+			hasNextPage = !!result.headers.link && result.headers.link.indexOf('rel="next"') > -1;
+			page += 1;
+		} while (hasNextPage);
+
+		return results;
+	}
+
+	async deleteLocalPullRequest(pullRequest: PullRequestModel, force?: boolean): Promise<void> {
+		if (!pullRequest.localBranchName) {
+			return;
+		}
+		await this.repository.deleteBranch(pullRequest.localBranchName, force);
+
+		let remoteName: string | undefined = undefined;
+		try {
+			remoteName = await this.repository.getConfig(`branch.${pullRequest.localBranchName}.remote`);
+		} catch (e) { }
+
+		if (!remoteName) {
+			return;
+		}
+
+		// If the extension created a remote for the branch, remove it if there are no other branches associated with it
+		const isPRRemote = await PullRequestGitHelper.isRemoteCreatedForPullRequest(this.repository, remoteName);
+		if (isPRRemote) {
+			const configs = await this.repository.getConfigs();
+			const hasOtherAssociatedBranches = configs.some(
+				({ key, value }) => /^branch.*\.remote$/.test(key) && value === remoteName,
+			);
+
+			if (!hasOtherAssociatedBranches) {
+				await this.repository.removeRemote(remoteName);
+			}
+		}
+
+		/* __GDPR__
+			"branch.delete" : {}
+		*/
+		this.telemetry.sendTelemetryEvent('branch.delete');
+	}
+
+	// Keep track of how many pages we've fetched for each query, so when we reload we pull the same ones.
+	private totalFetchedPages = new Map<string, number>();
+
+	/**
+	 * This method works in three different ways:
+	 * 1) Initialize: fetch the first page of the first remote that has pages
+	 * 2) Fetch Next: fetch the next page from this remote, or if it has no more pages, the first page from the next remote that does have pages
+	 * 3) Restore: fetch all the pages you previously have fetched
+	 *
+	 * When `options.fetchNextPage === false`, we are in case 2.
+	 * Otherwise:
+	 *   If `this.totalFetchQueries[queryId] === 0`, we are in case 1.
+	 *   Otherwise, we're in case 3.
+	 */
+	private async fetchPagedData<T>(
+		options: IPullRequestsPagingOptions = { fetchNextPage: false },
+		queryId: string,
+		pagedDataType: PagedDataType = PagedDataType.PullRequest,
+		type: PRType = PRType.All,
+		query?: string,
+	): Promise<ItemsResponseResult<T>> {
+		const githubRepositoriesWithGitRemotes = pagedDataType === PagedDataType.PullRequest ? this._githubRepositories.filter(repo => this.repository.state.remotes.find(r => r.name === repo.remote.remoteName)) : this._githubRepositories;
+		if (!githubRepositoriesWithGitRemotes.length) {
+			return {
+				items: [],
+				hasMorePages: false,
+				hasUnsearchedRepositories: false,
+				totalCount: 0
+			};
+		}
+
+		const getTotalFetchedPages = () => this.totalFetchedPages.get(queryId) || 0;
+		const setTotalFetchedPages = (numPages: number) => this.totalFetchedPages.set(queryId, numPages);
+
+		for (const repository of githubRepositoriesWithGitRemotes) {
+			const remoteId = repository.remote.url.toString() + queryId;
+			if (!this._repositoryPageInformation.get(remoteId)) {
+				this._repositoryPageInformation.set(remoteId, {
+					pullRequestPage: 0,
+					hasMorePages: null,
+				});
+			}
+		}
+
+		let pagesFetched = 0;
+		const itemData: ItemsData<T> = { hasMorePages: false, items: [], totalCount: 0 };
+		const addPage = (page: ItemsData<T> | undefined) => {
+			pagesFetched++;
+			if (page) {
+				itemData.items = itemData.items.concat(page.items);
+				itemData.hasMorePages = page.hasMorePages;
+				itemData.totalCount = page.totalCount;
+			}
+		};
+
+		const githubRepositories = this._githubRepositories.filter(repo => {
+			const info = this._repositoryPageInformation.get(repo.remote.url.toString() + queryId);
+			// If we are in case 1 or 3, don't filter out repos that are out of pages, as we will be querying from the start.
+			return info && (options.fetchNextPage === false || info.hasMorePages !== false);
+		});
+
+		for (let i = 0; i < githubRepositories.length; i++) {
+			const githubRepository = githubRepositories[i];
+			const remoteId = githubRepository.remote.url.toString() + queryId;
+			let storedPageInfo = this._repositoryPageInformation.get(remoteId);
+			if (!storedPageInfo) {
+				Logger.warn(`No page information for ${remoteId}`);
+				storedPageInfo = { pullRequestPage: 0, hasMorePages: null };
+				this._repositoryPageInformation.set(remoteId, storedPageInfo);
+			}
+			const pageInformation = storedPageInfo;
+
+			const fetchPage = async (
+				pageNumber: number,
+			): Promise<{ items: any[]; hasMorePages: boolean, totalCount?: number } | undefined> => {
+				// Resolve variables in the query with each repo
+				const resolvedQuery = query ? await variableSubstitution(query, undefined,
+					{ base: await githubRepository.getDefaultBranch(), owner: githubRepository.remote.owner, repo: githubRepository.remote.repositoryName }) : undefined;
+				switch (pagedDataType) {
+					case PagedDataType.PullRequest: {
+						if (type === PRType.All) {
+							return githubRepository.getAllPullRequests(pageNumber);
+						} else {
+							return this.getPullRequestsForCategory(githubRepository, resolvedQuery || '', pageNumber);
+						}
+					}
+					case PagedDataType.IssueSearch: {
+						return githubRepository.getIssues(pageInformation.pullRequestPage, resolvedQuery);
+					}
+				}
+			};
+
+			if (options.fetchNextPage) {
+				// Case 2. Fetch a single new page, and increment the global number of pages fetched for this query.
+				pageInformation.pullRequestPage++;
+				addPage(await fetchPage(pageInformation.pullRequestPage));
+				setTotalFetchedPages(getTotalFetchedPages() + 1);
+			} else {
+				// Case 1&3. Fetch all the pages we have fetched in the past, or in case 1, just a single page.
+
+				if (pageInformation.pullRequestPage === 0) {
+					// Case 1. Pretend we have previously fetched the first page, then hand off to the case 3 machinery to "fetch all pages we have fetched in the past"
+					pageInformation.pullRequestPage = 1;
+				}
+
+				const pages = await Promise.all(
+					Array.from({ length: pageInformation.pullRequestPage }).map((_, j) => fetchPage(j + 1)),
+				);
+				pages.forEach(page => addPage(page));
+			}
+
+			pageInformation.hasMorePages = itemData.hasMorePages;
+
+			// Break early if
+			// 1) we've received data AND
+			// 2) either we're fetching just the next page (case 2)
+			//    OR we're fetching all (cases 1&3), and we've fetched as far as we had previously (or further, in case 1).
+			if (
+				itemData.items.length &&
+				(options.fetchNextPage ||
+					((options.fetchNextPage === false) && !options.fetchOnePagePerRepo && (pagesFetched >= getTotalFetchedPages())))
+			) {
+				if (getTotalFetchedPages() === 0) {
+					// We're in case 1, manually set number of pages we looked through until we found first results.
+					setTotalFetchedPages(pagesFetched);
+				}
+
+				return {
+					items: itemData.items,
+					hasMorePages: pageInformation.hasMorePages,
+					hasUnsearchedRepositories: i < githubRepositories.length - 1,
+					totalCount: itemData.totalCount,
+				};
+			}
+		}
+
+		return {
+			items: itemData.items,
+			hasMorePages: false,
+			hasUnsearchedRepositories: false,
+			totalCount: itemData.totalCount
+		};
+	}
+
+	async getPullRequestsForCategory(githubRepository: GitHubRepository, categoryQuery: string, page?: number): Promise<PullRequestData | undefined> {
+		let repo: IMetadata | undefined;
+		try {
+			Logger.debug(`Fetch pull request category ${categoryQuery} - enter`, this.id);
+			const { octokit, query, schema } = await githubRepository.ensure();
+
+			/* __GDPR__
+				"pr.search.category" : {
+				}
+			*/
+			this.telemetry.sendTelemetryEvent('pr.search.category');
+
+			const user = (await githubRepository.getAuthenticatedUser()).login;
+			// Search api will not try to resolve repo that redirects, so get full name first
+			repo = await githubRepository.getMetadata();
+			const { data, headers } = await octokit.call(octokit.api.search.issuesAndPullRequests, {
+				q: getPRFetchQuery(user, categoryQuery),
+				per_page: PULL_REQUEST_PAGE_SIZE,
+				advanced_search: 'true',
+				page: page || 1,
+			});
+
+			const promises: Promise<{ data: PullRequestResponse, repo: GitHubRepository } | undefined>[] = data.items.map(async (item) => {
+				const protocol = new Protocol(item.repository_url);
+
+				const prRepo = await this.createGitHubRepositoryFromOwnerName(protocol.owner, protocol.repositoryName);
+				const { data } = await query<PullRequestResponse>({
+					query: schema.PullRequest,
+					variables: {
+						owner: prRepo.remote.owner,
+						name: prRepo.remote.repositoryName,
+						number: item.number
+					}
+				});
+				return { data, repo: prRepo };
+			});
+
+			const hasMorePages = !!headers.link && headers.link.indexOf('rel="next"') > -1;
+			const pullRequestResponses = await Promise.all(promises);
+
+			const pullRequests = (await Promise.all(pullRequestResponses
+				.map(async response => {
+					if (!response?.data.repository) {
+						Logger.appendLine('Pull request doesn\'t appear to exist.', this.id);
+						return null;
+					}
+
+					// Pull requests fetched with a query can be from any repo.
+					// We need to use the correct GitHubRepository for this PR.
+					return response.repo.createOrUpdatePullRequestModel(
+						await parseGraphQLPullRequest(response.data.repository.pullRequest, response.repo), true
+					);
+				})))
+				.filter(item => item !== null) as PullRequestModel[];
+
+			Logger.debug(`Fetch pull request category ${categoryQuery} - done`, this.id);
+
+			return {
+				items: pullRequests,
+				hasMorePages,
+				totalCount: data.total_count
+			};
+		} catch (e) {
+			Logger.error(`Fetching pull request with query failed: ${e}`, this.id);
+			if (e.status === 404) {
+				// not found
+				vscode.window.showWarningMessage(
+					`Fetching pull requests for remote ${githubRepository.remote.remoteName} with query failed, please check if the repo ${repo?.full_name} is valid.`,
+				);
+			} else {
+				throw e;
+			}
+		}
+		return undefined;
+	}
+
+	isPullRequestAssociatedWithOpenRepository(pullRequest: PullRequestModel): boolean {
+		const remote = pullRequest.githubRepository.remote;
+		const repository = this.repository.state.remotes.find(repo => repo.name === remote.remoteName);
+		if (repository) {
+			return true;
+		}
+
+		return false;
+	}
+
+	async getPullRequests(
+		type: PRType,
+		options: IPullRequestsPagingOptions = { fetchNextPage: false },
+		query?: string,
+	): Promise<ItemsResponseResult<PullRequestModel>> {
+		const queryId = type.toString() + (query || '');
+		return this.fetchPagedData<PullRequestModel>(options, queryId, PagedDataType.PullRequest, type, query);
+	}
+
+	async createMilestone(repository: GitHubRepository, milestoneTitle: string): Promise<IMilestone | undefined> {
+		try {
+			const { data } = await repository.octokit.call(repository.octokit.api.issues.createMilestone, {
+				owner: repository.remote.owner,
+				repo: repository.remote.repositoryName,
+				title: milestoneTitle
+			});
+			return {
+				title: data.title,
+				dueOn: data.due_on,
+				createdAt: data.created_at,
+				id: data.node_id,
+				number: data.number
+			};
+		}
+		catch (e) {
+			vscode.window.showErrorMessage(vscode.l10n.t('Failed to create a milestone\n{0}', formatError(e)));
+			return undefined;
+		}
+	}
+
+	private async getRepoForIssue(parsedIssue: Issue): Promise<GitHubRepository> {
+		const remote = new Remote(
+			parsedIssue.repositoryName!,
+			parsedIssue.repositoryUrl!,
+			new Protocol(parsedIssue.repositoryUrl!),
+		);
+		return this.createGitHubRepository(remote, this.credentialStore, true, true);
+
+	}
+
+	/**
+	 * Pull request defaults in the query, like owner and repository variables, will be resolved.
+	 */
+	async getIssues(
+		query?: string,
+	): Promise<ItemsResponseResult<IssueModel> | undefined> {
+		if (this.gitHubRepositories.length === 0) {
+			return undefined;
+		}
+		try {
+			const data = await this.fetchPagedData<Issue>({ fetchNextPage: false, fetchOnePagePerRepo: false }, `issuesKey${query}`, PagedDataType.IssueSearch, PRType.All, query);
+			const mappedData: ItemsResponseResult<IssueModel> = {
+				items: [],
+				hasMorePages: data.hasMorePages,
+				hasUnsearchedRepositories: data.hasUnsearchedRepositories,
+				totalCount: data.totalCount
+			};
+			for (const issue of data.items) {
+				const githubRepository = await this.getRepoForIssue(issue);
+				mappedData.items.push(new IssueModel(this.telemetry, githubRepository, githubRepository.remote, issue));
+			}
+			return mappedData;
+		} catch (e) {
+			Logger.error(`Error fetching issues with query ${query}: ${e instanceof Error ? e.message : e}`, this.id);
+			return { hasMorePages: false, hasUnsearchedRepositories: false, items: [], totalCount: 0 };
+		}
+	}
+
+	async getMaxIssue(): Promise<number> {
+		const maxIssues = await Promise.all(
+			this._githubRepositories.map(repository => {
+				return repository.getMaxIssue();
+			}),
+		);
+		let max: number = 0;
+		for (const issueNumber of maxIssues) {
+			if (issueNumber !== undefined) {
+				max = Math.max(max, issueNumber);
+			}
+		}
+		return max;
+	}
+
+	async getIssueTemplates(): Promise<vscode.Uri[]> {
+		const pattern = '{docs,.github}/ISSUE_TEMPLATE/*.md';
+		return vscode.workspace.findFiles(
+			new vscode.RelativePattern(this._repository.rootUri, pattern), null
+		);
+	}
+
+	async getPullRequestTemplateBody(owner: string): Promise<string | undefined> {
+		try {
+			const template = await this.getPullRequestTemplateWithCache(owner);
+			if (template) {
+				return template;
+			}
+
+			// If there's no local template, look for a owner-wide template
+			return this.getOwnerPullRequestTemplate(owner);
+		} catch (e) {
+			Logger.error(`Error fetching pull request template for ${owner}: ${e instanceof Error ? e.message : e}`, this.id);
+		}
+	}
+
+	private async getPullRequestTemplateWithCache(owner: string): Promise<string | undefined> {
+		const cacheLocation = `${CACHED_TEMPLATE_BODY}+${this.repository.rootUri.toString()}`;
+
+		const findTemplate = this.getPullRequestTemplate(owner).then((template) => {
+			//update cache
+			if (template) {
+				this.context.workspaceState.update(cacheLocation, template);
+			} else {
+				this.context.workspaceState.update(cacheLocation, null);
+			}
+			return template;
+		});
+		const hasCachedTemplate = this.context.workspaceState.keys().includes(cacheLocation);
+		const cachedTemplate = this.context.workspaceState.get<string | null>(cacheLocation);
+		if (hasCachedTemplate) {
+			if (cachedTemplate === null) {
+				return undefined;
+			} else if (cachedTemplate) {
+				return cachedTemplate;
+			}
+		}
+		return findTemplate;
+	}
+
+	private async getOwnerPullRequestTemplate(owner: string): Promise<string | undefined> {
+		const githubRepository = await this.createGitHubRepositoryFromOwnerName(owner, '.github');
+		if (!githubRepository) {
+			return undefined;
+		}
+		const templates = await githubRepository.getPullRequestTemplates();
+		if (templates && templates?.length > 0) {
+			return templates[0];
+		}
+	}
+
+	private async getPullRequestTemplate(owner: string): Promise<string | undefined> {
+		const repository = this.gitHubRepositories.find(repo => repo.remote.owner === owner);
+		if (!repository) {
+			return;
+		}
+		const templates = await repository.getPullRequestTemplates();
+		return templates ? templates[0] : undefined;
+	}
+
+	async getPullRequestDefaults(branch?: Branch): Promise<PullRequestDefaults> {
+		if (!branch && !this.repository.state.HEAD) {
+			throw new DetachedHeadError(this.repository);
+		}
+
+		const origin = await this.getOrigin(branch);
+		const meta = await origin.getMetadata();
+		const remotesSettingDefault = vscode.workspace.getConfiguration(PR_SETTINGS_NAMESPACE).inspect<string[]>(REMOTES)?.defaultValue;
+		const remotesSettingSetValue = vscode.workspace.getConfiguration(PR_SETTINGS_NAMESPACE).get<string[]>(REMOTES);
+		const settingsEqual = (!remotesSettingSetValue || remotesSettingDefault?.every((value, index) => remotesSettingSetValue[index] === value));
+		const parent = (meta.fork && meta.parent && settingsEqual)
+			? meta.parent
+			: await (this.findRepo(byRemoteName('upstream')) || origin).getMetadata();
+
+		return {
+			owner: parent.owner!.login,
+			repo: parent.name,
+			base: getOverrideBranch() ?? parent.default_branch,
+		};
+	}
+
+	async getPullRequestDefaultRepo(): Promise<GitHubRepository> {
+		const defaults = await this.getPullRequestDefaults();
+		return this.findRepo(repo => repo.remote.owner === defaults.owner && repo.remote.repositoryName === defaults.repo) || this._githubRepositories[0];
+	}
+
+	async getMetadata(remote: string): Promise<any> {
+		const repo = this.findRepo(byRemoteName(remote));
+		return repo && repo.getMetadata();
+	}
+
+	async getHeadCommitMessage(): Promise<string> {
+		const { repository } = this;
+		if (repository.state.HEAD && repository.state.HEAD.commit) {
+			const { message } = await repository.getCommit(repository.state.HEAD.commit);
+			return message;
+		}
+
+		return '';
+	}
+
+	async getTipCommitMessage(branch: string): Promise<string | undefined> {
+		Logger.debug(`Git tip message for branch ${branch} - enter`, this.id);
+		const { repository } = this;
+		let { commit } = await repository.getBranch(branch);
+		let message: string = '';
+		let count = 0;
+		do {
+			if (commit) {
+				let fullCommit: Commit = await repository.getCommit(commit);
+				if (fullCommit.parents.length <= 1) {
+					message = fullCommit.message;
+					break;
+				} else {
+					commit = fullCommit.parents[0];
+				}
+			}
+			count++;
+		} while (message === '' && commit && count < 5);
+
+
+		Logger.debug(`Git tip message for branch ${branch} - done`, this.id);
+		return message;
+	}
+
+	async getOrigin(branch?: Branch): Promise<GitHubRepository> {
+		if (!this._githubRepositories.length) {
+			throw new NoGitHubReposError(this.repository);
+		}
+
+		const upstreamRef = branch ? branch.upstream : this.upstreamRef;
+		if (upstreamRef) {
+			// If our current branch has an upstream ref set, find its GitHubRepository.
+			const upstream = this.findRepo(byRemoteName(upstreamRef.remote));
+
+			// If the upstream wasn't listed in the remotes setting, create a GitHubRepository
+			// object for it if is does point to GitHub.
+			if (!upstream) {
+				const remote = (await this.getAllGitHubRemotes()).find(r => r.remoteName === upstreamRef.remote);
+				if (remote) {
+					return this.createAndAddGitHubRepository(remote, this._credentialStore);
+				}
+
+				Logger.error(`The remote '${upstreamRef.remote}' is not a GitHub repository.`, this.id);
+
+				// No GitHubRepository? We currently won't try pushing elsewhere,
+				// so fail.
+				throw new BadUpstreamError(this.repository.state.HEAD!.name!, upstreamRef, 'is not a GitHub repo');
+			}
+
+			// Otherwise, we'll push upstream.
+			return upstream;
+		}
+
+		// If no upstream is set, let's go digging.
+		const [first, ...rest] = this._githubRepositories;
+		return !rest.length // Is there only one GitHub remote?
+			? first // I GUESS THAT'S WHAT WE'RE GOING WITH, THEN.
+			: // Otherwise, let's try...
+			this.findRepo(byRemoteName('origin')) || // by convention
+			this.findRepo(ownedByMe) || // bc maybe we can push there
+			first; // out of raw desperation
+	}
+
+	findRepo(where: Predicate<GitHubRepository>): GitHubRepository | undefined {
+		return this._githubRepositories.filter(where)[0];
+	}
+
+	get upstreamRef(): UpstreamRef | undefined {
+		const { HEAD } = this.repository.state;
+		return HEAD && HEAD.upstream;
+	}
+
+	async createPullRequest(params: OctokitCommon.PullsCreateParams): Promise<PullRequestModel | undefined> {
+		const repo = this._githubRepositories.find(
+			r => r.remote.owner === params.owner && r.remote.repositoryName === params.repo,
+		);
+		if (!repo) {
+			throw new Error(`No matching repository ${params.repo} found for ${params.owner}`);
+		}
+
+		let pullRequestModel: PullRequestModel | undefined;
+		try {
+			pullRequestModel = await repo.createPullRequest(params);
+
+			const branchNameSeparatorIndex = params.head.indexOf(':');
+			const branchName = params.head.slice(branchNameSeparatorIndex + 1);
+			await PullRequestGitHelper.associateBranchWithPullRequest(this._repository, pullRequestModel, branchName);
+
+			/* __GDPR__
+				"pr.create.success" : {
+					"isDraft" : { "classification": "SystemMetaData", "purpose": "FeatureInsight" }
+				}
+			*/
+			this.telemetry.sendTelemetryEvent('pr.create.success', { isDraft: (params.draft || '').toString() });
+			return pullRequestModel;
+		} catch (e) {
+			if (e.message.indexOf('No commits between ') > -1) {
+				// There are unpushed commits
+				if (this._repository.state.HEAD?.ahead) {
+					// Offer to push changes
+					const pushCommits = vscode.l10n.t({ message: 'Push Commits', comment: 'Pushes the local commits to the remote.' });
+					const shouldPush = await vscode.window.showInformationMessage(
+						vscode.l10n.t('There are no commits between \'{0}\' and \'{1}\'.\n\nDo you want to push your local commits and create the pull request?', params.base, params.head),
+						{ modal: true },
+						pushCommits,
+					);
+					if (shouldPush === pushCommits) {
+						await this._repository.push();
+						return this.createPullRequest(params);
+					} else {
+						return;
+					}
+				}
+
+				// There are uncommitted changes
+				if (this._repository.state.workingTreeChanges.length || this._repository.state.indexChanges.length) {
+					const commitChanges = vscode.l10n.t('Commit Changes');
+					const shouldCommit = await vscode.window.showInformationMessage(
+						vscode.l10n.t('There are no commits between \'{0}\' and \'{1}\'.\n\nDo you want to commit your changes and create the pull request?', params.base, params.head),
+						{ modal: true },
+						commitChanges,
+					);
+					if (shouldCommit === commitChanges) {
+						await this._repository.add(this._repository.state.indexChanges.map(change => change.uri.fsPath));
+						await this.repository.commit(`${params.title}${params.body ? `\n${params.body}` : ''}`);
+						await this._repository.push();
+						return this.createPullRequest(params);
+					} else {
+						return;
+					}
+				}
+			}
+
+			Logger.error(`Creating pull requests failed: ${e}`, this.id);
+
+			/* __GDPR__
+				"pr.create.failure" : {
+					"isDraft" : { "classification": "SystemMetaData", "purpose": "FeatureInsight" }
+				}
+			*/
+			this.telemetry.sendTelemetryErrorEvent('pr.create.failure', {
+				isDraft: (params.draft || '').toString(),
+			});
+
+			if (pullRequestModel) {
+				// We have created the pull request but something else failed (ex., modifying the git config)
+				// We shouldn't show an error as the pull request was successfully created
+				return pullRequestModel;
+			}
+			throw new Error(formatError(e));
+		}
+	}
+
+	async createIssue(params: OctokitCommon.IssuesCreateParams): Promise<IssueModel | undefined> {
+		try {
+			const repo = this._githubRepositories.find(
+				r => r.remote.owner === params.owner && r.remote.repositoryName === params.repo,
+			);
+			if (!repo) {
+				throw new Error(`No matching repository ${params.repo} found for ${params.owner}`);
+			}
+
+			await repo.ensure();
+
+			// Create PR
+			const { data } = await repo.octokit.call(repo.octokit.api.issues.create, params);
+			const item = convertRESTIssueToRawPullRequest(data, repo);
+			const issueModel = new IssueModel(this.telemetry, repo, repo.remote, item);
+
+			/* __GDPR__
+				"issue.create.success" : {
+				}
+			*/
+			this.telemetry.sendTelemetryEvent('issue.create.success');
+			return issueModel;
+		} catch (e) {
+			Logger.error(` Creating issue failed: ${e}`, this.id);
+
+			/* __GDPR__
+				"issue.create.failure" : {}
+			*/
+			this.telemetry.sendTelemetryErrorEvent('issue.create.failure');
+			vscode.window.showWarningMessage(vscode.l10n.t('Creating issue failed: {0}', formatError(e)));
+		}
+
+		return undefined;
+	}
+
+	async assignIssue(issue: IssueModel, login: string): Promise<void> {
+		try {
+			const repo = this._githubRepositories.find(
+				r => r.remote.owner === issue.remote.owner && r.remote.repositoryName === issue.remote.repositoryName,
+			);
+			if (!repo) {
+				throw new Error(
+					`No matching repository ${issue.remote.repositoryName} found for ${issue.remote.owner}`,
+				);
+			}
+
+			await repo.ensure();
+
+			const param: OctokitCommon.IssuesAssignParams = {
+				assignees: [login],
+				owner: issue.remote.owner,
+				repo: issue.remote.repositoryName,
+				issue_number: issue.number,
+			};
+			await repo.octokit.call(repo.octokit.api.issues.addAssignees, param);
+
+			/* __GDPR__
+				"issue.assign.success" : {
+				}
+			*/
+			this.telemetry.sendTelemetryEvent('issue.assign.success');
+		} catch (e) {
+			Logger.error(`Assigning issue failed: ${e}`, this.id);
+
+			/* __GDPR__
+				"issue.assign.failure" : {
+				}
+			*/
+			this.telemetry.sendTelemetryErrorEvent('issue.assign.failure');
+			vscode.window.showWarningMessage(vscode.l10n.t('Assigning issue failed: {0}', formatError(e)));
+		}
+	}
+
+	getCurrentUser(githubRepository?: GitHubRepository): Promise<IAccount> {
+		if (!githubRepository) {
+			githubRepository = this.gitHubRepositories[0];
+		}
+		return this._credentialStore.getCurrentUser(githubRepository.remote.authProviderId);
+	}
+
+	async mergePullRequest(
+		pullRequest: PullRequestModel,
+		title?: string,
+		description?: string,
+		method?: 'merge' | 'squash' | 'rebase',
+		email?: string,
+	): Promise<{ merged: boolean, message: string, timeline?: TimelineEvent[] }> {
+		Logger.debug(`Merging PR: ${pullRequest.number} method: ${method} for user: "${email}" - enter`, this.id);
+		const { mutate, schema } = await pullRequest.githubRepository.ensure();
+
+		const activePRSHA = this.activePullRequest && this.activePullRequest.head && this.activePullRequest.head.sha;
+		const workingDirectorySHA = this.repository.state.HEAD && this.repository.state.HEAD.commit;
+		const mergingPRSHA = pullRequest.head && pullRequest.head.sha;
+		const workingDirectoryIsDirty = this.repository.state.workingTreeChanges.length > 0;
+		let expectedHeadOid: string | undefined = pullRequest.head?.sha;
+
+		if (activePRSHA === mergingPRSHA) {
+			// We're on the branch of the pr being merged.
+			expectedHeadOid = workingDirectorySHA;
+			if (workingDirectorySHA !== mergingPRSHA) {
+				// We are looking at different commit than what will be merged
+				const { ahead } = this.repository.state.HEAD!;
+				const pluralMessage = vscode.l10n.t('You have {0} unpushed commits on this pull request branch.\n\nWould you like to proceed anyway?', ahead ?? 'unknown');
+				const singularMessage = vscode.l10n.t('You have 1 unpushed commit on this pull request branch.\n\nWould you like to proceed anyway?');
+				if (ahead &&
+					(await vscode.window.showWarningMessage(
+						ahead > 1 ? pluralMessage : singularMessage,
+						{ modal: true },
+						vscode.l10n.t('Yes'),
+					)) === undefined) {
+
+					return {
+						merged: false,
+						message: vscode.l10n.t('unpushed changes'),
+					};
+				}
+			}
+
+			if (workingDirectoryIsDirty) {
+				// We have made changes to the PR that are not committed
+				if (
+					(await vscode.window.showWarningMessage(
+						vscode.l10n.t('You have uncommitted changes on this pull request branch.\n\n Would you like to proceed anyway?'),
+						{ modal: true },
+						vscode.l10n.t('Yes'),
+					)) === undefined
+				) {
+					return {
+						merged: false,
+						message: vscode.l10n.t('uncommitted changes'),
+					};
+				}
+			}
+		}
+		const input: MergePullRequestInput = {
+			pullRequestId: pullRequest.graphNodeId,
+			commitHeadline: title,
+			commitBody: description,
+			expectedHeadOid,
+			authorEmail: email,
+			mergeMethod:
+				(method?.toUpperCase() ??
+					vscode.workspace.getConfiguration(PR_SETTINGS_NAMESPACE).get<'merge' | 'squash' | 'rebase'>(DEFAULT_MERGE_METHOD, 'merge')?.toUpperCase()) as GraphQLMergeMethod,
+		};
+
+		return mutate<MergePullRequestResponse>({
+			mutation: schema.MergePullRequest,
+			variables: {
+				input
+			}
+		})
+			.then(async (result) => {
+				Logger.debug(`Merging PR: ${pullRequest.number}} - done`, this.id);
+
+				/* __GDPR__
+					"pr.merge.success" : {}
+				*/
+				this.telemetry.sendTelemetryEvent('pr.merge.success');
+				this._onDidMergePullRequest.fire();
+				return { merged: true, message: '', timeline: await parseCombinedTimelineEvents(result.data?.mergePullRequest.pullRequest.timelineItems.nodes ?? [], await pullRequest.getCopilotTimelineEvents(pullRequest), pullRequest.githubRepository) };
+			})
+			.catch(e => {
+				/* __GDPR__
+					"pr.merge.failure" : {}
+				*/
+				this.telemetry.sendTelemetryErrorEvent('pr.merge.failure');
+				const graphQLErrors = e.graphQLErrors as GraphQLError[] | undefined;
+				if (graphQLErrors?.length && graphQLErrors.find(error => error.type === GraphQLErrorType.Unprocessable && error.message?.includes('Head branch was modified'))) {
+					return { merged: false, message: vscode.l10n.t('Head branch was modified. Pull, review, then try again.') };
+				} else {
+					throw e;
+				}
+			});
+	}
+
+	async deleteBranch(pullRequest: PullRequestModel) {
+		await pullRequest.githubRepository.deleteBranch(pullRequest);
+	}
+
+	private async getBranchDeletionItems() {
+		interface BranchDeletionMetadata extends PullRequestMetadata {
+			isOpen?: boolean;
+		}
+
+		const allConfigs = await this.repository.getConfigs();
+		const branchInfos: Map<string, { remote?: string; metadata?: BranchDeletionMetadata[] }> = new Map();
+
+		allConfigs.forEach(config => {
+			const key = config.key;
+			const matches = /^branch\.(.*)\.(.*)$/.exec(key);
+
+			if (matches && matches.length === 3) {
+				const branchName = matches[1];
+
+				if (!branchInfos.has(branchName)) {
+					branchInfos.set(branchName, {});
+				}
+
+				const value = branchInfos.get(branchName)!;
+				if (matches[2] === 'remote') {
+					value['remote'] = config.value;
+				}
+
+				if (matches[2] === 'github-pr-owner-number') {
+					const metadata = PullRequestGitHelper.parsePullRequestMetadata(config.value);
+					if (!value?.metadata) {
+						value['metadata'] = [];
+					}
+					if (metadata) {
+						// Check if the metadata already exists in the array
+						const existingMetadata = value.metadata.find(m => m.owner === metadata.owner && m.repositoryName === metadata.repositoryName && m.prNumber === metadata.prNumber);
+						if (!existingMetadata) {
+							value['metadata'].push(metadata);
+						}
+					}
+				}
+
+				branchInfos.set(branchName, value!);
+			}
+		});
+		Logger.debug(`Found ${branchInfos.size} possible branches to delete`, this.id);
+		Logger.trace(`Branches to delete: ${JSON.stringify(Array.from(branchInfos.keys()))}`, this.id);
+
+		const actions: (vscode.QuickPickItem & { metadata: BranchDeletionMetadata[]; legacy?: boolean })[] = [];
+		branchInfos.forEach((value, key) => {
+			if (value.metadata) {
+				const activePRUrl = this.activePullRequest && this.activePullRequest.base.repositoryCloneUrl;
+				const activeMetadata = value.metadata.find(metadata =>
+					metadata.owner === activePRUrl?.owner &&
+					metadata.repositoryName === activePRUrl?.repositoryName &&
+					metadata.prNumber === this.activePullRequest?.number
+				);
+
+				if (!activeMetadata) {
+					actions.push({
+						label: `${key}`,
+						picked: false,
+						metadata: value.metadata,
+					});
+				} else {
+					Logger.debug(`Skipping ${activeMetadata.prNumber}, active PR is #${this.activePullRequest?.number}`, this.id);
+					Logger.trace(`Skipping active branch ${key}`, this.id);
+				}
+			}
+		});
+
+		const results = await Promise.all(
+			actions.map(async action => {
+				const allOld = (await Promise.all(
+					action.metadata.map(async metadata => {
+						const githubRepo = this._githubRepositories.find(
+							repo =>
+								repo.remote.owner.toLowerCase() === metadata!.owner.toLowerCase() &&
+								repo.remote.repositoryName.toLowerCase() === metadata!.repositoryName.toLowerCase(),
+						);
+
+						if (!githubRepo) {
+							return action;
+						}
+
+						const { remote, query, schema } = await githubRepo.ensure();
+						try {
+							const { data } = await query<PullRequestState>({
+								query: schema.PullRequestState,
+								variables: {
+									owner: remote.owner,
+									name: remote.repositoryName,
+									number: metadata!.prNumber,
+								},
+							});
+							metadata.isOpen = data.repository?.pullRequest.state === 'OPEN';
+							return data.repository?.pullRequest.state !== 'OPEN';
+						} catch { }
+						return false;
+					}))).every(result => result);
+				if (allOld) {
+					action.legacy = true;
+				}
+
+				return action;
+			}),
+		);
+
+		results.forEach(result => {
+			if (result.metadata.length === 0) {
+				return;
+			}
+			result.description = `${result.metadata[0].repositoryName}/${result.metadata[0].owner} ${result.metadata.map(metadata => {
+				const prString = `#${metadata.prNumber}`;
+				return metadata.isOpen ? vscode.l10n.t('{0} is open', prString) : prString;
+			}).join(', ')}`;
+			if (result.legacy) {
+				result.picked = true;
+			}
+		});
+
+		return results;
+	}
+
+	public gitRelativeRootPath(path: string) {
+		// get path relative to git root directory. Handles windows path by converting it to unix path.
+		return nodePath.relative(this._repository.rootUri.path, path).replace(/\\/g, '/');
+	}
+
+	public async cleanupAfterPullRequest(branchName: string, pullRequest: PullRequestModel) {
+		const defaults = await this.getPullRequestDefaults();
+		if (branchName === defaults.base) {
+			Logger.debug('Not cleaning up default branch.', this.id);
+			return;
+		}
+		if (pullRequest.author.login === (await this.getCurrentUser()).login) {
+			Logger.debug('Not cleaning up user\'s branch.', this.id);
+			return;
+		}
+		const branch = await this.repository.getBranch(branchName);
+		const remote = branch.upstream?.remote;
+		try {
+			Logger.debug(`Cleaning up branch ${branchName}`, this.id);
+			await this.repository.deleteBranch(branchName);
+		} catch (e) {
+			// The branch probably had unpushed changes and cannot be deleted.
+			return;
+		}
+		if (!remote) {
+			return;
+		}
+		const remotes = await this.getDeleatableRemotes(undefined);
+		if (remotes.has(remote) && remotes.get(remote)!.createdForPullRequest) {
+			Logger.debug(`Cleaning up remote ${remote}`, this.id);
+			this.repository.removeRemote(remote);
+		}
+	}
+
+	private async getDeleatableRemotes(nonExistantBranches?: Set<string>) {
+		const newConfigs = await this.repository.getConfigs();
+		const remoteInfos: Map<
+			string,
+			{ branches: Set<string>; url?: string; createdForPullRequest?: boolean }
+		> = new Map();
+
+		newConfigs.forEach(config => {
+			const key = config.key;
+			let matches = /^branch\.(.*)\.(.*)$/.exec(key);
+
+			if (matches && matches.length === 3) {
+				const branchName = matches[1];
+
+				if (matches[2] === 'remote') {
+					const remoteName = config.value;
+
+					if (!remoteInfos.has(remoteName)) {
+						remoteInfos.set(remoteName, { branches: new Set() });
+					}
+
+					if (!nonExistantBranches?.has(branchName)) {
+						const value = remoteInfos.get(remoteName);
+						value!.branches.add(branchName);
+					}
+				}
+			}
+
+			matches = /^remote\.(.*)\.(.*)$/.exec(key);
+
+			if (matches && matches.length === 3) {
+				const remoteName = matches[1];
+
+				if (!remoteInfos.has(remoteName)) {
+					remoteInfos.set(remoteName, { branches: new Set() });
+				}
+
+				const value = remoteInfos.get(remoteName);
+
+				if (matches[2] === 'github-pr-remote') {
+					value!.createdForPullRequest = config.value === 'true';
+				}
+
+				if (matches[2] === 'url') {
+					value!.url = config.value;
+				}
+			}
+		});
+		return remoteInfos;
+	}
+
+	private async getRemoteDeletionItems(nonExistantBranches: Set<string>) {
+		// check if there are remotes that should be cleaned
+		const remoteInfos = await this.getDeleatableRemotes(nonExistantBranches);
+		const remoteItems: (vscode.QuickPickItem & { remote: string })[] = [];
+
+		remoteInfos.forEach((value, key) => {
+			if (value.branches.size === 0) {
+				let description = value.createdForPullRequest ? '' : vscode.l10n.t('Not created by GitHub Pull Request extension');
+				if (value.url) {
+					description = description ? `${description} ${value.url}` : value.url;
+				}
+
+				remoteItems.push({
+					label: key,
+					description: description,
+					picked: value.createdForPullRequest,
+					remote: key,
+				});
+			}
+		});
+
+		return remoteItems;
+	}
+
+	private async deleteBranches(picks: readonly vscode.QuickPickItem[], nonExistantBranches: Set<string>, progress: vscode.Progress<{ message?: string; increment?: number; }>, totalBranches: number, deletedBranches: number, needsRetry?: vscode.QuickPickItem[]) {
+		const reportProgress = () => {
+			deletedBranches++;
+			progress.report({ message: vscode.l10n.t('Deleted {0} of {1} branches', deletedBranches, totalBranches) });
+		};
+
+		const deleteConfig = async (branch: string) => {
+			await PullRequestGitHelper.associateBaseBranchWithBranch(this.repository, branch, undefined);
+			await PullRequestGitHelper.associateBranchWithPullRequest(this.repository, undefined, branch);
+		};
+
+		// delete configs first since that can't be parallelized
+		for (const pick of picks) {
+			await deleteConfig(pick.label);
+		}
+
+		// batch deleting the branches to avoid consuming all available resources
+		await batchPromiseAll(picks, 5, async (pick) => {
+			try {
+				await this.repository.deleteBranch(pick.label, true);
+				if ((await PullRequestGitHelper.getMatchingPullRequestMetadataForBranch(this.repository, pick.label))) {
+					console.log(`Branch ${pick.label} was not deleted`);
+				}
+				reportProgress();
+			} catch (e) {
+				if (typeof e.stderr === 'string' && e.stderr.includes('not found')) {
+					nonExistantBranches.add(pick.label);
+					reportProgress();
+				} else if (typeof e.stderr === 'string' && e.stderr.includes('unable to access') && needsRetry) {
+					// There is contention for the related git files
+					needsRetry.push(pick);
+				} else {
+					throw e;
+				}
+			}
+		});
+		if (needsRetry && needsRetry.length) {
+			await this.deleteBranches(needsRetry, nonExistantBranches, progress, totalBranches, deletedBranches);
+		}
+	}
+
+	async deleteLocalBranchesNRemotes() {
+		return new Promise<void>(async resolve => {
+			const quickPick = vscode.window.createQuickPick();
+			quickPick.canSelectMany = true;
+			quickPick.ignoreFocusOut = true;
+			quickPick.placeholder = vscode.l10n.t('Choose local branches you want to delete permanently');
+			quickPick.show();
+			quickPick.busy = true;
+
+			// Check local branches
+			const results = await this.getBranchDeletionItems();
+			const defaults = await this.getPullRequestDefaults();
+			quickPick.items = results;
+			quickPick.selectedItems = results.filter(result => {
+				// Do not pick the default branch for the repo.
+				return result.picked && !((result.label === defaults.base) && (result.metadata.find(metadata => metadata.owner === defaults.owner && metadata.repositoryName === defaults.repo)));
+			});
+			quickPick.busy = false;
+			if (results.length === 0) {
+				quickPick.canSelectMany = false;
+				quickPick.items = [{ label: vscode.l10n.t('No local branches to delete'), picked: false }];
+			}
+
+			let firstStep = true;
+			quickPick.onDidAccept(async () => {
+				quickPick.busy = true;
+
+				if (firstStep) {
+					const picks = quickPick.selectedItems;
+					const nonExistantBranches = new Set<string>();
+					if (picks.length) {
+						await vscode.window.withProgress({ location: vscode.ProgressLocation.Notification, title: vscode.l10n.t('Cleaning up') }, async (progress) => {
+							try {
+								await this.deleteBranches(picks, nonExistantBranches, progress, picks.length, 0, []);
+							} catch (e) {
+								quickPick.hide();
+								vscode.window.showErrorMessage(vscode.l10n.t('Deleting branches failed: {0} {1}', e.message, e.stderr));
+							}
+						});
+					}
+
+					firstStep = false;
+					const remoteItems = await this.getRemoteDeletionItems(nonExistantBranches);
+
+					if (remoteItems && remoteItems.length) {
+						quickPick.canSelectMany = true;
+						quickPick.placeholder = vscode.l10n.t('Choose remotes you want to delete permanently');
+						quickPick.items = remoteItems;
+						quickPick.selectedItems = remoteItems.filter(item => item.picked);
+					} else {
+						quickPick.hide();
+					}
+				} else {
+					// batch deleting the remotes to avoid consuming all available resources
+					const picks = quickPick.selectedItems;
+					if (picks.length) {
+						await vscode.window.withProgress({ location: vscode.ProgressLocation.Notification, title: vscode.l10n.t('Deleting {0} remotes...', picks.length) }, async () => {
+							await batchPromiseAll(picks, 5, async pick => {
+								await this.repository.removeRemote(pick.label);
+							});
+						});
+					}
+					quickPick.hide();
+				}
+				quickPick.busy = false;
+			});
+
+			quickPick.onDidHide(() => {
+				resolve();
+			});
+		});
+	}
+
+	async revert(pullRequest: PullRequestModel, title: string, body: string, draft: boolean): Promise<PullRequestModel | undefined> {
+		const repo = this._githubRepositories.find(
+			r => r.remote.owner === pullRequest.remote.owner && r.remote.repositoryName === pullRequest.remote.repositoryName,
+		);
+		if (!repo) {
+			throw new Error(`No matching repository ${pullRequest.remote.repositoryName} found for ${pullRequest.remote.owner}`);
+		}
+
+		const pullRequestModel: PullRequestModel | undefined = await repo.revertPullRequest(pullRequest.graphNodeId, title, body, draft);
+		return pullRequestModel;
+	}
+
+	async getPullRequestRepositoryDefaultBranch(issue: IssueModel): Promise<string> {
+		const branch = await issue.githubRepository.getDefaultBranch();
+		return branch;
+	}
+
+	async getPullRequestRepositoryAccessAndMergeMethods(
+		issue: IssueModel,
+	): Promise<RepoAccessAndMergeMethods> {
+		const mergeOptions = await issue.githubRepository.getRepoAccessAndMergeMethods();
+		return mergeOptions;
+	}
+
+	async mergeQueueMethodForBranch(branch: string, owner: string, repoName: string): Promise<MergeMethod | undefined> {
+		return (await this.gitHubRepositories.find(repository => repository.remote.owner === owner && repository.remote.repositoryName === repoName)?.mergeQueueMethodForBranch(branch));
+	}
+
+	async fulfillPullRequestMissingInfo(pullRequest: PullRequestModel): Promise<void> {
+		try {
+			if (!pullRequest.isResolved()) {
+				return;
+			}
+
+			Logger.debug(`Fulfill pull request missing info - start`, this.id);
+			const githubRepository = pullRequest.githubRepository;
+			const { octokit, remote } = await githubRepository.ensure();
+
+			if (!pullRequest.base) {
+				const { data } = await octokit.call(octokit.api.pulls.get, {
+					owner: remote.owner,
+					repo: remote.repositoryName,
+					pull_number: pullRequest.number,
+				});
+				pullRequest.update(convertRESTPullRequestToRawPullRequest(data, githubRepository));
+			}
+
+			if (!pullRequest.mergeBase) {
+				const { data } = await octokit.call(octokit.api.repos.compareCommits, {
+					repo: remote.repositoryName,
+					owner: remote.owner,
+					base: `${pullRequest.base.repositoryCloneUrl.owner}:${pullRequest.base.ref}`,
+					head: `${pullRequest.head.repositoryCloneUrl.owner}:${pullRequest.head.ref}`,
+				});
+
+				pullRequest.mergeBase = data.merge_base_commit.sha;
+			}
+		} catch (e) {
+			vscode.window.showErrorMessage(vscode.l10n.t('Fetching Pull Request merge base failed: {0}', formatError(e)));
+		}
+		Logger.debug(`Fulfill pull request missing info - done`, this.id);
+	}
+
+	//#region Git related APIs
+
+	private async resolveItem(owner: string, repositoryName: string): Promise<GitHubRepository | undefined> {
+		let githubRepo = this._githubRepositories.find(repo => {
+			const ret =
+				repo.remote.owner.toLowerCase() === owner.toLowerCase() &&
+				repo.remote.repositoryName.toLowerCase() === repositoryName.toLowerCase();
+			return ret;
+		});
+
+		if (!githubRepo) {
+			Logger.appendLine(`GitHubRepository not found: ${owner}/${repositoryName}`, this.id);
+			// try to create the repository
+			githubRepo = await this.createGitHubRepositoryFromOwnerName(owner, repositoryName);
+		}
+		return githubRepo;
+	}
+
+	async resolveIssueOrPullRequest(owner: string, repositoryName: string, issueOrPullRequestNumber: number): Promise<PullRequestModel | IssueModel | undefined> {
+		let issueOrPullRequest: IssueModel | PullRequestModel | undefined = await this.resolveIssue(owner, repositoryName, issueOrPullRequestNumber, true);
+		if (!issueOrPullRequest) {
+			issueOrPullRequest = await this.resolvePullRequest(owner, repositoryName, issueOrPullRequestNumber);
+		}
+		return issueOrPullRequest;
+	}
+
+	async resolvePullRequest(
+		owner: string,
+		repositoryName: string,
+		pullRequestNumber: number,
+		useCache: boolean = false,
+	): Promise<PullRequestModel | undefined> {
+		const githubRepo = await this.resolveItem(owner, repositoryName);
+		Logger.appendLine(`Found GitHub repo for pr #${pullRequestNumber}: ${githubRepo ? 'yes' : 'no'}`, this.id);
+		if (githubRepo) {
+			const pr = await githubRepo.getPullRequest(pullRequestNumber, useCache);
+			Logger.appendLine(`Found GitHub pr repo for pr #${pullRequestNumber}: ${pr ? 'yes' : 'no'}`, this.id);
+			return pr;
+		}
+		return undefined;
+	}
+
+	async resolveIssue(
+		owner: string,
+		repositoryName: string,
+		pullRequestNumber: number,
+		withComments: boolean = false,
+	): Promise<IssueModel | undefined> {
+		const githubRepo = await this.resolveItem(owner, repositoryName);
+		if (githubRepo) {
+			return githubRepo.getIssue(pullRequestNumber, withComments);
+		}
+		return undefined;
+	}
+
+	async resolveUser(owner: string, repositoryName: string, login: string): Promise<User | undefined> {
+		Logger.debug(`Fetch user ${login}`, this.id);
+		const githubRepository = await this.createGitHubRepositoryFromOwnerName(owner, repositoryName);
+		return githubRepository.resolveUser(login);
+	}
+
+	async getMatchingPullRequestMetadataForBranch() {
+		if (!this.repository || !this.repository.state.HEAD || !this.repository.state.HEAD.name) {
+			return null;
+		}
+
+		const matchingPullRequestMetadata = await PullRequestGitHelper.getMatchingPullRequestMetadataForBranch(
+			this.repository,
+			this.repository.state.HEAD.name,
+		);
+		return matchingPullRequestMetadata;
+	}
+
+	async getMatchingPullRequestMetadataFromGitHub(branch: Branch, remoteName?: string, remoteUrl?: string, upstreamBranchName?: string): Promise<
+		(PullRequestMetadata & { model: PullRequestModel }) | null
+	> {
+		try {
+			if (remoteName) {
+				return this.getMatchingPullRequestMetadataFromGitHubWithRemoteName(remoteName, upstreamBranchName);
+			}
+			return this.getMatchingPullRequestMetadataFromGitHubWithUrl(branch, remoteUrl, upstreamBranchName);
+		} catch (e) {
+			Logger.error(`Unable to get matching pull request metadata from GitHub: ${e}`, this.id);
+			return null;
+		}
+	}
+
+	async getMatchingPullRequestMetadataFromGitHubWithUrl(branch: Branch, remoteUrl?: string, upstreamBranchName?: string): Promise<
+		(PullRequestMetadata & { model: PullRequestModel }) | null
+	> {
+		Logger.debug(`Searching GitHub for a PR with branch ${upstreamBranchName} and remote ${remoteUrl}`, this.id);
+
+		if (!remoteUrl) {
+			return null;
+		}
+		const protocol: Protocol = new Protocol(remoteUrl);
+		let headGitHubRepo = this.findRepo((input) => compareIgnoreCase(input.remote.owner, protocol.owner) === 0 && compareIgnoreCase(input.remote.repositoryName, protocol.repositoryName) === 0);
+		if (!headGitHubRepo && this.gitHubRepositories.length > 0) {
+			const remote = parseRemote(protocol.repositoryName, remoteUrl, protocol);
+			if (remote) {
+				headGitHubRepo = await this.createGitHubRepository(remote, this.credentialStore, true, true);
+			}
+		}
+		const matchingPR = await this.doGetMatchingPullRequestMetadataFromGitHub(headGitHubRepo, upstreamBranchName);
+		if (matchingPR && (branch.upstream === undefined) && headGitHubRepo && branch.name) {
+			const newRemote = await PullRequestGitHelper.createRemote(this.repository, headGitHubRepo?.remote, protocol);
+			const trackedBranchName = `refs/remotes/${newRemote}/${matchingPR.model.head?.name}`;
+			await this.repository.fetch({ remote: newRemote, ref: matchingPR.model.head?.name });
+			await this.repository.setBranchUpstream(branch.name, trackedBranchName);
+		}
+
+		return matchingPR;
+	}
+
+	async getMatchingPullRequestMetadataFromGitHubWithRemoteName(remoteName?: string, upstreamBranchName?: string): Promise<
+		(PullRequestMetadata & { model: PullRequestModel }) | null
+	> {
+		Logger.debug(`Searching GitHub for a PR with branch ${upstreamBranchName} and remote ${remoteName}`, this.id);
+		if (!remoteName) {
+			return null;
+		}
+
+		let headGitHubRepo = this.gitHubRepositories.find(
+			repo => repo.remote.remoteName === remoteName,
+		);
+
+		if (!headGitHubRepo && this.gitHubRepositories.length > 0) {
+			const gitRemote = this.repository.state.remotes.find(remote => remote.name === remoteName);
+			const remoteUrl = gitRemote?.fetchUrl ?? gitRemote?.pushUrl;
+			if (!remoteUrl) {
+				return null;
+			}
+			const protocol = new Protocol(remoteUrl ?? '');
+			const remote = parseRemote(remoteName, remoteUrl, protocol);
+			if (remote) {
+				headGitHubRepo = await this.createGitHubRepository(remote, this.credentialStore, true, true);
+			}
+		}
+
+		return this.doGetMatchingPullRequestMetadataFromGitHub(headGitHubRepo, upstreamBranchName);
+	}
+
+	private async doGetMatchingPullRequestMetadataFromGitHub(headGitHubRepo?: GitHubRepository, upstreamBranchName?: string): Promise<
+		(PullRequestMetadata & { model: PullRequestModel }) | null
+	> {
+		if (!headGitHubRepo || !upstreamBranchName) {
+			return null;
+		}
+
+		const headRepoMetadata = await headGitHubRepo?.getMetadata();
+		if (!headRepoMetadata?.owner) {
+			return null;
+		}
+
+		const parentRepos = this.gitHubRepositories.filter(repo => {
+			if (headRepoMetadata.fork) {
+				return repo.remote.owner === headRepoMetadata.parent?.owner?.login && repo.remote.repositoryName === headRepoMetadata.parent.name;
+			} else {
+				return repo.remote.owner === headRepoMetadata.owner?.login && repo.remote.repositoryName === headRepoMetadata.name;
+			}
+		});
+
+		// Search through each github repo to see if it has a PR with this head branch.
+		for (const repo of parentRepos) {
+			const matchingPullRequest = await repo.getPullRequestForBranch(upstreamBranchName, headRepoMetadata.owner.login);
+			if (matchingPullRequest) {
+				return {
+					owner: repo.remote.owner,
+					repositoryName: repo.remote.repositoryName,
+					prNumber: matchingPullRequest.number,
+					model: matchingPullRequest,
+				};
+			}
+		}
+		return null;
+	}
+
+	async checkoutExistingPullRequestBranch(pullRequest: PullRequestModel, progress: vscode.Progress<{ message?: string; increment?: number }>): Promise<boolean> {
+		return await PullRequestGitHelper.checkoutExistingPullRequestBranch(this.repository, pullRequest, progress);
+	}
+
+	async getBranchNameForPullRequest(pullRequest: PullRequestModel) {
+		return await PullRequestGitHelper.getBranchNRemoteForPullRequest(this.repository, pullRequest);
+	}
+
+	async fetchAndCheckout(pullRequest: PullRequestModel, progress: vscode.Progress<{ message?: string; increment?: number }>): Promise<void> {
+		await PullRequestGitHelper.fetchAndCheckout(this.repository, this._allGitHubRemotes, pullRequest, progress);
+	}
+
+	async checkout(branchName: string): Promise<void> {
+		return this.repository.checkout(branchName);
+	}
+
+	async tryMergeBaseIntoHead(pullRequest: PullRequestModel, push: boolean): Promise<boolean> {
+		if (await this.isHeadUpToDateWithBase(pullRequest)) {
+			return true;
+		}
+
+		const isBrowser = (vscode.env.appHost === 'vscode.dev' || vscode.env.appHost === 'github.dev');
+		if (!pullRequest.isActive || isBrowser) {
+			const conflictModel = await vscode.window.withProgress({ location: vscode.ProgressLocation.Notification, title: vscode.l10n.t('Finding conflicts...') }, () => createConflictResolutionModel(pullRequest));
+			if (conflictModel === undefined) {
+				await vscode.window.showErrorMessage(vscode.l10n.t('Unable to resolved conflicts for this pull request. There are too many file changes.'), { modal: true, detail: isBrowser ? undefined : vscode.l10n.t('Please check out the pull request to resolve conflicts.') });
+				return false;
+			}
+			let continueWithMerge = true;
+			if (pullRequest.item.mergeable === PullRequestMergeability.Conflict) {
+				const githubRepos = await Promise.all([this.createGitHubRepositoryFromOwnerName(pullRequest.head!.owner, pullRequest.head!.repositoryCloneUrl.repositoryName), this.createGitHubRepositoryFromOwnerName(pullRequest.base.owner, pullRequest.base.repositoryCloneUrl.repositoryName)]);
+				const coordinator = new ConflictResolutionCoordinator(this.telemetry, conflictModel, githubRepos);
+				continueWithMerge = await coordinator.enterConflictResolutionAndWaitForExit();
+				coordinator.dispose();
+			}
+
+			if (continueWithMerge) {
+				return pullRequest.updateBranch(conflictModel);
+			} else {
+				return false;
+			}
+		}
+
+		if (this.repository.state.workingTreeChanges.length > 0 || this.repository.state.indexChanges.length > 0) {
+			await vscode.window.showErrorMessage(vscode.l10n.t('The pull request branch cannot be updated when the there changed files in the working tree or index. Stash or commit all change and then try again.'), { modal: true });
+			return false;
+		}
+		const baseRemote = findLocalRepoRemoteFromGitHubRef(this.repository, pullRequest.base)?.name;
+		if (!baseRemote) {
+			return false;
+		}
+		const qualifiedUpstream = `${baseRemote}/${pullRequest.base.ref}`;
+		await vscode.window.withProgress({ location: vscode.ProgressLocation.Notification }, async (progress) => {
+			progress.report({ message: vscode.l10n.t('Fetching branch {0}', qualifiedUpstream) });
+			await this.repository.fetch({ ref: pullRequest.base.ref, remote: baseRemote });
+			progress.report({ message: vscode.l10n.t('Merging branch {0} into {1}', qualifiedUpstream, this.repository.state.HEAD!.name!) });
+			try {
+				await this.repository.merge(qualifiedUpstream);
+			} catch (e) {
+				if (e.gitErrorCode !== GitErrorCodes.Conflict) {
+					throw e;
+				}
+			}
+		});
+
+		if (pullRequest.item.mergeable === PullRequestMergeability.Conflict) {
+			const wizard = await ConflictModel.begin(this.repository, pullRequest.base.ref, this.repository.state.HEAD!.name!, push);
+			await wizard?.finished();
+			wizard?.dispose();
+		} else {
+			await this.repository.push();
+		}
+		return true;
+	}
+
+	async isHeadUpToDateWithBase(pullRequestModel: PullRequestModel): Promise<boolean> {
+		if (!pullRequestModel.head) {
+			return false;
+		}
+		const repo = this._githubRepositories.find(
+			r => r.remote.owner === pullRequestModel.remote.owner && r.remote.repositoryName === pullRequestModel.remote.repositoryName,
+		);
+		const headBranch = `${pullRequestModel.head.owner}:${pullRequestModel.head.ref}`;
+		const baseBranch = `${pullRequestModel.base.owner}:${pullRequestModel.base.ref}`;
+		const log = await repo?.compareCommits(baseBranch, headBranch);
+		return log?.behind_by === 0;
+	}
+
+	async fetchById(githubRepo: GitHubRepository, id: number): Promise<PullRequestModel | undefined> {
+		const pullRequest = await githubRepo.getPullRequest(id);
+		if (pullRequest) {
+			return pullRequest;
+		} else {
+			vscode.window.showErrorMessage(vscode.l10n.t('Pull request number {0} does not exist in {1}', id, `${githubRepo.remote.owner}/${githubRepo.remote.repositoryName}`), { modal: true });
+		}
+	}
+
+	public async checkoutDefaultBranch(branch: string): Promise<void> {
+		const CHECKOUT_DEFAULT_BRANCH = 'checkoutDefaultBranch';
+		const CHECKOUT_DEFAULT_BRANCH_AND_PULL = 'checkoutDefaultBranchAndPull';
+
+		const postDoneAction = vscode.workspace.getConfiguration(PR_SETTINGS_NAMESPACE).get<typeof CHECKOUT_DEFAULT_BRANCH | typeof CHECKOUT_DEFAULT_BRANCH_AND_PULL>(POST_DONE, CHECKOUT_DEFAULT_BRANCH);
+
+		if (postDoneAction === CHECKOUT_DEFAULT_BRANCH_AND_PULL) {
+			await this.checkoutDefaultBranchAndPull(branch);
+		} else {
+			await this.checkoutDefaultBranchOnly(branch);
+		}
+	}
+
+	private async checkoutDefaultBranchAndPull(branch: string): Promise<void> {
+		await this.checkoutDefaultBranchOnly(branch);
+		// After checking out, pull the latest changes if the branch has an upstream
+		try {
+			const branchObj = await this.repository.getBranch(branch);
+			if (branchObj.upstream) {
+				Logger.debug(`Pulling latest changes for branch ${branch}`, this.id);
+				await this.repository.pull();
+			}
+		} catch (e) {
+			Logger.warn(`Failed to pull latest changes for branch ${branch}: ${e}`, this.id);
+			// Don't throw error - checkout succeeded, pull failure is non-critical
+		}
+	}
+
+	private async checkoutDefaultBranchOnly(branch: string): Promise<void> {
+		let branchObj: Branch | undefined;
+		try {
+			branchObj = await this.repository.getBranch(branch);
+
+			const currentBranch = this.repository.state.HEAD?.name;
+			if (currentBranch === branchObj.name) {
+				const chooseABranch = vscode.l10n.t('Choose a Branch');
+				vscode.window.showInformationMessage(vscode.l10n.t('The default branch is already checked out.'), chooseABranch).then(choice => {
+					if (choice === chooseABranch) {
+						return git.checkout();
+					}
+				});
+				return;
+			}
+
+			// respect the git setting to fetch before checkout
+			if (vscode.workspace.getConfiguration(GIT).get<boolean>(PULL_BEFORE_CHECKOUT, false) && branchObj.upstream) {
+				try {
+					await this.repository.fetch({ remote: branchObj.upstream.remote, ref: `${branchObj.upstream.name}:${branchObj.name}` });
+				} catch (e) {
+					if (e.stderr?.startsWith && e.stderr.startsWith('fatal: refusing to fetch into branch')) {
+						// This can happen when there's some state on the "main" branch
+						// This could be unpushed commits or a bisect for example
+						vscode.window.showErrorMessage(vscode.l10n.t('Unable to fetch the {0} branch. There is some state (bisect, unpushed commits, etc.) on {0} that is preventing the fetch.', [branchObj.name]));
+					} else {
+						throw e;
+					}
+				}
+			}
+
+			if (branchObj.upstream && branch === branchObj.upstream.name) {
+				await this.repository.checkout(branch);
+			} else {
+				await git.checkout();
+			}
+
+			const fileClose: Thenable<boolean>[] = [];
+			// Close the PR description and any open review scheme files.
+			for (const tabGroup of vscode.window.tabGroups.all) {
+				for (const tab of tabGroup.tabs) {
+					let uri: vscode.Uri | string | undefined;
+					if (tab.input instanceof vscode.TabInputText) {
+						uri = tab.input.uri;
+					} else if (tab.input instanceof vscode.TabInputTextDiff) {
+						uri = tab.input.original;
+					} else if (tab.input instanceof vscode.TabInputWebview) {
+						uri = tab.input.viewType;
+					}
+					if ((uri instanceof vscode.Uri && uri.scheme === Schemes.Review) || (typeof uri === 'string' && uri.endsWith(PULL_REQUEST_OVERVIEW_VIEW_TYPE))) {
+						fileClose.push(vscode.window.tabGroups.close(tab));
+					}
+				}
+			}
+			await Promise.all(fileClose);
+		} catch (e) {
+			if (e.gitErrorCode) {
+				// for known git errors, we should provide actions for users to continue.
+				if (e.gitErrorCode === GitErrorCodes.DirtyWorkTree) {
+					vscode.window.showErrorMessage(
+						vscode.l10n.t('Your local changes would be overwritten by checkout, please commit your changes or stash them before you switch branches'),
+					);
+					return;
+				}
+			}
+			Logger.error(`Exiting failed: ${e}. Target branch ${branch} used to find branch ${branchObj?.name ?? 'unknown'} with upstream ${branchObj?.upstream?.name ?? 'unknown'}.`, this.id);
+			vscode.window.showErrorMessage(`Exiting failed: ${e}`);
+		}
+	}
+
+	private async pullBranchConfiguration(): Promise<'never' | 'prompt' | 'always'> {
+		const neverShowPullNotification = this.context.globalState.get<boolean>(NEVER_SHOW_PULL_NOTIFICATION, false);
+		if (neverShowPullNotification) {
+			this.context.globalState.update(NEVER_SHOW_PULL_NOTIFICATION, false);
+			await vscode.workspace.getConfiguration(PR_SETTINGS_NAMESPACE).update(PULL_BRANCH, 'never', vscode.ConfigurationTarget.Global);
+		}
+		return vscode.workspace.getConfiguration(PR_SETTINGS_NAMESPACE).get<'never' | 'prompt' | 'always'>(PULL_BRANCH, 'prompt');
+	}
+
+	private async pullBranch(branch: Branch) {
+		if (this._repository.state.HEAD?.name === branch.name) {
+			await this._repository.pull();
+		}
+	}
+
+	private async promptPullBrach(pr: PullRequestModel, branch: Branch, autoStashSetting?: boolean) {
+		if (!this._updateMessageShown || autoStashSetting) {
+			// When the PR is from Copilot, we only want to show the notification when Copilot is done working
+			const copilotStatus = await pr.copilotWorkingStatus(pr);
+			if (copilotStatus === CopilotWorkingStatus.InProgress) {
+				return;
+			}
+
+			this._updateMessageShown = true;
+			const pull = vscode.l10n.t('Pull');
+			const always = vscode.l10n.t('Always Pull');
+			const never = vscode.l10n.t('Never Show Again');
+			const options = [pull];
+			if (!autoStashSetting) {
+				options.push(always, never);
+			}
+			const result = await vscode.window.showInformationMessage(
+				vscode.l10n.t('There are updates available for pull request {0}.', `${pr.number}: ${pr.title}`),
+				{},
+				...options
+			);
+
+			if (result === pull) {
+				await this.pullBranch(branch);
+				this._updateMessageShown = false;
+			} else if (never) {
+				await vscode.workspace.getConfiguration(PR_SETTINGS_NAMESPACE).update(PULL_BRANCH, 'never', vscode.ConfigurationTarget.Global);
+			} else if (always) {
+				await vscode.workspace.getConfiguration(PR_SETTINGS_NAMESPACE).update(PULL_BRANCH, 'always', vscode.ConfigurationTarget.Global);
+				await this.pullBranch(branch);
+			}
+		}
+	}
+
+	private _updateMessageShown: boolean = false;
+	public async checkBranchUpToDate(pr: PullRequestModel & IResolvedPullRequestModel, shouldFetch: boolean): Promise<void> {
+		if (this.activePullRequest?.id !== pr.id) {
+			return;
+		}
+		const branch = this._repository.state.HEAD;
+		if (branch) {
+			const remote = branch.upstream ? branch.upstream.remote : null;
+			const remoteBranch = branch.upstream ? branch.upstream.name : branch.name;
+			if (remote) {
+				try {
+					if (shouldFetch && vscode.workspace.getConfiguration(PR_SETTINGS_NAMESPACE).get<boolean>(ALLOW_FETCH, true)) {
+						await this._repository.fetch(remote, remoteBranch);
+					}
+				} catch (e) {
+					if (e.stderr) {
+						if ((e.stderr as string).startsWith('fatal: couldn\'t find remote ref')) {
+							// We've managed to check out the PR, but the remote has been deleted. This is fine, but we can't fetch now.
+						} else if ((e.stderr as string).includes('key_exchange_identification')) {
+							// Another reason we can't fetch now. https://github.com/microsoft/vscode-pull-request-github/issues/6681
+						} else {
+							vscode.window.showErrorMessage(vscode.l10n.t('An error occurred when fetching the repository: {0}', e.stderr));
+						}
+					}
+					Logger.error(`Error when fetching: ${e.stderr ?? e}`, this.id);
+				}
+				const pullBranchConfiguration = await this.pullBranchConfiguration();
+				if (branch.behind !== undefined && branch.behind > 0) {
+					switch (pullBranchConfiguration) {
+						case 'always': {
+							const autoStash = vscode.workspace.getConfiguration(GIT).get<boolean>(AUTO_STASH, false);
+							if (autoStash) {
+								return this.promptPullBrach(pr, branch, autoStash);
+							} else {
+								return this.pullBranch(branch);
+							}
+						}
+						case 'prompt': {
+							return this.promptPullBrach(pr, branch);
+						}
+						case 'never': return;
+					}
+				}
+
+			}
+		}
+	}
+
+	public findExistingGitHubRepository(remote: { owner: string, repositoryName: string, remoteName?: string }): GitHubRepository | undefined {
+		return this._githubRepositories.find(
+			r =>
+				(r.remote.owner.toLowerCase() === remote.owner.toLowerCase())
+				&& (r.remote.repositoryName.toLowerCase() === remote.repositoryName.toLowerCase())
+				&& (!remote.remoteName || (r.remote.remoteName === remote.remoteName)),
+		);
+	}
+
+	private async createAndAddGitHubRepository(remote: Remote, credentialStore: CredentialStore, silent?: boolean) {
+		const repoId = this._id + (this._githubRepositories.length * 0.1);
+		const repo = new GitHubRepository(repoId, GitHubRemote.remoteAsGitHub(remote, await this._githubManager.isGitHub(remote.gitProtocol.normalizeUri()!)), this.repository.rootUri, credentialStore, this.telemetry, silent);
+		this._githubRepositories.push(repo);
+		return repo;
+	}
+
+	private removeGitHubRepository(remote: Remote) {
+		const index = this._githubRepositories.findIndex(
+			r =>
+				(r.remote.owner.toLowerCase() === remote.owner.toLowerCase())
+				&& (r.remote.repositoryName.toLowerCase() === remote.repositoryName.toLowerCase())
+				&& (!remote.remoteName || (r.remote.remoteName === remote.remoteName))
+		);
+		if (index > -1) {
+			this._githubRepositories.splice(index, 1);
+		}
+	}
+
+	private _createGitHubRepositoryBulkhead = bulkhead(1, 300);
+	async createGitHubRepository(remote: Remote, credentialStore: CredentialStore, silent?: boolean, ignoreRemoteName: boolean = false): Promise<GitHubRepository> {
+		// Use a bulkhead/semaphore to ensure that we don't create multiple GitHubRepositories for the same remote at the same time.
+		return this._createGitHubRepositoryBulkhead.execute(async () => {
+			return this.findExistingGitHubRepository({ owner: remote.owner, repositoryName: remote.repositoryName, remoteName: ignoreRemoteName ? undefined : remote.remoteName }) ??
+				await this.createAndAddGitHubRepository(remote, credentialStore, silent);
+		});
+	}
+
+	async createGitHubRepositoryFromOwnerName(owner: string, repositoryName: string): Promise<GitHubRepository> {
+		const existing = this.findExistingGitHubRepository({ owner, repositoryName });
+		if (existing) {
+			return existing;
+		}
+		const gitRemotes = parseRepositoryRemotes(this.repository);
+		const gitRemote = gitRemotes.find(r => r.owner === owner && r.repositoryName === repositoryName);
+		const uri = gitRemote?.url ?? `https://github.com/${owner}/${repositoryName}`;
+		return this.createAndAddGitHubRepository(new Remote(gitRemote?.remoteName ?? repositoryName, uri, new Protocol(uri)), this._credentialStore);
+	}
+
+	async findUpstreamForItem(item: {
+		remote: Remote;
+		githubRepository: GitHubRepository;
+	}): Promise<{ needsFork: boolean; upstream?: GitHubRepository; remote?: Remote }> {
+		let upstream: GitHubRepository | undefined;
+		let existingForkRemote: Remote | undefined;
+		for (const githubRepo of this.gitHubRepositories) {
+			if (
+				!upstream &&
+				githubRepo.remote.owner === item.remote.owner &&
+				githubRepo.remote.repositoryName === item.remote.repositoryName
+			) {
+				upstream = githubRepo;
+				continue;
+			}
+			const forkDetails = await githubRepo.getRepositoryForkDetails();
+			if (
+				forkDetails &&
+				forkDetails.isFork &&
+				forkDetails.parent.owner.login === item.remote.owner &&
+				forkDetails.parent.name === item.remote.repositoryName
+			) {
+				const foundforkPermission = await githubRepo.getViewerPermission();
+				if (
+					foundforkPermission === ViewerPermission.Admin ||
+					foundforkPermission === ViewerPermission.Maintain ||
+					foundforkPermission === ViewerPermission.Write
+				) {
+					existingForkRemote = githubRepo.remote;
+					break;
+				}
+			}
+		}
+		let needsFork = false;
+		if (upstream && !existingForkRemote) {
+			const permission = await item.githubRepository.getViewerPermission();
+			if (
+				permission === ViewerPermission.Read ||
+				permission === ViewerPermission.Triage ||
+				permission === ViewerPermission.Unknown
+			) {
+				needsFork = true;
+			}
+		}
+		return { needsFork, upstream, remote: existingForkRemote };
+	}
+
+	async forkWithProgress(
+		progress: vscode.Progress<{ message?: string; increment?: number }>,
+		githubRepository: GitHubRepository,
+		repoString: string,
+		matchingRepo: Repository,
+	): Promise<string | undefined> {
+		progress.report({ message: vscode.l10n.t('Forking {0}...', repoString) });
+		const result = await githubRepository.fork();
+		progress.report({ increment: 50 });
+		if (!result) {
+			vscode.window.showErrorMessage(
+				vscode.l10n.t('Unable to create a fork of {0}. Check that your GitHub credentials are correct.', repoString),
+			);
+			return;
+		}
+
+		const workingRemoteName: string =
+			matchingRepo.state.remotes.length > 1 ? 'origin' : matchingRepo.state.remotes[0].name;
+		progress.report({ message: vscode.l10n.t('Adding remotes. This may take a few moments.') });
+		const startingRepoCount = this.gitHubRepositories.length;
+		await matchingRepo.renameRemote(workingRemoteName, 'upstream');
+		await matchingRepo.addRemote(workingRemoteName, result);
+		// Now the extension is responding to all the git changes.
+		await new Promise<void>(resolve => {
+			if ((this.gitHubRepositories.length === startingRepoCount) && vscode.workspace.getConfiguration(PR_SETTINGS_NAMESPACE).get<string[]>(REMOTES)?.includes('upstream')) {
+				const disposable = this.onDidChangeRepositories(() => {
+					if (this.gitHubRepositories.length > startingRepoCount) {
+						disposable.dispose();
+						resolve();
+					}
+				});
+			} else {
+				resolve();
+			}
+		});
+		progress.report({ increment: 50 });
+		return workingRemoteName;
+	}
+
+	async doFork(
+		githubRepository: GitHubRepository,
+		repoString: string,
+		matchingRepo: Repository,
+	): Promise<string | undefined> {
+		return vscode.window.withProgress<string | undefined>(
+			{ location: vscode.ProgressLocation.Notification, title: vscode.l10n.t('Creating Fork') },
+			async progress => {
+				try {
+					return this.forkWithProgress(progress, githubRepository, repoString, matchingRepo);
+				} catch (e) {
+					vscode.window.showErrorMessage(`Creating fork failed: ${e}`);
+				}
+				return undefined;
+			},
+		);
+	}
+
+	async tryOfferToFork(githubRepository: GitHubRepository): Promise<string | false | undefined> {
+		const repoString = `${githubRepository.remote.owner}/${githubRepository.remote.repositoryName}`;
+
+		const fork = vscode.l10n.t('Fork');
+		const dontFork = vscode.l10n.t('Don\'t Fork');
+		const response = await vscode.window.showInformationMessage(
+			vscode.l10n.t('You don\'t have permission to push to {0}. Do you want to fork {0}? This will modify your git remotes to set \`origin\` to the fork, and \`upstream\` to {0}.', repoString),
+			{ modal: true },
+			fork,
+			dontFork,
+		);
+		switch (response) {
+			case fork: {
+				return this.doFork(githubRepository, repoString, this.repository);
+			}
+			case dontFork:
+				return false;
+			default:
+				return undefined;
+		}
+	}
+
+	public async publishBranch(pushRemote: Remote, branchName: string): Promise<GitHubRemote | undefined> {
+		const githubRepo = await this.createGitHubRepository(
+			pushRemote,
+			this.credentialStore,
+		);
+		const permission = await githubRepo.getViewerPermission();
+		let selectedRemote: GitHubRemote | undefined;
+		if (
+			permission === ViewerPermission.Read ||
+			permission === ViewerPermission.Triage ||
+			permission === ViewerPermission.Unknown
+		) {
+			// No permission to publish the branch to the chosen remote. Offer to fork.
+			const fork = await this.tryOfferToFork(githubRepo);
+			if (!fork) {
+				return;
+			}
+
+			selectedRemote = (await this.getGitHubRemotes()).find(element => element.remoteName === fork);
+		} else {
+			selectedRemote = (await this.getGitHubRemotes()).find(element => element.remoteName === pushRemote.remoteName);
+		}
+
+		if (!selectedRemote) {
+			return;
+		}
+
+		try {
+			await this._repository.push(selectedRemote.remoteName, branchName, true);
+			await this._repository.status();
+			return selectedRemote;
+		} catch (err) {
+			if (err.gitErrorCode === GitErrorCodes.PushRejected) {
+				vscode.window.showWarningMessage(
+					vscode.l10n.t(`Can't push refs to remote, try running 'git pull' first to integrate with your change`),
+					{
+						modal: true,
+					},
+				);
+
+				return undefined;
+			}
+
+			if (err.gitErrorCode === GitErrorCodes.RemoteConnectionError) {
+				vscode.window.showWarningMessage(
+					vscode.l10n.t(`Could not read from remote repository '{0}'. Please make sure you have the correct access rights and the repository exists.`, selectedRemote.remoteName),
+					{
+						modal: true,
+					},
+				);
+
+				return undefined;
+			}
+
+			// we can't handle the error
+			throw err;
+		}
+	}
+
+	public saveLastUsedEmail(email: string | undefined) {
+		return this.context.globalState.update(LAST_USED_EMAIL, email);
+	}
+
+	public async getPreferredEmail(pullRequest: PullRequestModel): Promise<string | undefined> {
+		const isEmu = await this.credentialStore.getIsEmu(pullRequest.remote.authProviderId);
+		if (isEmu) {
+			return undefined;
+		}
+
+		const gitHubEmails = await pullRequest.githubRepository.getAuthenticatedUserEmails();
+		const getMatch = (match: string | undefined) => match && gitHubEmails.find(email => email.toLowerCase() === match.toLowerCase());
+
+		const gitEmail = await PullRequestGitHelper.getEmail(this.repository);
+		let match = getMatch(gitEmail);
+		if (match) {
+			return match;
+		}
+
+		const lastUsedEmail = this.context.globalState.get<string>(LAST_USED_EMAIL);
+		match = getMatch(lastUsedEmail);
+		if (match) {
+			return match;
+		}
+
+		return gitHubEmails[0];
+	}
+
+	public getTitleAndDescriptionProvider(searchTerm?: string) {
+		return this._git.getTitleAndDescriptionProvider(searchTerm);
+	}
+
+	public getAutoReviewer() {
+		return this._git.getReviewerCommentsProvider();
+	}
+
+	override dispose() {
+		this._onDidDispose.fire();
+		super.dispose();
+	}
+}
+
+export function getEventType(text: string) {
+	switch (text) {
+		case 'committed':
+			return EventType.Committed;
+		case 'mentioned':
+			return EventType.Mentioned;
+		case 'subscribed':
+			return EventType.Subscribed;
+		case 'commented':
+			return EventType.Commented;
+		case 'reviewed':
+			return EventType.Reviewed;
+		default:
+			return EventType.Other;
+	}
+}
+
+const ownedByMe: Predicate<GitHubRepository> = repo => {
+	const { currentUser = null } = repo.octokit as any;
+	return currentUser && repo.remote.owner === currentUser.login;
+};
+
+export const byRemoteName = (name: string): Predicate<GitHubRepository> => ({ remote: { remoteName } }) =>
+	remoteName === name;
+
+export const titleAndBodyFrom = async (promise: Promise<string | undefined>): Promise<{ title: string; body: string } | undefined> => {
+	const message = await promise;
+	if (!message) {
+		return;
+	}
+	const idxLineBreak = message.indexOf('\n');
+	return {
+		title: idxLineBreak === -1 ? message : message.substr(0, idxLineBreak),
+
+		body: idxLineBreak === -1 ? '' : message.slice(idxLineBreak + 1).trim(),
+	};
+};