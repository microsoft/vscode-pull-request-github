/*---------------------------------------------------------------------------------------------
 *  Copyright (c) Microsoft Corporation. All rights reserved.
 *  Licensed under the MIT License. See License.txt in the project root for license information.
 *--------------------------------------------------------------------------------------------*/
'use strict';

import * as vscode from 'vscode';
import { onDidUpdatePR, openPullRequestOnGitHub } from '../commands';
import { IComment } from '../common/comment';
import { commands, contexts } from '../common/executeCommands';
import { disposeAll } from '../common/lifecycle';
import Logger from '../common/logger';
import { DEFAULT_MERGE_METHOD, PR_SETTINGS_NAMESPACE } from '../common/settingKeys';
import { ITelemetry } from '../common/telemetry';
import { ReviewEvent as CommonReviewEvent } from '../common/timelineEvent';
import { asPromise, formatError } from '../common/utils';
import { IRequestMessage, PULL_REQUEST_OVERVIEW_VIEW_TYPE } from '../common/webview';
import { FolderRepositoryManager } from './folderRepositoryManager';
import {
	GithubItemStateEnum,
	IAccount,
	isTeam,
	ITeam,
	MergeMethod,
	MergeMethodsAvailability,
	PullRequestMergeability,
	reviewerId,
	ReviewEvent,
	ReviewState,
} from './interface';
import { IssueOverviewPanel } from './issueOverview';
import { PullRequestModel } from './pullRequestModel';
import { PullRequestView } from './pullRequestOverviewCommon';
import { pickEmail, reviewersQuickPick } from './quickPicks';
import { parseReviewers } from './utils';
import { MergeArguments, MergeResult, PullRequest, ReviewType } from './views';

export class PullRequestOverviewPanel extends IssueOverviewPanel<PullRequestModel> {
	public static override ID: string = 'PullRequestOverviewPanel';
	/**
	 * Track the currently panel. Only allow a single panel to exist at a time.
	 */
	public static override currentPanel?: PullRequestOverviewPanel;

	private _repositoryDefaultBranch: string;
	private _existingReviewers: ReviewState[] = [];
	private _teamsCount = 0;

	private _prListeners: vscode.Disposable[] = [];
	private _isUpdating: boolean = false;

	public static override async createOrShow(
		telemetry: ITelemetry,
		extensionUri: vscode.Uri,
		folderRepositoryManager: FolderRepositoryManager,
		issue: PullRequestModel,
		toTheSide: boolean = false,
		preserveFocus: boolean = true
	) {
		const activeColumn = toTheSide
			? vscode.ViewColumn.Beside
			: vscode.window.activeTextEditor
				? vscode.window.activeTextEditor.viewColumn
				: vscode.ViewColumn.One;

		// If we already have a panel, show it.
		// Otherwise, create a new panel.
		if (PullRequestOverviewPanel.currentPanel) {
			PullRequestOverviewPanel.currentPanel._panel.reveal(activeColumn, preserveFocus);
		} else {
			const title = `Pull Request #${issue.number.toString()}`;
			PullRequestOverviewPanel.currentPanel = new PullRequestOverviewPanel(
				telemetry,
				extensionUri,
				activeColumn || vscode.ViewColumn.Active,
				title,
				folderRepositoryManager
			);
		}

		await PullRequestOverviewPanel.currentPanel!.update(folderRepositoryManager, issue);
	}

	protected override set _currentPanel(panel: PullRequestOverviewPanel | undefined) {
		PullRequestOverviewPanel.currentPanel = panel;
	}

	public static override refresh(): void {
		if (this.currentPanel) {
			this.currentPanel.refreshPanel();
		}
	}

	public static scrollToReview(): void {
		if (this.currentPanel) {
			this.currentPanel._postMessage({ command: 'pr.scrollToPendingReview' });
		}
	}

	protected constructor(
		telemetry: ITelemetry,
		extensionUri: vscode.Uri,
		column: vscode.ViewColumn,
		title: string,
		folderRepositoryManager: FolderRepositoryManager,
	) {
		super(telemetry, extensionUri, column, title, folderRepositoryManager, PULL_REQUEST_OVERVIEW_VIEW_TYPE, {
			light: 'resources/icons/pr_webview.svg',
			dark: 'resources/icons/dark/pr_webview.svg'
		});

		this.registerPrListeners();
		this._register(onDidUpdatePR(
			pr => {
				if (pr) {
					this._item.update(pr);
				}

				this._postMessage({
					command: 'update-state',
					state: this._item.state,
				});
			}
		));

		this.setVisibilityContext();
		this._register(this._panel.onDidChangeViewState(() => this.setVisibilityContext()));
		this._register(folderRepositoryManager.onDidMergePullRequest(_ => {
			this._postMessage({
				command: 'update-state',
				state: GithubItemStateEnum.Merged,
			});
		}));
		this._register(folderRepositoryManager.credentialStore.onDidUpgradeSession(() => {
			this.updatePullRequest(this._item);
		}));

		this._register(vscode.commands.registerCommand('review.approveDescription', (e) => this.approvePullRequestCommand(e)));
		this._register(vscode.commands.registerCommand('review.commentDescription', (e) => this.submitReviewCommand(e)));
		this._register(vscode.commands.registerCommand('review.requestChangesDescription', (e) => this.requestChangesCommand(e)));
		this._register(vscode.commands.registerCommand('review.approveOnDotComDescription', () => {
			return openPullRequestOnGitHub(this._item, (this._item as any)._telemetry);
		}));
		this._register(vscode.commands.registerCommand('review.requestChangesOnDotComDescription', () => {
			return openPullRequestOnGitHub(this._item, (this._item as any)._telemetry);
		}));
	}

	registerPrListeners() {
		disposeAll(this._prListeners);
		this._prListeners.push(this._folderRepositoryManager.onDidChangeActivePullRequest(_ => {
			if (this._folderRepositoryManager && this._item) {
				const isCurrentlyCheckedOut = this._item.equals(this._folderRepositoryManager.activePullRequest);
				this._postMessage({
					command: 'pr.update-checkout-status',
					isCurrentlyCheckedOut,
				});
			}
		}));

		if (this._item) {
			this._prListeners.push(this._item.onDidChangeComments(() => {
				if (!this._isUpdating) {
					this.refreshPanel();
				}
			}));
		}
	}

	private setVisibilityContext() {
		return commands.setContext(contexts.PULL_REQUEST_DESCRIPTION_VISIBLE, this._panel.visible);
	}

	/**
	 * Find currently configured user's review status for the current PR
	 * @param reviewers All the reviewers who have been requested to review the current PR
	 * @param pullRequestModel Model of the PR
	 */
	private getCurrentUserReviewState(reviewers: ReviewState[], currentUser: IAccount): string | undefined {
		const review = reviewers.find(r => reviewerId(r.reviewer) === currentUser.login);
		// There will always be a review. If not then the PR shouldn't have been or fetched/shown for the current user
		return review?.state;
	}

	private isUpdateBranchWithGitHubEnabled(): boolean {
		return this._item.isActive || vscode.workspace.getConfiguration(PR_SETTINGS_NAMESPACE).get('experimentalUpdateBranchWithGitHub', false);
	}

	protected override continueOnGitHub() {
		const isCrossRepository: boolean =
			!!this._item.base &&
			!!this._item.head &&
			!this._item.base.repositoryCloneUrl.equals(this._item.head.repositoryCloneUrl);
		return super.continueOnGitHub() && isCrossRepository;
	}

	private async updatePullRequest(pullRequestModel: PullRequestModel): Promise<void> {
		try {
			const [
				pullRequest,
				timelineEvents,
				defaultBranch,
				status,
				requestedReviewers,
				repositoryAccess,
				branchInfo,
				currentUser,
				viewerCanEdit,
				orgTeamsCount,
				mergeQueueMethod,
				isBranchUpToDateWithBase,
				mergeability,
				emailForCommit,
			] = await Promise.all([
				this._folderRepositoryManager.resolvePullRequest(
					pullRequestModel.remote.owner,
					pullRequestModel.remote.repositoryName,
					pullRequestModel.number,
				),
				pullRequestModel.getTimelineEvents(),
				this._folderRepositoryManager.getPullRequestRepositoryDefaultBranch(pullRequestModel),
				pullRequestModel.getStatusChecks(),
				pullRequestModel.getReviewRequests(),
				this._folderRepositoryManager.getPullRequestRepositoryAccessAndMergeMethods(pullRequestModel),
				this._folderRepositoryManager.getBranchNameForPullRequest(pullRequestModel),
				this._folderRepositoryManager.getCurrentUser(pullRequestModel.githubRepository),
				pullRequestModel.canEdit(),
				this._folderRepositoryManager.getOrgTeamsCount(pullRequestModel.githubRepository),
				this._folderRepositoryManager.mergeQueueMethodForBranch(pullRequestModel.base.ref, pullRequestModel.remote.owner, pullRequestModel.remote.repositoryName),
				this._folderRepositoryManager.isHeadUpToDateWithBase(pullRequestModel),
				pullRequestModel.getMergeability(),
				this._folderRepositoryManager.getPreferredEmail(pullRequestModel),
			]);
			if (!pullRequest) {
				throw new Error(
					`Fail to resolve Pull Request #${pullRequestModel.number} in ${pullRequestModel.remote.owner}/${pullRequestModel.remote.repositoryName}`,
				);
			}

<<<<<<< HEAD
				this._item = pullRequest;
				this.registerPrListeners();
				this._repositoryDefaultBranch = defaultBranch!;
				this._teamsCount = orgTeamsCount;
				this.setPanelTitle(`Pull Request #${pullRequestModel.number.toString()}`);

				const isCurrentlyCheckedOut = pullRequestModel.equals(this._folderRepositoryManager.activePullRequest);
				const hasWritePermission = repositoryAccess!.hasWritePermission;
				const mergeMethodsAvailability = repositoryAccess!.mergeMethodsAvailability;
				const canEdit = hasWritePermission || viewerCanEdit;

				const defaultMergeMethod = getDefaultMergeMethod(mergeMethodsAvailability);
				this._existingReviewers = parseReviewers(requestedReviewers!, timelineEvents!, pullRequest.author);

				const isCrossRepository =
					pullRequest.base &&
					!!pullRequest.head &&
					!pullRequest.base.repositoryCloneUrl.equals(pullRequest.head.repositoryCloneUrl);

				const continueOnGitHub = isCrossRepository && isInCodespaces();
				const reviewState = this.getCurrentUserReviewState(this._existingReviewers, currentUser);
				Logger.debug('pr.initialize', PullRequestOverviewPanel.ID);
				const context: Partial<PullRequest> = {
					number: pullRequest.number,
					title: pullRequest.title,
					titleHTML: pullRequest.titleHTML,
					url: pullRequest.html_url,
					createdAt: pullRequest.createdAt,
					body: pullRequest.body,
					bodyHTML: pullRequest.bodyHTML,
					labels: pullRequest.item.labels,
					author: {
						id: pullRequest.author.id,
						login: pullRequest.author.login,
						name: pullRequest.author.name,
						avatarUrl: pullRequest.userAvatar,
						url: pullRequest.author.url,
					},
					state: pullRequest.state,
					events: timelineEvents,
					isCurrentlyCheckedOut: isCurrentlyCheckedOut,
					isRemoteBaseDeleted: pullRequest.isRemoteBaseDeleted,
					base: pullRequest.base.label,
					isRemoteHeadDeleted: pullRequest.isRemoteHeadDeleted,
					isLocalHeadDeleted: !branchInfo,
					head: pullRequest.head?.label ?? '',
					repositoryDefaultBranch: defaultBranch,
					canEdit: canEdit,
					hasWritePermission,
					status: status[0],
					reviewRequirement: status[1],
					canUpdateBranch: pullRequest.item.viewerCanUpdate && !isBranchUpToDateWithBase,
					mergeable: pullRequest.item.mergeable,
					reviewers: this._existingReviewers,
					isDraft: pullRequest.isDraft,
					mergeMethodsAvailability,
					defaultMergeMethod,
					autoMerge: pullRequest.autoMerge,
					allowAutoMerge: pullRequest.allowAutoMerge,
					autoMergeMethod: pullRequest.autoMergeMethod,
					mergeQueueMethod: mergeQueueMethod,
					mergeQueueEntry: pullRequest.mergeQueueEntry,
					mergeCommitMeta: pullRequest.mergeCommitMeta,
					squashCommitMeta: pullRequest.squashCommitMeta,
					isIssue: false,
					projectItems: pullRequest.item.projectItems,
					milestone: pullRequest.milestone,
					assignees: pullRequest.assignees,
					issues: pullRequest.issues,
					continueOnGitHub,
					emailForCommit: currentUser.email,
					isAuthor: currentUser.login === pullRequest.author.login,
					currentUserReviewState: reviewState,
					isDarkTheme: vscode.window.activeColorTheme.kind === vscode.ColorThemeKind.Dark,
					isEnterprise: pullRequest.githubRepository.remote.isEnterprise
				};
				this._postMessage({
					command: 'pr.initialize',
					pullrequest: context
				});
				if (pullRequest.isResolved()) {
					this._folderRepositoryManager.checkBranchUpToDate(pullRequest, true);
				}
			})
			.catch(e => {
				vscode.window.showErrorMessage(formatError(e));
=======
			this._item = pullRequest;
			this.registerPrListeners();
			this._repositoryDefaultBranch = defaultBranch!;
			this._teamsCount = orgTeamsCount;
			this.setPanelTitle(`Pull Request #${pullRequestModel.number.toString()}`);

			const isCurrentlyCheckedOut = pullRequestModel.equals(this._folderRepositoryManager.activePullRequest);
			const mergeMethodsAvailability = repositoryAccess!.mergeMethodsAvailability;

			const defaultMergeMethod = getDefaultMergeMethod(mergeMethodsAvailability);
			this._existingReviewers = parseReviewers(requestedReviewers!, timelineEvents!, pullRequest.author);

			const isUpdateBranchWithGitHubEnabled: boolean = this.isUpdateBranchWithGitHubEnabled();
			const reviewState = this.getCurrentUserReviewState(this._existingReviewers, currentUser);

			Logger.debug('pr.initialize', PullRequestOverviewPanel.ID);
			const baseContext = this.getInitializeContext(pullRequest, timelineEvents, repositoryAccess, viewerCanEdit, []);

			const context: Partial<PullRequest> = {
				...baseContext,
				isCurrentlyCheckedOut: isCurrentlyCheckedOut,
				isRemoteBaseDeleted: pullRequest.isRemoteBaseDeleted,
				base: pullRequest.base.label,
				isRemoteHeadDeleted: pullRequest.isRemoteHeadDeleted,
				isLocalHeadDeleted: !branchInfo,
				head: pullRequest.head?.label ?? '',
				repositoryDefaultBranch: defaultBranch,
				status: status[0],
				reviewRequirement: status[1],
				canUpdateBranch: pullRequest.item.viewerCanUpdate && !isBranchUpToDateWithBase && isUpdateBranchWithGitHubEnabled,
				mergeable: mergeability.mergeability,
				reviewers: this._existingReviewers,
				isDraft: pullRequest.isDraft,
				mergeMethodsAvailability,
				defaultMergeMethod,
				autoMerge: pullRequest.autoMerge,
				allowAutoMerge: pullRequest.allowAutoMerge,
				autoMergeMethod: pullRequest.autoMergeMethod,
				mergeQueueMethod: mergeQueueMethod,
				mergeQueueEntry: pullRequest.mergeQueueEntry,
				mergeCommitMeta: pullRequest.mergeCommitMeta,
				squashCommitMeta: pullRequest.squashCommitMeta,
				isIssue: false,
				emailForCommit,
				isAuthor: currentUser.login === pullRequest.author.login,
				currentUserReviewState: reviewState,
				revertable: pullRequest.state === GithubItemStateEnum.Merged
			};
			this._postMessage({
				command: 'pr.initialize',
				pullrequest: context
>>>>>>> 9a0aea8c
			});
			if (pullRequest.isResolved()) {
				this._folderRepositoryManager.checkBranchUpToDate(pullRequest, true);
			}
		} catch (e) {
			vscode.window.showErrorMessage(`Error updating pull request description: ${formatError(e)}`);
		}
	}

	public override async update(
		folderRepositoryManager: FolderRepositoryManager,
		pullRequestModel: PullRequestModel,
	): Promise<void> {
		if (this._folderRepositoryManager !== folderRepositoryManager) {
			this._folderRepositoryManager = folderRepositoryManager;
			this.registerPrListeners();
		}

		this._postMessage({
			command: 'set-scroll',
			scrollPosition: this._scrollPosition,
		});

		if (!this._item || (this._item.number !== pullRequestModel.number) || !this._panel.webview.html) {
			this._panel.webview.html = this.getHtmlForWebview();
		}

		return vscode.window.withProgress({ location: { viewId: 'pr:github' } }, () => this.updatePullRequest(pullRequestModel));
	}

	protected override async _onDidReceiveMessage(message: IRequestMessage<any>) {
		const result = await super._onDidReceiveMessage(message);
		if (result !== this.MESSAGE_UNHANDLED) {
			return;
		}
		switch (message.command) {
			case 'pr.checkout':
				return this.checkoutPullRequest(message);
			case 'pr.merge':
				return this.mergePullRequest(message);
			case 'pr.change-email':
				return this.changeEmail(message);
			case 'pr.deleteBranch':
				return this.deleteBranch(message);
			case 'pr.readyForReview':
				return this.setReadyForReview(message);
			case 'pr.approve':
				return this.approvePullRequestMessage(message);
			case 'pr.request-changes':
				return this.requestChangesMessage(message);
			case 'pr.checkout-default-branch':
				return this.checkoutDefaultBranch(message);
			case 'pr.apply-patch':
				return this.applyPatch(message);
			case 'pr.open-diff':
				return this.openDiff(message);
			case 'pr.resolve-comment-thread':
				return this.resolveCommentThread(message);
			case 'pr.checkMergeability':
				return this._replyMessage(message, await this._item.getMergeability());
			case 'pr.change-reviewers':
				return this.changeReviewers(message);
			case 'pr.update-automerge':
				return this.updateAutoMerge(message);
			case 'pr.dequeue':
				return this.dequeue(message);
			case 'pr.enqueue':
				return this.enqueue(message);
			case 'pr.update-branch':
				return this.updateBranch(message);
			case 'pr.gotoChangesSinceReview':
				return this.gotoChangesSinceReview();
			case 'pr.re-request-review':
				return this.reRequestReview(message);
			case 'pr.revert':
				return this.revert(message);
		}
	}

	private gotoChangesSinceReview() {
		this._item.showChangesSinceReview = true;
	}

	private async changeReviewers(message: IRequestMessage<void>): Promise<void> {
		let quickPick: vscode.QuickPick<vscode.QuickPickItem & {
			user?: IAccount | ITeam | undefined;
		}> | undefined;

		try {
			quickPick = await reviewersQuickPick(this._folderRepositoryManager, this._item.remote.remoteName, this._item.base.isInOrganization, this._teamsCount, this._item.author, this._existingReviewers, this._item.suggestedReviewers);
			quickPick.busy = false;
			const acceptPromise: Promise<(IAccount | ITeam)[]> = asPromise<void>(quickPick.onDidAccept).then(() => {
				const pickedReviewers: (IAccount | ITeam)[] | undefined = quickPick?.selectedItems.filter(item => item.user).map(item => item.user) as (IAccount | ITeam)[];
				const botReviewers = this._existingReviewers.filter(reviewer => !isTeam(reviewer.reviewer) && reviewer.reviewer.accountType === 'Bot').map(reviewer => reviewer.reviewer);
				return pickedReviewers.concat(botReviewers);
			});
			const hidePromise = asPromise<void>(quickPick.onDidHide);
			const allReviewers = await Promise.race<(IAccount | ITeam)[] | void>([acceptPromise, hidePromise]);
			quickPick.busy = true;

			if (allReviewers) {
				const newUserReviewers: IAccount[] = [];
				const newTeamReviewers: ITeam[] = [];
				allReviewers.forEach(reviewer => {
					const newReviewers: (IAccount | ITeam)[] = isTeam(reviewer) ? newTeamReviewers : newUserReviewers;
					newReviewers.push(reviewer);
				});

				const removedUserReviewers: IAccount[] = [];
				const removedTeamReviewers: ITeam[] = [];
				this._existingReviewers.forEach(existing => {
					let newReviewers: (IAccount | ITeam)[] = isTeam(existing.reviewer) ? newTeamReviewers : newUserReviewers;
					let removedReviewers: (IAccount | ITeam)[] = isTeam(existing.reviewer) ? removedTeamReviewers : removedUserReviewers;
					if (!newReviewers.find(newTeamReviewer => newTeamReviewer.id === existing.reviewer.id)) {
						removedReviewers.push(existing.reviewer);
					}
				});

				await this._item.requestReview(newUserReviewers, newTeamReviewers);
				await this._item.deleteReviewRequest(removedUserReviewers, removedTeamReviewers);
				const addedReviewers: ReviewState[] = allReviewers.map(selected => {
					return {
						reviewer: selected,
						state: 'REQUESTED',
					};
				});

				this._existingReviewers = addedReviewers;
				await this._replyMessage(message, {
					reviewers: addedReviewers,
				});
			}
		} catch (e) {
			Logger.error(formatError(e), PullRequestOverviewPanel.ID);
			vscode.window.showErrorMessage(formatError(e));
		} finally {
			quickPick?.hide();
			quickPick?.dispose();
		}
	}

	private async applyPatch(message: IRequestMessage<{ comment: IComment }>): Promise<void> {
		try {
			const comment = message.args.comment;
			const regex = /```diff\n([\s\S]*)\n```/g;
			const matches = regex.exec(comment.body);

			const tempUri = vscode.Uri.joinPath(this._folderRepositoryManager.repository.rootUri, '.git', `${comment.id}.diff`);

			const encoder = new TextEncoder();

			await vscode.workspace.fs.writeFile(tempUri, encoder.encode(matches![1]));
			await this._folderRepositoryManager.repository.apply(tempUri.fsPath);
			await vscode.workspace.fs.delete(tempUri);
			vscode.window.showInformationMessage('Patch applied!');
		} catch (e) {
			Logger.error(`Applying patch failed: ${e}`, PullRequestOverviewPanel.ID);
			vscode.window.showErrorMessage(`Applying patch failed: ${formatError(e)}`);
		}
	}

	private async openDiff(message: IRequestMessage<{ comment: IComment }>): Promise<void> {
		try {
			const comment = message.args.comment;
			return PullRequestModel.openDiffFromComment(this._folderRepositoryManager, this._item, comment);
		} catch (e) {
			Logger.error(`Open diff view failed: ${formatError(e)}`, PullRequestOverviewPanel.ID);
		}
	}

	private async resolveCommentThread(message: IRequestMessage<{ threadId: string, toResolve: boolean, thread: IComment[] }>) {
		try {
			if (message.args.toResolve) {
				await this._item.resolveReviewThread(message.args.threadId);
			}
			else {
				await this._item.unresolveReviewThread(message.args.threadId);
			}
			const timelineEvents = await this._item.getTimelineEvents();
			this._replyMessage(message, timelineEvents);
		} catch (e) {
			vscode.window.showErrorMessage(e);
			this._replyMessage(message, undefined);
		}
	}

	private checkoutPullRequest(message: IRequestMessage<any>): void {
		vscode.commands.executeCommand('pr.pick', this._item).then(
			() => {
				const isCurrentlyCheckedOut = this._item.equals(this._folderRepositoryManager.activePullRequest);
				this._replyMessage(message, { isCurrentlyCheckedOut: isCurrentlyCheckedOut });
			},
			() => {
				const isCurrentlyCheckedOut = this._item.equals(this._folderRepositoryManager.activePullRequest);
				this._replyMessage(message, { isCurrentlyCheckedOut: isCurrentlyCheckedOut });
			},
		);
	}

	private mergePullRequest(
		message: IRequestMessage<MergeArguments>,
	): void {
		const { title, description, method, email } = message.args;
		this._folderRepositoryManager
			.mergePullRequest(this._item, title, description, method, email)
			.then(result => {
				vscode.commands.executeCommand('pr.refreshList');

				if (!result.merged) {
					vscode.window.showErrorMessage(`Merging PR failed: ${result.message}`);
				}

				const mergeResult: MergeResult = {
					state: result.merged ? GithubItemStateEnum.Merged : GithubItemStateEnum.Open,
					revertable: result.merged,
					events: result.timeline
				};
				this._replyMessage(message, mergeResult);
			})
			.catch(e => {
				vscode.window.showErrorMessage(`Unable to merge pull request. ${formatError(e)}`);
				this._throwError(message, {});
			});
	}

	private async changeEmail(message: IRequestMessage<string>): Promise<void> {
		const email = await pickEmail(this._item.githubRepository, message.args);
		if (email) {
			this._folderRepositoryManager.saveLastUsedEmail(email);
		}
		return this._replyMessage(message, email ?? message.args);
	}

	private async deleteBranch(message: IRequestMessage<any>) {
		const result = await PullRequestView.deleteBranch(this._folderRepositoryManager, this._item);
		if (result.isReply) {
			this._replyMessage(message, result.message);
		} else {
			this.refreshPanel();
			this._postMessage(result.message);
		}
	}

	private setReadyForReview(message: IRequestMessage<{}>): void {
		this._item
			.setReadyForReview()
			.then(result => {
				vscode.commands.executeCommand('pr.refreshList');

				this._replyMessage(message, result);
			})
			.catch(e => {
				vscode.window.showErrorMessage(`Unable to set PR ready for review. ${formatError(e)}`);
				this._throwError(message, {});
			});
	}

	private async checkoutDefaultBranch(message: IRequestMessage<string>): Promise<void> {
		try {
			const prBranch = this._folderRepositoryManager.repository.state.HEAD?.name;
			await this._folderRepositoryManager.checkoutDefaultBranch(message.args);
			if (prBranch) {
				await this._folderRepositoryManager.cleanupAfterPullRequest(prBranch, this._item);
			}
		} finally {
			// Complete webview promise so that button becomes enabled again
			this._replyMessage(message, {});
		}
	}

	private updateReviewers(review?: CommonReviewEvent): void {
		if (review && review.state) {
			const existingReviewer = this._existingReviewers.find(
				reviewer => review.user.login === (reviewer.reviewer as IAccount).login,
			);
			if (existingReviewer) {
				existingReviewer.state = review.state;
			} else {
				this._existingReviewers.push({
					reviewer: review.user,
					state: review.state,
				});
			}
		}
	}

	private async doReviewCommand(context: { body: string }, reviewType: ReviewType, action: (body: string) => Promise<CommonReviewEvent>) {
		const submittingMessage = {
			command: 'pr.submitting-review',
			lastReviewType: reviewType
		};
		this._postMessage(submittingMessage);
		try {
			const review = await action(context.body);
			this.updateReviewers(review);
			const reviewMessage = {
				command: 'pr.append-review',
				event: review,
				reviewers: this._existingReviewers
			};
			await this._postMessage(reviewMessage);
		} catch (e) {
			vscode.window.showErrorMessage(vscode.l10n.t('Submitting review failed. {0}', formatError(e)));
			this._throwError(undefined, `${formatError(e)}`);
		} finally {
			this._postMessage({ command: 'pr.append-review' });
		}
	}

	private async doReviewMessage(message: IRequestMessage<string>, action: (body) => Promise<CommonReviewEvent>) {
		try {
			const review = await action(message.args);
			this.updateReviewers(review);
			this._replyMessage(message, {
				review: review,
				reviewers: this._existingReviewers,
			});
		} catch (e) {
			vscode.window.showErrorMessage(vscode.l10n.t('Submitting review failed. {0}', formatError(e)));
			this._throwError(message, `${formatError(e)}`);
		}
	}

	private approvePullRequest(body: string): Promise<CommonReviewEvent> {
		return this._item.approve(this._folderRepositoryManager.repository, body);
	}

	private approvePullRequestMessage(message: IRequestMessage<string>): Promise<void> {
		return this.doReviewMessage(message, (body) => this.approvePullRequest(body));
	}

	private approvePullRequestCommand(context: { body: string }): Promise<void> {
		return this.doReviewCommand(context, ReviewType.Approve, (body) => this.approvePullRequest(body));
	}

	private requestChanges(body: string): Promise<CommonReviewEvent> {
		return this._item.requestChanges(body);
	}

	private requestChangesCommand(context: { body: string }): Promise<void> {
		return this.doReviewCommand(context, ReviewType.RequestChanges, (body) => this.requestChanges(body));
	}

	private requestChangesMessage(message: IRequestMessage<string>): Promise<void> {
		return this.doReviewMessage(message, (body) => this.requestChanges(body));
	}

	private submitReview(body: string): Promise<CommonReviewEvent> {
		return this._item.submitReview(ReviewEvent.Comment, body);
	}

	private submitReviewCommand(context: { body: string }) {
		return this.doReviewCommand(context, ReviewType.Comment, (body) => this.submitReview(body));
	}

	protected override submitReviewMessage(message: IRequestMessage<string>) {
		return this.doReviewMessage(message, (body) => this.submitReview(body));
	}

	private reRequestReview(message: IRequestMessage<string>): void {
		let targetReviewer: ReviewState | undefined;
		const userReviewers: IAccount[] = [];
		const teamReviewers: ITeam[] = [];

		for (const reviewer of this._existingReviewers) {
			let id = reviewer.reviewer.id;
			if (id && ((reviewer.state === 'REQUESTED') || (id === message.args))) {
				if (id === message.args) {
					targetReviewer = reviewer;
				}
			}
		}

		if (targetReviewer && isTeam(targetReviewer.reviewer)) {
			teamReviewers.push(targetReviewer.reviewer);
		} else if (targetReviewer && !isTeam(targetReviewer.reviewer)) {
			userReviewers.push(targetReviewer.reviewer);
		}

		this._item.requestReview(userReviewers, teamReviewers, true).then(() => {
			if (targetReviewer) {
				targetReviewer.state = 'REQUESTED';
			}
			this._replyMessage(message, {
				reviewers: this._existingReviewers,
			});
		});
	}

	private async revert(message: IRequestMessage<string>): Promise<void> {
		await this._folderRepositoryManager.createPullRequestHelper.revert(this._telemetry, this._extensionUri, this._folderRepositoryManager, this._item, async (pullRequest) => {
			const result: Partial<PullRequest> = { revertable: !pullRequest };
			return this._replyMessage(message, result);
		});
	}

	private async updateAutoMerge(message: IRequestMessage<{ autoMerge?: boolean, autoMergeMethod: MergeMethod }>): Promise<void> {
		let replyMessage: { autoMerge: boolean, autoMergeMethod?: MergeMethod };
		if (!message.args.autoMerge && !this._item.autoMerge) {
			replyMessage = { autoMerge: false };
		} else if ((message.args.autoMerge === false) && this._item.autoMerge) {
			await this._item.disableAutoMerge();
			replyMessage = { autoMerge: this._item.autoMerge };
		} else {
			if (this._item.autoMerge && message.args.autoMergeMethod !== this._item.autoMergeMethod) {
				await this._item.disableAutoMerge();
			}
			await this._item.enableAutoMerge(message.args.autoMergeMethod);
			replyMessage = { autoMerge: this._item.autoMerge, autoMergeMethod: this._item.autoMergeMethod };
		}
		this._replyMessage(message, replyMessage);
	}

	private async dequeue(message: IRequestMessage<void>): Promise<void> {
		const result = await this._item.dequeuePullRequest();
		this._replyMessage(message, result);
	}

	private async enqueue(message: IRequestMessage<void>): Promise<void> {
		const result = await this._item.enqueuePullRequest();
		this._replyMessage(message, { mergeQueueEntry: result });
	}

	private async updateBranch(message: IRequestMessage<string>): Promise<void> {
		if (!this.isUpdateBranchWithGitHubEnabled()) {
			await vscode.window.showErrorMessage(vscode.l10n.t('The pull request branch must be checked out to be updated.'), { modal: true });
			return this._replyMessage(message, {});
		}

		if (this._folderRepositoryManager.repository.state.workingTreeChanges.length > 0 || this._folderRepositoryManager.repository.state.indexChanges.length > 0) {
			await vscode.window.showErrorMessage(vscode.l10n.t('The pull request branch cannot be updated when the there changed files in the working tree or index. Stash or commit all change and then try again.'), { modal: true });
			return this._replyMessage(message, {});
		}
		const mergeSucceeded = await this._folderRepositoryManager.tryMergeBaseIntoHead(this._item, true);
		if (!mergeSucceeded) {
			this._replyMessage(message, {});
		}
		// The mergability of the PR doesn't update immediately. Poll.
		let mergability = PullRequestMergeability.Unknown;
		let attemptsRemaining = 5;
		do {
			mergability = (await this._item.getMergeability()).mergeability;
			attemptsRemaining--;
			await new Promise(c => setTimeout(c, 1000));
		} while (attemptsRemaining > 0 && mergability === PullRequestMergeability.Unknown);

		const result: Partial<PullRequest> = {
			events: await this._item.getTimelineEvents(),
			mergeable: mergability,
		};
		await this.refreshPanel();

		this._replyMessage(message, result);
	}

	protected override editCommentPromise(comment: IComment, text: string): Promise<IComment> {
		return this._item.editReviewComment(comment, text);
	}

	protected override deleteCommentPromise(comment: IComment): Promise<void> {
		return this._item.deleteReviewComment(comment.id.toString());
	}

	override dispose() {
		super.dispose();
		disposeAll(this._prListeners);
	}
}

export function getDefaultMergeMethod(
	methodsAvailability: MergeMethodsAvailability,
): MergeMethod {
	const userPreferred = vscode.workspace.getConfiguration(PR_SETTINGS_NAMESPACE).get<MergeMethod>(DEFAULT_MERGE_METHOD);
	// Use default merge method specified by user if it is available
	if (userPreferred && methodsAvailability.hasOwnProperty(userPreferred) && methodsAvailability[userPreferred]) {
		return userPreferred;
	}
	const methods: MergeMethod[] = ['merge', 'squash', 'rebase'];
	// GitHub requires to have at least one merge method to be enabled; use first available as default
	return methods.find(method => methodsAvailability[method])!;
}<|MERGE_RESOLUTION|>--- conflicted
+++ resolved
@@ -237,94 +237,6 @@
 				);
 			}
 
-<<<<<<< HEAD
-				this._item = pullRequest;
-				this.registerPrListeners();
-				this._repositoryDefaultBranch = defaultBranch!;
-				this._teamsCount = orgTeamsCount;
-				this.setPanelTitle(`Pull Request #${pullRequestModel.number.toString()}`);
-
-				const isCurrentlyCheckedOut = pullRequestModel.equals(this._folderRepositoryManager.activePullRequest);
-				const hasWritePermission = repositoryAccess!.hasWritePermission;
-				const mergeMethodsAvailability = repositoryAccess!.mergeMethodsAvailability;
-				const canEdit = hasWritePermission || viewerCanEdit;
-
-				const defaultMergeMethod = getDefaultMergeMethod(mergeMethodsAvailability);
-				this._existingReviewers = parseReviewers(requestedReviewers!, timelineEvents!, pullRequest.author);
-
-				const isCrossRepository =
-					pullRequest.base &&
-					!!pullRequest.head &&
-					!pullRequest.base.repositoryCloneUrl.equals(pullRequest.head.repositoryCloneUrl);
-
-				const continueOnGitHub = isCrossRepository && isInCodespaces();
-				const reviewState = this.getCurrentUserReviewState(this._existingReviewers, currentUser);
-				Logger.debug('pr.initialize', PullRequestOverviewPanel.ID);
-				const context: Partial<PullRequest> = {
-					number: pullRequest.number,
-					title: pullRequest.title,
-					titleHTML: pullRequest.titleHTML,
-					url: pullRequest.html_url,
-					createdAt: pullRequest.createdAt,
-					body: pullRequest.body,
-					bodyHTML: pullRequest.bodyHTML,
-					labels: pullRequest.item.labels,
-					author: {
-						id: pullRequest.author.id,
-						login: pullRequest.author.login,
-						name: pullRequest.author.name,
-						avatarUrl: pullRequest.userAvatar,
-						url: pullRequest.author.url,
-					},
-					state: pullRequest.state,
-					events: timelineEvents,
-					isCurrentlyCheckedOut: isCurrentlyCheckedOut,
-					isRemoteBaseDeleted: pullRequest.isRemoteBaseDeleted,
-					base: pullRequest.base.label,
-					isRemoteHeadDeleted: pullRequest.isRemoteHeadDeleted,
-					isLocalHeadDeleted: !branchInfo,
-					head: pullRequest.head?.label ?? '',
-					repositoryDefaultBranch: defaultBranch,
-					canEdit: canEdit,
-					hasWritePermission,
-					status: status[0],
-					reviewRequirement: status[1],
-					canUpdateBranch: pullRequest.item.viewerCanUpdate && !isBranchUpToDateWithBase,
-					mergeable: pullRequest.item.mergeable,
-					reviewers: this._existingReviewers,
-					isDraft: pullRequest.isDraft,
-					mergeMethodsAvailability,
-					defaultMergeMethod,
-					autoMerge: pullRequest.autoMerge,
-					allowAutoMerge: pullRequest.allowAutoMerge,
-					autoMergeMethod: pullRequest.autoMergeMethod,
-					mergeQueueMethod: mergeQueueMethod,
-					mergeQueueEntry: pullRequest.mergeQueueEntry,
-					mergeCommitMeta: pullRequest.mergeCommitMeta,
-					squashCommitMeta: pullRequest.squashCommitMeta,
-					isIssue: false,
-					projectItems: pullRequest.item.projectItems,
-					milestone: pullRequest.milestone,
-					assignees: pullRequest.assignees,
-					issues: pullRequest.issues,
-					continueOnGitHub,
-					emailForCommit: currentUser.email,
-					isAuthor: currentUser.login === pullRequest.author.login,
-					currentUserReviewState: reviewState,
-					isDarkTheme: vscode.window.activeColorTheme.kind === vscode.ColorThemeKind.Dark,
-					isEnterprise: pullRequest.githubRepository.remote.isEnterprise
-				};
-				this._postMessage({
-					command: 'pr.initialize',
-					pullrequest: context
-				});
-				if (pullRequest.isResolved()) {
-					this._folderRepositoryManager.checkBranchUpToDate(pullRequest, true);
-				}
-			})
-			.catch(e => {
-				vscode.window.showErrorMessage(formatError(e));
-=======
 			this._item = pullRequest;
 			this.registerPrListeners();
 			this._repositoryDefaultBranch = defaultBranch!;
@@ -376,7 +288,6 @@
 			this._postMessage({
 				command: 'pr.initialize',
 				pullrequest: context
->>>>>>> 9a0aea8c
 			});
 			if (pullRequest.isResolved()) {
 				this._folderRepositoryManager.checkBranchUpToDate(pullRequest, true);
