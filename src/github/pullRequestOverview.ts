/*---------------------------------------------------------------------------------------------
 *  Copyright (c) Microsoft Corporation. All rights reserved.
 *  Licensed under the MIT License. See License.txt in the project root for license information.
 *--------------------------------------------------------------------------------------------*/
'use strict';

import * as vscode from 'vscode';
import { OpenCommitChangesArgs } from '../../common/views';
import { openPullRequestOnGitHub } from '../commands';
import { getCopilotApi } from './copilotApi';
import { SessionIdForPr } from './copilotRemoteAgent';
import { FolderRepositoryManager } from './folderRepositoryManager';
import {
	GithubItemStateEnum,
	IAccount,
	isITeam,
	ITeam,
	MergeMethod,
	MergeMethodsAvailability,
	ReviewEventEnum,
	ReviewState,
} from './interface';
import { IssueOverviewPanel } from './issueOverview';
import { isCopilotOnMyBehalf, PullRequestModel } from './pullRequestModel';
import { PullRequestReviewCommon, ReviewContext } from './pullRequestReviewCommon';
import { pickEmail, reviewersQuickPick } from './quickPicks';
import { parseReviewers } from './utils';
<<<<<<< HEAD
import { CancelCodingAgentReply, DeleteReviewResult, MergeArguments, MergeResult, PullRequest, ReviewType } from './views';
=======
import { CancelCodingAgentReply, DeleteReviewResult, MergeArguments, MergeResult, PullRequest, ReadyForReviewReply, ReviewType, SubmitReviewReply } from './views';
>>>>>>> 1eee6988
import { IComment } from '../common/comment';
import { COPILOT_SWE_AGENT, copilotEventToStatus, CopilotPRStatus, mostRecentCopilotEvent } from '../common/copilot';
import { commands, contexts } from '../common/executeCommands';
import { disposeAll } from '../common/lifecycle';
import Logger from '../common/logger';
import { DEFAULT_MERGE_METHOD, PR_SETTINGS_NAMESPACE } from '../common/settingKeys';
import { ITelemetry } from '../common/telemetry';
import { EventType, ReviewEvent, SessionLinkInfo, TimelineEvent } from '../common/timelineEvent';
import { asPromise, formatError } from '../common/utils';
import { IRequestMessage, PULL_REQUEST_OVERVIEW_VIEW_TYPE } from '../common/webview';

export class PullRequestOverviewPanel extends IssueOverviewPanel<PullRequestModel> {
	public static override ID: string = 'PullRequestOverviewPanel';
	public static override readonly viewType = PULL_REQUEST_OVERVIEW_VIEW_TYPE;
	/**
	 * Track the currently panel. Only allow a single panel to exist at a time.
	 */
	public static override currentPanel?: PullRequestOverviewPanel;

	/**
	 * Event emitter for when a PR overview becomes active
	 */
	private static _onVisible = new vscode.EventEmitter<PullRequestModel>();
	public static readonly onVisible = PullRequestOverviewPanel._onVisible.event;

	private _repositoryDefaultBranch: string;
	private _existingReviewers: ReviewState[] = [];
	private _teamsCount = 0;

	private _prListeners: vscode.Disposable[] = [];
	private _isUpdating: boolean = false;

	public static override async createOrShow(
		telemetry: ITelemetry,
		extensionUri: vscode.Uri,
		folderRepositoryManager: FolderRepositoryManager,
		issue: PullRequestModel,
		toTheSide: boolean = false,
		preserveFocus: boolean = true,
		existingPanel?: vscode.WebviewPanel
	) {

		/* __GDPR__
			"pr.openDescription" : {
				"isCopilot" : { "classification": "SystemMetaData", "purpose": "FeatureInsight" }
			}
		*/
		telemetry.sendTelemetryEvent('pr.openDescription', { isCopilot: (issue.author.login === COPILOT_SWE_AGENT) ? 'true' : 'false' });

		const activeColumn = toTheSide
			? vscode.ViewColumn.Beside
			: vscode.window.activeTextEditor
				? vscode.window.activeTextEditor.viewColumn
				: vscode.ViewColumn.One;

		// If we already have a panel, show it.
		// Otherwise, create a new panel.
		if (PullRequestOverviewPanel.currentPanel) {
			PullRequestOverviewPanel.currentPanel._panel.reveal(activeColumn, preserveFocus);
		} else {
			const title = `Pull Request #${issue.number.toString()}`;
			PullRequestOverviewPanel.currentPanel = new PullRequestOverviewPanel(
				telemetry,
				extensionUri,
				activeColumn || vscode.ViewColumn.Active,
				title,
				folderRepositoryManager,
				existingPanel
			);
		}

		await PullRequestOverviewPanel.currentPanel!.update(folderRepositoryManager, issue);
	}

	protected override set _currentPanel(panel: PullRequestOverviewPanel | undefined) {
		PullRequestOverviewPanel.currentPanel = panel;
	}

	public static override refresh(): void {
		if (this.currentPanel) {
			this.currentPanel.refreshPanel();
		}
	}

	public static scrollToReview(): void {
		if (this.currentPanel) {
			this.currentPanel._postMessage({ command: 'pr.scrollToPendingReview' });
		}
	}

	/**
	 * Get the currently active pull request from the current panel
	 */
	public static getCurrentPullRequest(): PullRequestModel | undefined {
		return this.currentPanel?._item;
	}

	protected constructor(
		telemetry: ITelemetry,
		extensionUri: vscode.Uri,
		column: vscode.ViewColumn,
		title: string,
		folderRepositoryManager: FolderRepositoryManager,
		existingPanel?: vscode.WebviewPanel
	) {
		super(telemetry, extensionUri, column, title, folderRepositoryManager, PullRequestOverviewPanel.viewType, existingPanel, {
			light: 'resources/icons/git-pull-request_webview.svg',
			dark: 'resources/icons/dark/git-pull-request_webview.svg'
		});

		this.registerPrListeners();

		this.setVisibilityContext();

		this._register(vscode.commands.registerCommand('pr.readyForReviewDescription', async () => {
			return this.readyForReviewCommand();
		}));
		this._register(vscode.commands.registerCommand('pr.readyForReviewAndMergeDescription', async (context: { mergeMethod: MergeMethod }) => {
			return this.readyForReviewAndMergeCommand(context);
		}));
		this._register(vscode.commands.registerCommand('review.approveDescription', (e) => this.approvePullRequestCommand(e)));
		this._register(vscode.commands.registerCommand('review.commentDescription', (e) => this.submitReviewCommand(e)));
		this._register(vscode.commands.registerCommand('review.requestChangesDescription', (e) => this.requestChangesCommand(e)));
		this._register(vscode.commands.registerCommand('review.approveOnDotComDescription', () => {
			return openPullRequestOnGitHub(this._item, this._telemetry);
		}));
		this._register(vscode.commands.registerCommand('review.requestChangesOnDotComDescription', () => {
			return openPullRequestOnGitHub(this._item, this._telemetry);
		}));
	}

	protected override registerPrListeners() {
		disposeAll(this._prListeners);
		this._prListeners.push(this._folderRepositoryManager.onDidChangeActivePullRequest(_ => {
			if (this._folderRepositoryManager && this._item) {
				const isCurrentlyCheckedOut = this._item.equals(this._folderRepositoryManager.activePullRequest);
				this._postMessage({
					command: 'pr.update-checkout-status',
					isCurrentlyCheckedOut,
				});
			}
		}));

		if (this._item) {
			this._prListeners.push(this._item.onDidChange(e => {
				if ((e.state || e.comments) && !this._isUpdating) {
					this.refreshPanel();
				}
			}));
		}
	}

	protected override onDidChangeViewState(e: vscode.WebviewPanelOnDidChangeViewStateEvent): void {
		super.onDidChangeViewState(e);
		this.setVisibilityContext();

		// If the panel becomes visible and we have an item, notify that this PR is active
		if (this._panel.visible && this._item) {
			PullRequestOverviewPanel._onVisible.fire(this._item);
		}
	}

	private setVisibilityContext() {
		return commands.setContext(contexts.PULL_REQUEST_DESCRIPTION_VISIBLE, this._panel.visible);
	}

	/**
	 * Find currently configured user's review status for the current PR
	 * @param reviewers All the reviewers who have been requested to review the current PR
	 * @param pullRequestModel Model of the PR
	 */
	private getCurrentUserReviewState(reviewers: ReviewState[], currentUser: IAccount): string | undefined {
		return PullRequestReviewCommon.getCurrentUserReviewState(reviewers, currentUser);
	}

	/**
	 * Get the review context for helper functions
	 */
	private getReviewContext(): ReviewContext {
		return {
			item: this._item,
			folderRepositoryManager: this._folderRepositoryManager,
			existingReviewers: this._existingReviewers,
			postMessage: (message: any) => this._postMessage(message),
			replyMessage: (message: IRequestMessage<any>, response: any) => this._replyMessage(message, response),
			throwError: (message: IRequestMessage<any> | undefined, error: string) => this._throwError(message, error),
			getTimeline: () => this._getTimeline()
		};
	}

	private isUpdateBranchWithGitHubEnabled(): boolean {
		return this._item.isActive || vscode.workspace.getConfiguration(PR_SETTINGS_NAMESPACE).get('experimentalUpdateBranchWithGitHub', false);
	}

	protected override continueOnGitHub() {
		const isCrossRepository: boolean =
			!!this._item.base &&
			!!this._item.head &&
			!this._item.base.repositoryCloneUrl.equals(this._item.head.repositoryCloneUrl);
		return super.continueOnGitHub() && isCrossRepository;
	}

	private preLoadInfoNotRequiredForOverview(pullRequest: PullRequestModel): void {
		// Load some more info in the background, don't await.
		pullRequest.getFileChangesInfo();
	}

	protected override async updateItem(pullRequestModel: PullRequestModel): Promise<void> {
		if (this._isUpdating) {
			throw new Error('Already updating pull request webview');
		}
		this._isUpdating = true;
		try {
			const [
				pullRequest,
				timelineEvents,
				defaultBranch,
				status,
				requestedReviewers,
				repositoryAccess,
				branchInfo,
				currentUser,
				viewerCanEdit,
				orgTeamsCount,
				mergeQueueMethod,
				isBranchUpToDateWithBase,
				mergeability,
				emailForCommit,
				coAuthors,
				hasReviewDraft
			] = await Promise.all([
				this._folderRepositoryManager.resolvePullRequest(
					pullRequestModel.remote.owner,
					pullRequestModel.remote.repositoryName,
					pullRequestModel.number,
				),
				pullRequestModel.getTimelineEvents(),
				this._folderRepositoryManager.getPullRequestRepositoryDefaultBranch(pullRequestModel),
				pullRequestModel.getStatusChecks(),
				pullRequestModel.getReviewRequests(),
				this._folderRepositoryManager.getPullRequestRepositoryAccessAndMergeMethods(pullRequestModel),
				this._folderRepositoryManager.getBranchNameForPullRequest(pullRequestModel),
				this._folderRepositoryManager.getCurrentUser(pullRequestModel.githubRepository),
				pullRequestModel.canEdit(),
				this._folderRepositoryManager.getOrgTeamsCount(pullRequestModel.githubRepository),
				this._folderRepositoryManager.mergeQueueMethodForBranch(pullRequestModel.base.ref, pullRequestModel.remote.owner, pullRequestModel.remote.repositoryName),
				this._folderRepositoryManager.isHeadUpToDateWithBase(pullRequestModel),
				pullRequestModel.getMergeability(),
				this._folderRepositoryManager.getPreferredEmail(pullRequestModel),
				pullRequestModel.getCoAuthors(),
				pullRequestModel.validateDraftMode(),
			]);
			if (!pullRequest) {
				throw new Error(
					`Fail to resolve Pull Request #${pullRequestModel.number} in ${pullRequestModel.remote.owner}/${pullRequestModel.remote.repositoryName}`,
				);
			}

			this._item = pullRequest;
			this.registerPrListeners();
			this._repositoryDefaultBranch = defaultBranch!;
			this._teamsCount = orgTeamsCount;
			this.setPanelTitle(`Pull Request #${pullRequestModel.number.toString()}`);

			const isCurrentlyCheckedOut = pullRequestModel.equals(this._folderRepositoryManager.activePullRequest);
			const mergeMethodsAvailability = repositoryAccess!.mergeMethodsAvailability;

			const defaultMergeMethod = getDefaultMergeMethod(mergeMethodsAvailability);
			this._existingReviewers = parseReviewers(requestedReviewers!, timelineEvents!, pullRequest.author);

			const isUpdateBranchWithGitHubEnabled: boolean = this.isUpdateBranchWithGitHubEnabled();
			const reviewState = this.getCurrentUserReviewState(this._existingReviewers, currentUser);

			Logger.debug('pr.initialize', PullRequestOverviewPanel.ID);
			const baseContext = this.getInitializeContext(currentUser, pullRequest, timelineEvents, repositoryAccess, viewerCanEdit, []);

			this.preLoadInfoNotRequiredForOverview(pullRequest);

			const context: Partial<PullRequest> = {
				...baseContext,
				isCurrentlyCheckedOut: isCurrentlyCheckedOut,
				isRemoteBaseDeleted: pullRequest.isRemoteBaseDeleted,
				base: pullRequest.base.label,
				isRemoteHeadDeleted: pullRequest.isRemoteHeadDeleted,
				isLocalHeadDeleted: !branchInfo,
				head: pullRequest.head?.label ?? '',
				repositoryDefaultBranch: defaultBranch,
				status: status[0],
				reviewRequirement: status[1],
				canUpdateBranch: pullRequest.item.viewerCanUpdate && !isBranchUpToDateWithBase && isUpdateBranchWithGitHubEnabled,
				mergeable: mergeability.mergeability,
				reviewers: this._existingReviewers,
				isDraft: pullRequest.isDraft,
				mergeMethodsAvailability,
				defaultMergeMethod,
				hasReviewDraft,
				autoMerge: pullRequest.autoMerge,
				allowAutoMerge: pullRequest.allowAutoMerge,
				autoMergeMethod: pullRequest.autoMergeMethod,
				mergeQueueMethod: mergeQueueMethod,
				mergeQueueEntry: pullRequest.mergeQueueEntry,
				mergeCommitMeta: pullRequest.mergeCommitMeta,
				squashCommitMeta: pullRequest.squashCommitMeta,
				isIssue: false,
				emailForCommit,
				currentUserReviewState: reviewState,
				revertable: pullRequest.state === GithubItemStateEnum.Merged,
				isCopilotOnMyBehalf: await isCopilotOnMyBehalf(pullRequest, currentUser, coAuthors)
			};
			this._postMessage({
				command: 'pr.initialize',
				pullrequest: context
			});
			if (pullRequest.isResolved()) {
				this._folderRepositoryManager.checkBranchUpToDate(pullRequest, true);
			}
		} catch (e) {
			vscode.window.showErrorMessage(`Error updating pull request description: ${formatError(e)}`);
		} finally {
			this._isUpdating = false;
		}
	}

	public override async update(
		folderRepositoryManager: FolderRepositoryManager,
		pullRequestModel: PullRequestModel,
	): Promise<void> {
		const result = super.update(folderRepositoryManager, pullRequestModel, 'pr:github');
		if (this._folderRepositoryManager !== folderRepositoryManager) {
			this.registerPrListeners();
		}

		await result;
		// Notify that this PR overview is now active
		PullRequestOverviewPanel._onVisible.fire(pullRequestModel);

		return result;
	}

	protected override async _onDidReceiveMessage(message: IRequestMessage<any>) {
		const result = await super._onDidReceiveMessage(message);
		if (result !== this.MESSAGE_UNHANDLED) {
			return;
		}
		switch (message.command) {
			case 'pr.checkout':
				return this.checkoutPullRequest(message);
			case 'pr.merge':
				return this.mergePullRequest(message);
			case 'pr.change-email':
				return this.changeEmail(message);
			case 'pr.deleteBranch':
				return this.deleteBranch(message);
			case 'pr.readyForReview':
				return this.setReadyForReview(message);
			case 'pr.readyForReviewAndMerge':
				return this.setReadyForReviewAndMerge(message);
			case 'pr.approve':
				return this.approvePullRequestMessage(message);
			case 'pr.request-changes':
				return this.requestChangesMessage(message);
			case 'pr.checkout-default-branch':
				return this.checkoutDefaultBranch(message);
			case 'pr.apply-patch':
				return this.applyPatch(message);
			case 'pr.open-diff':
				return this.openDiff(message);
			case 'pr.open-changes':
				return this.openChanges(message);
			case 'pr.resolve-comment-thread':
				return this.resolveCommentThread(message);
			case 'pr.checkMergeability':
				return this._replyMessage(message, await this._item.getMergeability());
			case 'pr.change-reviewers':
				return this.changeReviewers(message);
			case 'pr.update-automerge':
				return this.updateAutoMerge(message);
			case 'pr.dequeue':
				return this.dequeue(message);
			case 'pr.enqueue':
				return this.enqueue(message);
			case 'pr.update-branch':
				return this.updateBranch(message);
			case 'pr.gotoChangesSinceReview':
				return this.gotoChangesSinceReview(message);
			case 'pr.re-request-review':
				return this.reRequestReview(message);
			case 'pr.revert':
				return this.revert(message);
			case 'pr.open-session-log':
				return this.openSessionLog(message);
			case 'pr.cancel-coding-agent':
				return this.cancelCodingAgent(message);
			case 'pr.openCommitChanges':
				return this.openCommitChanges(message);
			case 'pr.delete-review':
				return this.deleteReview(message);
		}
	}

	private gotoChangesSinceReview(message: IRequestMessage<void>): Promise<void> {
		if (!this._item.showChangesSinceReview) {
			this._item.showChangesSinceReview = true;
		} else {
			PullRequestModel.openChanges(this._folderRepositoryManager, this._item);
		}
		return this._replyMessage(message, {});
	}

	private async changeReviewers(message: IRequestMessage<void>): Promise<void> {
		let quickPick: vscode.QuickPick<vscode.QuickPickItem & {
			user?: IAccount | ITeam | undefined;
		}> | undefined;

		try {
			quickPick = await reviewersQuickPick(this._folderRepositoryManager, this._item.remote.remoteName, this._item.base.isInOrganization, this._teamsCount, this._item.author, this._existingReviewers, this._item.suggestedReviewers);
			quickPick.busy = false;
			const acceptPromise: Promise<(IAccount | ITeam)[]> = asPromise<void>(quickPick.onDidAccept).then(() => {
				const pickedReviewers: (IAccount | ITeam)[] | undefined = quickPick?.selectedItems.filter(item => item.user).map(item => item.user) as (IAccount | ITeam)[];
				return pickedReviewers;
			});
			const hidePromise = asPromise<void>(quickPick.onDidHide);
			const allReviewers = await Promise.race<(IAccount | ITeam)[] | void>([acceptPromise, hidePromise]);
			quickPick.busy = true;
			quickPick.enabled = false;

			if (allReviewers) {
				const newUserReviewers: IAccount[] = [];
				const newTeamReviewers: ITeam[] = [];
				allReviewers.forEach(reviewer => {
					const newReviewers: (IAccount | ITeam)[] = isITeam(reviewer) ? newTeamReviewers : newUserReviewers;
					newReviewers.push(reviewer);
				});

				const removedUserReviewers: IAccount[] = [];
				const removedTeamReviewers: ITeam[] = [];
				this._existingReviewers.forEach(existing => {
					let newReviewers: (IAccount | ITeam)[] = isITeam(existing.reviewer) ? newTeamReviewers : newUserReviewers;
					let removedReviewers: (IAccount | ITeam)[] = isITeam(existing.reviewer) ? removedTeamReviewers : removedUserReviewers;
					if (!newReviewers.find(newTeamReviewer => newTeamReviewer.id === existing.reviewer.id)) {
						removedReviewers.push(existing.reviewer);
					}
				});

				await this._item.requestReview(newUserReviewers, newTeamReviewers);
				await this._item.deleteReviewRequest(removedUserReviewers, removedTeamReviewers);
				const addedReviewers: ReviewState[] = allReviewers.map(selected => {
					return {
						reviewer: selected,
						state: 'REQUESTED',
					};
				});

				this._existingReviewers = addedReviewers;
				await this._replyMessage(message, {
					reviewers: addedReviewers,
				});
			}
		} catch (e) {
			Logger.error(formatError(e), PullRequestOverviewPanel.ID);
			vscode.window.showErrorMessage(formatError(e));
		} finally {
			quickPick?.hide();
			quickPick?.dispose();
		}
	}

	private async applyPatch(message: IRequestMessage<{ comment: IComment }>): Promise<void> {
		try {
			const comment = message.args.comment;
			const regex = /```diff\n([\s\S]*)\n```/g;
			const matches = regex.exec(comment.body);

			const tempUri = vscode.Uri.joinPath(this._folderRepositoryManager.repository.rootUri, '.git', `${comment.id}.diff`);

			const encoder = new TextEncoder();

			await vscode.workspace.fs.writeFile(tempUri, encoder.encode(matches![1]));
			await this._folderRepositoryManager.repository.apply(tempUri.fsPath);
			await vscode.workspace.fs.delete(tempUri);
			vscode.window.showInformationMessage('Patch applied!');
		} catch (e) {
			Logger.error(`Applying patch failed: ${e}`, PullRequestOverviewPanel.ID);
			vscode.window.showErrorMessage(`Applying patch failed: ${formatError(e)}`);
		}
	}

	protected override _getTimeline(): Promise<TimelineEvent[]> {
		return this._item.getTimelineEvents();
	}

	private async openDiff(message: IRequestMessage<{ comment: IComment }>): Promise<void> {
		try {
			const comment = message.args.comment;
			return PullRequestModel.openDiffFromComment(this._folderRepositoryManager, this._item, comment);
		} catch (e) {
			Logger.error(`Open diff view failed: ${formatError(e)}`, PullRequestOverviewPanel.ID);
		}
	}

	private async openSessionLog(message: IRequestMessage<{ link: SessionLinkInfo }>): Promise<void> {
		try {
			const resource = SessionIdForPr.getResource(this._item.number, message.args.link.sessionIndex);
			return vscode.commands.executeCommand('vscode.open', resource);
		} catch (e) {
			Logger.error(`Open session log view failed: ${formatError(e)}`, PullRequestOverviewPanel.ID);
		}
	}

	private async cancelCodingAgent(message: IRequestMessage<TimelineEvent>): Promise<void> {
		try {
			let result = false;
			if (message.args.event !== EventType.CopilotStarted) {
				return this._replyMessage(message, { success: false, error: 'Invalid event type' });
			} else {
				const copilotApi = await getCopilotApi(this._folderRepositoryManager.credentialStore, this._telemetry, this._item.remote.authProviderId);
				if (copilotApi) {
					const session = (await copilotApi.getAllSessions(this._item.id))[0];
					if (session.state !== 'completed') {
						result = await this._item.githubRepository.cancelWorkflow(session.workflow_run_id);
					}
				}
			}
			// need to wait until we get the updated timeline events
			let events: TimelineEvent[] = [];
			if (result) {
				do {
					events = await this._getTimeline();
				} while (copilotEventToStatus(mostRecentCopilotEvent(events)) !== CopilotPRStatus.Completed && await new Promise<boolean>(c => setTimeout(() => c(true), 2000)));
			}
			const reply: CancelCodingAgentReply = {
				events
			};
			this._replyMessage(message, reply);
		} catch (e) {
			Logger.error(`Cancelling coding agent failed: ${formatError(e)}`, PullRequestOverviewPanel.ID);
			vscode.window.showErrorMessage(vscode.l10n.t('Cannot cancel coding agent'));
			const reply: CancelCodingAgentReply = {
				events: [],
			};
			this._replyMessage(message, reply);
		}
	}

	private async openCommitChanges(message: IRequestMessage<OpenCommitChangesArgs>): Promise<void> {
		try {
			const { commitSha } = message.args;
			await PullRequestModel.openCommitChanges(this._extensionUri, this._item.githubRepository, commitSha);
			this._replyMessage(message, {});
		} catch (error) {
			Logger.error(`Failed to open commit changes: ${formatError(error)}`, PullRequestOverviewPanel.ID);
			vscode.window.showErrorMessage(vscode.l10n.t('Failed to open commit changes: {0}', formatError(error)));
		}
	}

	private async openChanges(message?: IRequestMessage<{ openToTheSide?: boolean }>): Promise<void> {
		const openToTheSide = message?.args?.openToTheSide || false;
		return PullRequestModel.openChanges(this._folderRepositoryManager, this._item, openToTheSide);
	}

	private async resolveCommentThread(message: IRequestMessage<{ threadId: string, toResolve: boolean, thread: IComment[] }>) {
		try {
			if (message.args.toResolve) {
				await this._item.resolveReviewThread(message.args.threadId);
			}
			else {
				await this._item.unresolveReviewThread(message.args.threadId);
			}
			const timelineEvents = await this._getTimeline();
			this._replyMessage(message, timelineEvents);
		} catch (e) {
			vscode.window.showErrorMessage(e);
			this._replyMessage(message, undefined);
		}
	}

	private checkoutPullRequest(message: IRequestMessage<any>): void {
		vscode.commands.executeCommand('pr.pick', this._item).then(
			() => {
				const isCurrentlyCheckedOut = this._item.equals(this._folderRepositoryManager.activePullRequest);
				this._replyMessage(message, { isCurrentlyCheckedOut: isCurrentlyCheckedOut });
			},
			() => {
				const isCurrentlyCheckedOut = this._item.equals(this._folderRepositoryManager.activePullRequest);
				this._replyMessage(message, { isCurrentlyCheckedOut: isCurrentlyCheckedOut });
			},
		);
	}

	private async mergePullRequest(
		message: IRequestMessage<MergeArguments>,
	): Promise<void> {
		const { title, description, method, email } = message.args;
		try {
			const result = await this._item.merge(this._folderRepositoryManager.repository, title, description, method, email);

			if (!result.merged) {
				vscode.window.showErrorMessage(`Merging pull request failed: ${result.message}`);
			}

			const mergeResult: MergeResult = {
				state: result.merged ? GithubItemStateEnum.Merged : GithubItemStateEnum.Open,
				revertable: result.merged,
				events: result.timeline
			};
			this._replyMessage(message, mergeResult);
		} catch (e) {
			vscode.window.showErrorMessage(`Unable to merge pull request. ${formatError(e)}`);
			this._throwError(message, '');
		}
	}

	private async changeEmail(message: IRequestMessage<string>): Promise<void> {
		const email = await pickEmail(this._item.githubRepository, message.args);
		if (email) {
			this._folderRepositoryManager.saveLastUsedEmail(email);
		}
		return this._replyMessage(message, email ?? message.args);
	}

	private async deleteBranch(message: IRequestMessage<any>) {
		const result = await PullRequestReviewCommon.deleteBranch(this._folderRepositoryManager, this._item);
		if (result.isReply) {
			this._replyMessage(message, result.message);
		} else {
			this.refreshPanel();
			this._postMessage(result.message);
		}
	}

	private async setReadyForReview(message: IRequestMessage<{}>): Promise<void> {
		return PullRequestReviewCommon.setReadyForReview(this.getReviewContext(), message);
	}

	private async setReadyForReviewAndMerge(message: IRequestMessage<{ mergeMethod: MergeMethod }>): Promise<void> {
		try {
			const readyResult = await this._item.setReadyForReview();

			try {
				await this._item.approve(this._folderRepositoryManager.repository, '');
			} catch (e) {
				vscode.window.showErrorMessage(`Pull request marked as ready for review, but failed to approve. ${formatError(e)}`);
				this._replyMessage(message, readyResult);
				return;
			}

			try {
				await this._item.enableAutoMerge(message.args.mergeMethod);
			} catch (e) {
				vscode.window.showErrorMessage(`Pull request marked as ready and approved, but failed to enable auto-merge. ${formatError(e)}`);
				this._replyMessage(message, readyResult);
				return;
			}

			this._replyMessage(message, readyResult);
		} catch (e) {
			vscode.window.showErrorMessage(`Unable to mark pull request as ready for review. ${formatError(e)}`);
			this._throwError(message, '');
		}
	}

	private async readyForReviewCommand(): Promise<void> {
		this._postMessage({
			command: 'pr.readying-for-review'
		});
		try {
			const result = await this._item.setReadyForReview();

			const readiedResult: ReadyForReviewReply = {
				isDraft: result.isDraft
			};
			await this._postMessage({
				command: 'pr.readied-for-review',
				result: readiedResult
			});
		} catch (e) {
			vscode.window.showErrorMessage(`Unable to set pull request ready for review. ${formatError(e)}`);
			this._throwError(undefined, e.message);
		}
	}

	private async readyForReviewAndMergeCommand(context: { mergeMethod: MergeMethod }): Promise<void> {
		this._postMessage({
			command: 'pr.readying-for-review'
		});
		try {
			const [readyResult, approveResult] = await Promise.all([this._item.setReadyForReview(), this._item.approve(this._folderRepositoryManager.repository)]);
			await this._item.enableAutoMerge(context.mergeMethod);
			this.updateReviewers(approveResult);

			const readiedResult: ReadyForReviewReply = {
				isDraft: readyResult.isDraft,
				autoMerge: true,
				reviewEvent: approveResult,
				reviewers: this._existingReviewers
			};
			await this._postMessage({
				command: 'pr.readied-for-review',
				result: readiedResult
			});
		} catch (e) {
			vscode.window.showErrorMessage(`Unable to set pull request ready for review. ${formatError(e)}`);
			this._throwError(undefined, e.message);
		}
	}

	private async checkoutDefaultBranch(message: IRequestMessage<string>): Promise<void> {
		return PullRequestReviewCommon.checkoutDefaultBranch(this.getReviewContext(), message);
	}

	private async doReviewCommand(context: { body: string }, reviewType: ReviewType, action: (body: string) => Promise<ReviewEvent>) {
		const result = await PullRequestReviewCommon.doReviewCommand(
			this.getReviewContext(),
			context,
			reviewType,
			true,
			action,
		);
		if (result) {
			this.tryScheduleCopilotRefresh(result.body, result.state);
		}
	}

	private async doReviewMessage(message: IRequestMessage<string>, action: (body) => Promise<ReviewEvent>) {
		const result = await PullRequestReviewCommon.doReviewMessage(
			this.getReviewContext(),
			message,
			true,
			action,
		);
		if (result) {
			this.tryScheduleCopilotRefresh(result.body, result.state);
		}
	}

	private approvePullRequest(body: string): Promise<ReviewEvent> {
		return this._item.approve(this._folderRepositoryManager.repository, body);
	}

	private approvePullRequestMessage(message: IRequestMessage<string>): Promise<void> {
		return this.doReviewMessage(message, (body) => this.approvePullRequest(body));
	}

	private approvePullRequestCommand(context: { body: string }): Promise<void> {
		return this.doReviewCommand(context, ReviewType.Approve, (body) => this.approvePullRequest(body));
	}

	private requestChanges(body: string): Promise<ReviewEvent> {
		return this._item.requestChanges(body);
	}

	private requestChangesCommand(context: { body: string }): Promise<void> {
		return this.doReviewCommand(context, ReviewType.RequestChanges, (body) => this.requestChanges(body));
	}

	private requestChangesMessage(message: IRequestMessage<string>): Promise<void> {
		return this.doReviewMessage(message, (body) => this.requestChanges(body));
	}

	private submitReview(body: string): Promise<ReviewEvent> {
		return this._item.submitReview(ReviewEventEnum.Comment, body);
	}

	private submitReviewCommand(context: { body: string }) {
		return this.doReviewCommand(context, ReviewType.Comment, (body) => this.submitReview(body));
	}

	protected override submitReviewMessage(message: IRequestMessage<string>) {
		return this.doReviewMessage(message, (body) => this.submitReview(body));
	}

	private reRequestReview(message: IRequestMessage<string>): void {
		return PullRequestReviewCommon.reRequestReview(this.getReviewContext(), message);
	}

	private async revert(message: IRequestMessage<string>): Promise<void> {
		await this._folderRepositoryManager.createPullRequestHelper.revert(this._telemetry, this._extensionUri, this._folderRepositoryManager, this._item, async (pullRequest) => {
			const result: Partial<PullRequest> = { revertable: !pullRequest };
			return this._replyMessage(message, result);
		});
	}

	private async updateAutoMerge(message: IRequestMessage<{ autoMerge?: boolean, autoMergeMethod: MergeMethod }>): Promise<void> {
		let replyMessage: { autoMerge: boolean, autoMergeMethod?: MergeMethod };
		if (!message.args.autoMerge && !this._item.autoMerge) {
			replyMessage = { autoMerge: false };
		} else if ((message.args.autoMerge === false) && this._item.autoMerge) {
			await this._item.disableAutoMerge();
			replyMessage = { autoMerge: this._item.autoMerge };
		} else {
			if (this._item.autoMerge && message.args.autoMergeMethod !== this._item.autoMergeMethod) {
				await this._item.disableAutoMerge();
			}
			await this._item.enableAutoMerge(message.args.autoMergeMethod);
			replyMessage = { autoMerge: this._item.autoMerge, autoMergeMethod: this._item.autoMergeMethod };
		}
		this._replyMessage(message, replyMessage);
	}

	private async dequeue(message: IRequestMessage<void>): Promise<void> {
		const result = await this._item.dequeuePullRequest();
		this._replyMessage(message, result);
	}

	private async enqueue(message: IRequestMessage<void>): Promise<void> {
		const result = await this._item.enqueuePullRequest();
		this._replyMessage(message, { mergeQueueEntry: result });
	}

	private async updateBranch(message: IRequestMessage<string>): Promise<void> {
		return PullRequestReviewCommon.updateBranch(
			this.getReviewContext(),
			message,
			() => this.refreshPanel(),
			() => this.isUpdateBranchWithGitHubEnabled()
		);
	}

	protected override editCommentPromise(comment: IComment, text: string): Promise<IComment> {
		return this._item.editReviewComment(comment, text);
	}

	protected override deleteCommentPromise(comment: IComment): Promise<void> {
		return this._item.deleteReviewComment(comment.id.toString());
	}

	private async deleteReview(message: IRequestMessage<void>) {
		try {
			const result: DeleteReviewResult = await this._item.deleteReview();
			await this._replyMessage(message, result);
		} catch (e) {
			Logger.error(formatError(e), PullRequestOverviewPanel.ID);
			vscode.window.showErrorMessage(vscode.l10n.t('Deleting review failed. {0}', formatError(e)));
			this._throwError(message, `${formatError(e)}`);
		}
	}

	override dispose() {
		super.dispose();
		disposeAll(this._prListeners);
	}

	/**
	 * Static dispose method to clean up static resources
	 */
	public static dispose() {
		PullRequestOverviewPanel._onVisible.dispose();
	}
}

export function getDefaultMergeMethod(
	methodsAvailability: MergeMethodsAvailability,
): MergeMethod {
	const userPreferred = vscode.workspace.getConfiguration(PR_SETTINGS_NAMESPACE).get<MergeMethod>(DEFAULT_MERGE_METHOD);
	// Use default merge method specified by user if it is available
	if (userPreferred && methodsAvailability.hasOwnProperty(userPreferred) && methodsAvailability[userPreferred]) {
		return userPreferred;
	}
	const methods: MergeMethod[] = ['merge', 'squash', 'rebase'];
	// GitHub requires to have at least one merge method to be enabled; use first available as default
	return methods.find(method => methodsAvailability[method])!;
}<|MERGE_RESOLUTION|>--- conflicted
+++ resolved
@@ -25,11 +25,7 @@
 import { PullRequestReviewCommon, ReviewContext } from './pullRequestReviewCommon';
 import { pickEmail, reviewersQuickPick } from './quickPicks';
 import { parseReviewers } from './utils';
-<<<<<<< HEAD
 import { CancelCodingAgentReply, DeleteReviewResult, MergeArguments, MergeResult, PullRequest, ReviewType } from './views';
-=======
-import { CancelCodingAgentReply, DeleteReviewResult, MergeArguments, MergeResult, PullRequest, ReadyForReviewReply, ReviewType, SubmitReviewReply } from './views';
->>>>>>> 1eee6988
 import { IComment } from '../common/comment';
 import { COPILOT_SWE_AGENT, copilotEventToStatus, CopilotPRStatus, mostRecentCopilotEvent } from '../common/copilot';
 import { commands, contexts } from '../common/executeCommands';
@@ -665,75 +661,15 @@
 	}
 
 	private async setReadyForReviewAndMerge(message: IRequestMessage<{ mergeMethod: MergeMethod }>): Promise<void> {
-		try {
-			const readyResult = await this._item.setReadyForReview();
-
-			try {
-				await this._item.approve(this._folderRepositoryManager.repository, '');
-			} catch (e) {
-				vscode.window.showErrorMessage(`Pull request marked as ready for review, but failed to approve. ${formatError(e)}`);
-				this._replyMessage(message, readyResult);
-				return;
-			}
-
-			try {
-				await this._item.enableAutoMerge(message.args.mergeMethod);
-			} catch (e) {
-				vscode.window.showErrorMessage(`Pull request marked as ready and approved, but failed to enable auto-merge. ${formatError(e)}`);
-				this._replyMessage(message, readyResult);
-				return;
-			}
-
-			this._replyMessage(message, readyResult);
-		} catch (e) {
-			vscode.window.showErrorMessage(`Unable to mark pull request as ready for review. ${formatError(e)}`);
-			this._throwError(message, '');
-		}
+		return PullRequestReviewCommon.setReadyForReviewAndMerge(this.getReviewContext(), message);
 	}
 
 	private async readyForReviewCommand(): Promise<void> {
-		this._postMessage({
-			command: 'pr.readying-for-review'
-		});
-		try {
-			const result = await this._item.setReadyForReview();
-
-			const readiedResult: ReadyForReviewReply = {
-				isDraft: result.isDraft
-			};
-			await this._postMessage({
-				command: 'pr.readied-for-review',
-				result: readiedResult
-			});
-		} catch (e) {
-			vscode.window.showErrorMessage(`Unable to set pull request ready for review. ${formatError(e)}`);
-			this._throwError(undefined, e.message);
-		}
+		return PullRequestReviewCommon.readyForReviewCommand(this.getReviewContext());
 	}
 
 	private async readyForReviewAndMergeCommand(context: { mergeMethod: MergeMethod }): Promise<void> {
-		this._postMessage({
-			command: 'pr.readying-for-review'
-		});
-		try {
-			const [readyResult, approveResult] = await Promise.all([this._item.setReadyForReview(), this._item.approve(this._folderRepositoryManager.repository)]);
-			await this._item.enableAutoMerge(context.mergeMethod);
-			this.updateReviewers(approveResult);
-
-			const readiedResult: ReadyForReviewReply = {
-				isDraft: readyResult.isDraft,
-				autoMerge: true,
-				reviewEvent: approveResult,
-				reviewers: this._existingReviewers
-			};
-			await this._postMessage({
-				command: 'pr.readied-for-review',
-				result: readiedResult
-			});
-		} catch (e) {
-			vscode.window.showErrorMessage(`Unable to set pull request ready for review. ${formatError(e)}`);
-			this._throwError(undefined, e.message);
-		}
+		return PullRequestReviewCommon.readyForReviewAndMergeCommand(this.getReviewContext(), context);
 	}
 
 	private async checkoutDefaultBranch(message: IRequestMessage<string>): Promise<void> {
