/*---------------------------------------------------------------------------------------------
 *  Copyright (c) Microsoft Corporation. All rights reserved.
 *  Licensed under the MIT License. See License.txt in the project root for license information.
 *--------------------------------------------------------------------------------------------*/
'use strict';

import * as vscode from 'vscode';
import { onDidUpdatePR, openPullRequestOnGitHub } from '../commands';
import { IComment } from '../common/comment';
import Logger from '../common/logger';
import { ReviewEvent as CommonReviewEvent } from '../common/timelineEvent';
import { formatError } from '../common/utils';
import { IRequestMessage } from '../common/webview';
import { FolderRepositoryManager } from './folderRepositoryManager';
import {
	GithubItemStateEnum,
	IAccount,
	IMilestone,
	ISuggestedReviewer,
	MergeMethod,
	MergeMethodsAvailability,
	ReviewEvent,
	ReviewState,
} from './interface';
import { IssueOverviewPanel } from './issueOverview';
import { PullRequestModel } from './pullRequestModel';
import { PullRequestView } from './pullRequestOverviewCommon';
import { insertNewCommmitsSinceReview, isInCodespaces, parseReviewers } from './utils';

type MilestoneQuickPickItem = vscode.QuickPickItem & { id: string; milestone: IMilestone };

function isMilestoneQuickPickItem(x: vscode.QuickPickItem | MilestoneQuickPickItem): x is MilestoneQuickPickItem {
	return !!(x as MilestoneQuickPickItem).id && !!(x as MilestoneQuickPickItem).milestone;
}

export class PullRequestOverviewPanel extends IssueOverviewPanel<PullRequestModel> {
	public static ID: string = 'PullRequestOverviewPanel';
	/**
	 * Track the currently panel. Only allow a single panel to exist at a time.
	 */
	public static currentPanel?: PullRequestOverviewPanel;

	protected static readonly _viewType: string = 'PullRequestOverview';

	private _repositoryDefaultBranch: string;
	private _existingReviewers: ReviewState[] = [];

	private _changeActivePullRequestListener: vscode.Disposable | undefined;

	public static async createOrShow(
		extensionUri: vscode.Uri,
		folderRepositoryManager: FolderRepositoryManager,
		issue: PullRequestModel,
		toTheSide: Boolean = false,
	) {
		const activeColumn = toTheSide
			? vscode.ViewColumn.Beside
			: vscode.window.activeTextEditor
				? vscode.window.activeTextEditor.viewColumn
				: vscode.ViewColumn.One;

		// If we already have a panel, show it.
		// Otherwise, create a new panel.
		if (PullRequestOverviewPanel.currentPanel) {
			PullRequestOverviewPanel.currentPanel._panel.reveal(activeColumn, true);
		} else {
			const title = `Pull Request #${issue.number.toString()}`;
			PullRequestOverviewPanel.currentPanel = new PullRequestOverviewPanel(
				extensionUri,
				activeColumn || vscode.ViewColumn.Active,
				title,
				folderRepositoryManager,
			);
		}

		await PullRequestOverviewPanel.currentPanel!.update(folderRepositoryManager, issue);
	}

	protected set _currentPanel(panel: PullRequestOverviewPanel | undefined) {
		PullRequestOverviewPanel.currentPanel = panel;
	}

	public static refresh(): void {
		if (this.currentPanel) {
			this.currentPanel.refreshPanel();
		}
	}

	public static scrollToReview(): void {
		if (this.currentPanel) {
			this.currentPanel._postMessage({ command: 'pr.scrollToPendingReview' });
		}
	}

	protected constructor(
		extensionUri: vscode.Uri,
		column: vscode.ViewColumn,
		title: string,
		folderRepositoryManager: FolderRepositoryManager,
	) {
		super(extensionUri, column, title, folderRepositoryManager, PullRequestOverviewPanel._viewType);

		this.registerFolderRepositoryListener();

		onDidUpdatePR(
			pr => {
				if (pr) {
					this._item.update(pr);
				}

				this._postMessage({
					command: 'update-state',
					state: this._item.state,
				});
			},
			null,
			this._disposables,
		);

		this._disposables.push(
			folderRepositoryManager.onDidMergePullRequest(_ => {
				this._postMessage({
					command: 'update-state',
					state: GithubItemStateEnum.Merged,
				});
			}),
		);
	}

	registerFolderRepositoryListener() {
		this._changeActivePullRequestListener = this._folderRepositoryManager.onDidChangeActivePullRequest(_ => {
			if (this._folderRepositoryManager && this._item) {
				const isCurrentlyCheckedOut = this._item.equals(this._folderRepositoryManager.activePullRequest);
				this._postMessage({
					command: 'pr.update-checkout-status',
					isCurrentlyCheckedOut,
				});
			}
		});
	}

	/**
	 * Find currently configured user's review status for the current PR
	 * @param reviewers All the reviewers who have been requested to review the current PR
	 * @param pullRequestModel Model of the PR
	 */
	private getCurrentUserReviewState(reviewers: ReviewState[], currentUser: IAccount): string | undefined {
		const review = reviewers.find(r => r.reviewer.login === currentUser.login);
		// There will always be a review. If not then the PR shouldn't have been or fetched/shown for the current user
		return review?.state;
	}

	public async updatePullRequest(pullRequestModel: PullRequestModel): Promise<void> {
		return Promise.all([
			this._folderRepositoryManager.resolvePullRequest(
				pullRequestModel.remote.owner,
				pullRequestModel.remote.repositoryName,
				pullRequestModel.number,
			),
			pullRequestModel.getTimelineEvents(),
			this._folderRepositoryManager.getPullRequestRepositoryDefaultBranch(pullRequestModel),
			pullRequestModel.getStatusChecks(),
			pullRequestModel.getReviewRequests(),
			this._folderRepositoryManager.getPullRequestRepositoryAccessAndMergeMethods(pullRequestModel),
			this._folderRepositoryManager.getBranchNameForPullRequest(pullRequestModel),
			pullRequestModel.getViewerLatestReviewCommit()
		])
			.then(result => {
				const [
					pullRequest,
					timelineEvents,
					defaultBranch,
					status,
					requestedReviewers,
					repositoryAccess,
					branchInfo,
					LatestReviewCommitInfo
				] = result;
				if (!pullRequest) {
					throw new Error(
						`Fail to resolve Pull Request #${pullRequestModel.number} in ${pullRequestModel.remote.owner}/${pullRequestModel.remote.repositoryName}`,
					);
				}

				this._item = pullRequest;
				this._repositoryDefaultBranch = defaultBranch!;
				this._panel.title = `Pull Request #${pullRequestModel.number.toString()}`;

				const isCurrentlyCheckedOut = pullRequestModel.equals(this._folderRepositoryManager.activePullRequest);
				const hasWritePermission = repositoryAccess!.hasWritePermission;
				const mergeMethodsAvailability = repositoryAccess!.mergeMethodsAvailability;
				const canEdit = hasWritePermission || this._item.canEdit();

				const defaultMergeMethod = getDefaultMergeMethod(mergeMethodsAvailability);
				this._existingReviewers = parseReviewers(requestedReviewers!, timelineEvents!, pullRequest.author);
				const currentUser = this._folderRepositoryManager.getCurrentUser(this._item.githubRepository);

				insertNewCommmitsSinceReview(timelineEvents, LatestReviewCommitInfo, currentUser, pullRequest.head);

				const isCrossRepository =
					pullRequest.base &&
					pullRequest.head &&
					!pullRequest.base.repositoryCloneUrl.equals(pullRequest.head.repositoryCloneUrl);

				const continueOnGitHub = isCrossRepository && isInCodespaces();
				const reviewState = this.getCurrentUserReviewState(this._existingReviewers, currentUser);
				Logger.debug('pr.initialize', PullRequestOverviewPanel.ID);
				this._postMessage({
					command: 'pr.initialize',
					pullrequest: {
						number: pullRequest.number,
						title: pullRequest.title,
						url: pullRequest.html_url,
						createdAt: pullRequest.createdAt,
						body: pullRequest.body,
						bodyHTML: pullRequest.bodyHTML,
						labels: pullRequest.item.labels,
						author: {
							login: pullRequest.author.login,
							name: pullRequest.author.name,
							avatarUrl: pullRequest.userAvatar,
							url: pullRequest.author.url,
						},
						state: pullRequest.state,
						events: timelineEvents,
						isCurrentlyCheckedOut: isCurrentlyCheckedOut,
						isRemoteBaseDeleted: pullRequest.isRemoteBaseDeleted,
						base: pullRequest.base.label,
						isRemoteHeadDeleted: pullRequest.isRemoteHeadDeleted,
						isLocalHeadDeleted: !branchInfo,
						head: pullRequest.head?.label ?? '',
						repositoryDefaultBranch: defaultBranch,
						canEdit: canEdit,
						hasWritePermission,
						status: status ? status : { statuses: [] },
						mergeable: pullRequest.item.mergeable,
						reviewers: this._existingReviewers,
						isDraft: pullRequest.isDraft,
						mergeMethodsAvailability,
						defaultMergeMethod,
						autoMerge: pullRequest.autoMerge,
						allowAutoMerge: pullRequest.allowAutoMerge,
						autoMergeMethod: pullRequest.autoMergeMethod,
						isIssue: false,
						milestone: pullRequest.milestone,
						assignees: pullRequest.assignees,
						continueOnGitHub,
						isAuthor: currentUser.login === pullRequest.author.login,
						currentUserReviewState: reviewState
					},
				});
			})
			.catch(e => {
				vscode.window.showErrorMessage(formatError(e));
			});
	}

	public async update(
		folderRepositoryManager: FolderRepositoryManager,
		pullRequestModel: PullRequestModel,
	): Promise<void> {
		if (this._folderRepositoryManager !== folderRepositoryManager) {
			this._folderRepositoryManager = folderRepositoryManager;
			if (this._changeActivePullRequestListener) {
				this._changeActivePullRequestListener.dispose();
				this._changeActivePullRequestListener = undefined;
				this.registerFolderRepositoryListener();
			}
		}

		this._postMessage({
			command: 'set-scroll',
			scrollPosition: this._scrollPosition,
		});

		this._panel.webview.html = this.getHtmlForWebview(pullRequestModel.number.toString());

		return this.updatePullRequest(pullRequestModel);
	}

	protected async _onDidReceiveMessage(message: IRequestMessage<any>) {
		const result = await super._onDidReceiveMessage(message);
		if (result !== this.MESSAGE_UNHANDLED) {
			return;
		}
		switch (message.command) {
			case 'pr.checkout':
				return this.checkoutPullRequest(message);
			case 'pr.merge':
				return this.mergePullRequest(message);
			case 'pr.deleteBranch':
				return this.deleteBranch(message);
			case 'pr.readyForReview':
				return this.setReadyForReview(message);
			case 'pr.approve':
				return this.approvePullRequest(message);
			case 'pr.request-changes':
				return this.requestChanges(message);
			case 'pr.submit':
				return this.submitReview(message);
			case 'pr.checkout-default-branch':
				return this.checkoutDefaultBranch(message);
			case 'pr.apply-patch':
				return this.applyPatch(message);
			case 'pr.open-diff':
				return this.openDiff(message);
			case 'pr.checkMergeability':
				return this._replyMessage(message, await this._item.getMergeability());
			case 'pr.add-reviewers':
				return this.addReviewers(message);
			case 'pr.remove-milestone':
				return this.removeMilestone(message);
			case 'pr.add-milestone':
				return this.addMilestone(message);
			case 'pr.add-assignees':
				return this.addAssignees(message);
			case 'pr.add-assignee-yourself':
				return this.addAssigneeYourself(message);
			case 'pr.remove-reviewer':
				return this.removeReviewer(message);
			case 'pr.remove-assignee':
				return this.removeAssignee(message);
			case 'pr.copy-prlink':
				return this.copyPrLink();
			case 'pr.openOnGitHub':
				return openPullRequestOnGitHub(this._item, (this._item as any)._telemetry);
			case 'pr.update-automerge':
				return this.updateAutoMerge(message);
			case 'pr.gotoChangesSinceReview':
				this.gotoChangesSinceReview();
				break;
		}
	}

	private gotoChangesSinceReview() {
		this._item.showChangesSinceReview = true;
		PullRequestModel.openFirstDiff(this._folderRepositoryManager, this._item);
	}

	private async getReviewersQuickPickItems(
		suggestedReviewers: ISuggestedReviewer[] | undefined,
	): Promise<(vscode.QuickPickItem & { reviewer?: IAccount })[]> {
		if (!suggestedReviewers) {
			return [];
		}

		const allAssignableUsers = await this._folderRepositoryManager.getAssignableUsers();
		const assignableUsers = allAssignableUsers[this._item.remote.remoteName] ?? [];

		// used to track logins that shouldn't be added to pick list
		// e.g. author, existing and already added reviewers
		const skipList: Set<string> = new Set([
			this._item.author.login,
			...this._existingReviewers.map(reviewer => reviewer.reviewer.login),
		]);

		const reviewers: (vscode.QuickPickItem & { reviewer?: IAccount })[] = [];
		for (const user of suggestedReviewers) {
			const { login, name, isAuthor, isCommenter } = user;
			if (skipList.has(login)) {
				continue;
			}

			const suggestionReason: string =
				isAuthor && isCommenter
					? 'Recently edited and reviewed changes to these files'
					: isAuthor
						? 'Recently edited these files'
						: isCommenter
							? 'Recently reviewed changes to these files'
							: 'Suggested reviewer';

			reviewers.push({
				label: login,
				description: name,
				detail: suggestionReason,
				reviewer: user,
			});
			// this user shouldn't be added later from assignable users list
			skipList.add(login);
		}

		for (const user of assignableUsers) {
			if (skipList.has(user.login)) {
				continue;
			}

			reviewers.push({
				label: user.login,
				description: user.name,
				reviewer: user,
			});
		}

		if (reviewers.length === 0) {
			reviewers.push({
				label: 'No reviewers available for this repository'
			});
		}

		return reviewers;
	}
	private async getAssigneesQuickPickItems():
		Promise<(vscode.QuickPickItem & { assignee?: IAccount })[]> {

		const [allAssignableUsers, { participants, viewer }] = await Promise.all([
			this._folderRepositoryManager.getAssignableUsers(),
			this._folderRepositoryManager.getPullRequestParticipants(this._item.githubRepository, this._item.number)
		]);

		let assignableUsers = allAssignableUsers[this._item.remote.remoteName];

		assignableUsers = assignableUsers ?? [];
		// used to track logins that shouldn't be added to pick list
		// e.g. author, existing and already added reviewers
		const skipList: Set<string> = new Set([...(this._item.assignees?.map(assignee => assignee.login) ?? [])]);

		const assignees: (vscode.QuickPickItem & { assignee?: IAccount })[] = [];
		// Check if the viewer is allowed to be assigned to the PR
		if (assignableUsers.findIndex((assignableUser: IAccount) => assignableUser.login === viewer.login) !== -1) {
			assignees.push({
				label: viewer.login,
				description: viewer.name,
				assignee: viewer,
			});
			skipList.add(viewer.login);
		}

		for (const suggestedReviewer of participants) {
			if (skipList.has(suggestedReviewer.login)) {
				continue;
			}

<<<<<<< HEAD
			const suggestionReason: string =
				isAuthor && isCommenter
					? 'Recently edited and reviewed changes to these files'
					: isAuthor
						? 'Recently edited these files'
						: isCommenter
							? 'Recently reviewed changes to these files'
							: 'Suggested reviewer';

=======
>>>>>>> f2ea88b0
			assignees.push({
				label: suggestedReviewer.login,
				description: suggestedReviewer.name,
				assignee: viewer,
			});
			// this user shouldn't be added later from assignable users list
			skipList.add(suggestedReviewer.login);
		}

		if (assignees.length !== 0) {
			assignees.unshift({
				kind: vscode.QuickPickItemKind.Separator,
				label: 'Suggestions'
			});
		}

		assignees.push({
			kind: vscode.QuickPickItemKind.Separator,
			label: 'Users'
		});

		for (const user of assignableUsers) {
			if (skipList.has(user.login)) {
				continue;
			}

			assignees.push({
				label: user.login,
				description: user.name,
				assignee: user,
			});
		}

		if (assignees.length === 0) {
			assignees.push({
				label: 'No assignees available for this repository'
			});
		}

		return assignees;
	}

	private async addReviewers(message: IRequestMessage<void>): Promise<void> {
		try {
			const reviewersToAdd: (vscode.QuickPickItem & { reviewer: IAccount })[] | undefined = (await vscode.window.showQuickPick(
				this.getReviewersQuickPickItems(this._item.suggestedReviewers),
				{
					canPickMany: true,
					matchOnDescription: true,
				},
			))?.filter(item => item.reviewer) as (vscode.QuickPickItem & { reviewer: IAccount })[] | undefined;

			if (reviewersToAdd) {
				await this._item.requestReview(reviewersToAdd.map(r => r.label));
				const addedReviewers: ReviewState[] = reviewersToAdd.map(selected => {
					return {
						reviewer: selected.reviewer,
						state: 'REQUESTED',
					};
				});

				this._existingReviewers = this._existingReviewers.concat(addedReviewers);
				this._replyMessage(message, {
					added: addedReviewers,
				});
			}
		} catch (e) {
			vscode.window.showErrorMessage(formatError(e));
		}
	}

	private async addMilestone(message: IRequestMessage<void>): Promise<void> {
		try {
			async function getMilestoneOptions(
				folderRepoManager: FolderRepositoryManager,
			): Promise<(MilestoneQuickPickItem | vscode.QuickPickItem)[]> {
				const milestones = await folderRepoManager.getMilestones();
				if (!milestones.items.length) {
					return [
						{
							label: 'No milestones created for this repository.',
						},
					];
				}

				return milestones.items.map(result => {
					return {
						label: result.milestone.title,
						id: result.milestone.id,
						milestone: result.milestone,
					};
				});
			}

			const quickPick = vscode.window.createQuickPick();
			quickPick.canSelectMany = false;
			quickPick.title = 'Select a milestone to add';
			quickPick.buttons = [{
				iconPath: new vscode.ThemeIcon('add'),
				tooltip: 'Create',
			}];
			quickPick.onDidTriggerButton((_) => {
				quickPick.hide();

				const inputBox = vscode.window.createInputBox();
				inputBox.title = 'Create new milestone';
				inputBox.placeholder = 'New milestone title';
				if (quickPick.value !== '') {
					inputBox.value = quickPick.value;
				}
				inputBox.show();
				inputBox.onDidAccept(async () => {
					inputBox.hide();
					if (inputBox.value !== '') {
						const milestone = await this._folderRepositoryManager.createMilestone(this._item.githubRepository, inputBox.value);
						if (milestone !== undefined) {
							await this.updateMilestone(milestone, message);
						}
					}
				});
			});

			quickPick.show();
			quickPick.items = await getMilestoneOptions(this._folderRepositoryManager);

			quickPick.onDidAccept(async () => {
				quickPick.hide();
				const milestoneToAdd = quickPick.selectedItems[0];
				if (milestoneToAdd && isMilestoneQuickPickItem(milestoneToAdd)) {
					await this.updateMilestone(milestoneToAdd.milestone, message);
				}
			});

		} catch (e) {
			vscode.window.showErrorMessage(formatError(e));
		}
	}

	private async updateMilestone(milestone: IMilestone, message: IRequestMessage<void>) {
		await this._item.updateMilestone(milestone.id);
		this._replyMessage(message, {
			added: milestone,
		});
	}

	private async removeMilestone(message: IRequestMessage<void>): Promise<void> {
		try {
			await this._item.updateMilestone('null');
			this._replyMessage(message, {});
		} catch (e) {
			vscode.window.showErrorMessage(formatError(e));
		}
	}

	private async

	private async addAssignees(message: IRequestMessage<void>): Promise<void> {
		try {
			const assigneesToAdd = (await vscode.window.showQuickPick(
				this.getAssigneesQuickPickItems(),
				{
					canPickMany: true,
					matchOnDescription: true,
				},
			))?.filter(item => item.assignee) as (vscode.QuickPickItem & { assignee: IAccount })[] | undefined;;

			if (assigneesToAdd) {
				const addedAssignees: IAccount[] = assigneesToAdd.map(item => item.assignee);
				this._item.assignees = this._item.assignees?.concat(addedAssignees);

				await this._item.updateAssignees(addedAssignees.map(assignee => assignee.login));

				this._replyMessage(message, {
					added: addedAssignees,
				});
			}
		} catch (e) {
			vscode.window.showErrorMessage(formatError(e));
		}
	}

	private async addAssigneeYourself(message: IRequestMessage<void>): Promise<void> {
		try {
			const currentUser = this._folderRepositoryManager.getCurrentUser();

			this._item.assignees = this._item.assignees?.concat(currentUser);

			await this._item.updateAssignees([currentUser.login]);

			this._replyMessage(message, {
				added: [currentUser],
			});
		} catch (e) {
			vscode.window.showErrorMessage(formatError(e));
		}
	}

	private async removeReviewer(message: IRequestMessage<string>): Promise<void> {
		try {
			await this._item.deleteReviewRequest(message.args);

			const index = this._existingReviewers.findIndex(reviewer => reviewer.reviewer.login === message.args);
			this._existingReviewers.splice(index, 1);

			this._replyMessage(message, {});
		} catch (e) {
			vscode.window.showErrorMessage(formatError(e));
		}
	}

	private async removeAssignee(message: IRequestMessage<string>): Promise<void> {
		try {
			await this._item.deleteAssignees(message.args);

			const index = this._item.assignees?.findIndex(assignee => assignee.login === message.args) ?? -1;
			this._item.assignees?.splice(index, 1);

			this._replyMessage(message, {});
		} catch (e) {
			vscode.window.showErrorMessage(formatError(e));
		}
	}

	private async applyPatch(message: IRequestMessage<{ comment: IComment }>): Promise<void> {
		try {
			const comment = message.args.comment;
			const regex = /```diff\n([\s\S]*)\n```/g;
			const matches = regex.exec(comment.body);

			const tempUri = vscode.Uri.joinPath(this._folderRepositoryManager.repository.rootUri, '.git', `${comment.id}.diff`);

			const encoder = new TextEncoder();

			await vscode.workspace.fs.writeFile(tempUri, encoder.encode(matches![1]));
			await this._folderRepositoryManager.repository.apply(tempUri.fsPath);
			await vscode.workspace.fs.delete(tempUri);
			vscode.window.showInformationMessage('Patch applied!');
		} catch (e) {
			Logger.appendLine(`Applying patch failed: ${e}`);
			vscode.window.showErrorMessage(`Applying patch failed: ${formatError(e)}`);
		}
	}

	private async openDiff(message: IRequestMessage<{ comment: IComment }>): Promise<void> {
		try {
			const comment = message.args.comment;
			return PullRequestModel.openDiffFromComment(this._folderRepositoryManager, this._item, comment);
		} catch (e) {
			Logger.appendLine(`Open diff view failed: ${formatError(e)}`, PullRequestOverviewPanel.ID);
		}
	}

	private checkoutPullRequest(message: IRequestMessage<any>): void {
		vscode.commands.executeCommand('pr.pick', this._item).then(
			() => {
				const isCurrentlyCheckedOut = this._item.equals(this._folderRepositoryManager.activePullRequest);
				this._replyMessage(message, { isCurrentlyCheckedOut: isCurrentlyCheckedOut });
			},
			() => {
				const isCurrentlyCheckedOut = this._item.equals(this._folderRepositoryManager.activePullRequest);
				this._replyMessage(message, { isCurrentlyCheckedOut: isCurrentlyCheckedOut });
			},
		);
	}

	private mergePullRequest(
		message: IRequestMessage<{ title: string; description: string; method: 'merge' | 'squash' | 'rebase' }>,
	): void {
		const { title, description, method } = message.args;
		this._folderRepositoryManager
			.mergePullRequest(this._item, title, description, method)
			.then(result => {
				vscode.commands.executeCommand('pr.refreshList');

				if (!result.merged) {
					vscode.window.showErrorMessage(`Merging PR failed: ${result.message}`);
				}

				this._replyMessage(message, {
					state: result.merged ? GithubItemStateEnum.Merged : GithubItemStateEnum.Open,
				});
			})
			.catch(e => {
				vscode.window.showErrorMessage(`Unable to merge pull request. ${formatError(e)}`);
				this._throwError(message, {});
			});
	}

	private async deleteBranch(message: IRequestMessage<any>) {
		const result = await PullRequestView.deleteBranch(this._folderRepositoryManager, this._item);
		if (result.isReply) {
			this._replyMessage(message, result.message);
		} else {
			this.refreshPanel();
			this._postMessage(result.message);
		}
	}

	private setReadyForReview(message: IRequestMessage<{}>): void {
		this._item
			.setReadyForReview()
			.then(isDraft => {
				vscode.commands.executeCommand('pr.refreshList');

				this._replyMessage(message, { isDraft });
			})
			.catch(e => {
				vscode.window.showErrorMessage(`Unable to set PR ready for review. ${formatError(e)}`);
				this._throwError(message, {});
			});
	}

	private async checkoutDefaultBranch(message: IRequestMessage<string>): Promise<void> {
		try {
			await this._folderRepositoryManager.checkoutDefaultBranch(message.args);
		} finally {
			// Complete webview promise so that button becomes enabled again
			this._replyMessage(message, {});
		}
	}

	private updateReviewers(review?: CommonReviewEvent): void {
		if (review) {
			const existingReviewer = this._existingReviewers.find(
				reviewer => review.user.login === reviewer.reviewer.login,
			);
			if (existingReviewer) {
				existingReviewer.state = review.state;
			} else {
				this._existingReviewers.push({
					reviewer: review.user,
					state: review.state,
				});
			}
		}
	}

	private approvePullRequest(message: IRequestMessage<string>): void {
		this._item.approve(message.args).then(
			review => {
				this.updateReviewers(review);
				this._replyMessage(message, {
					review: review,
					reviewers: this._existingReviewers,
				});
				//refresh the pr list as this one is approved
				vscode.commands.executeCommand('pr.refreshList');
			},
			e => {
				vscode.window.showErrorMessage(`Approving pull request failed. ${formatError(e)}`);

				this._throwError(message, `${formatError(e)}`);
			},
		);
	}

	private requestChanges(message: IRequestMessage<string>): void {
		this._item.requestChanges(message.args).then(
			review => {
				this.updateReviewers(review);
				this._replyMessage(message, {
					review: review,
					reviewers: this._existingReviewers,
				});
			},
			e => {
				vscode.window.showErrorMessage(`Requesting changes failed. ${formatError(e)}`);
				this._throwError(message, `${formatError(e)}`);
			},
		);
	}

	private submitReview(message: IRequestMessage<string>): void {
		this._item.submitReview(ReviewEvent.Comment, message.args).then(
			review => {
				this.updateReviewers(review);
				this._replyMessage(message, {
					review: review,
					reviewers: this._existingReviewers,
				});
			},
			e => {
				vscode.window.showErrorMessage(`Submitting review failed. ${formatError(e)}`);
				this._throwError(message, `${formatError(e)}`);
			},
		);
	}

	private async copyPrLink(): Promise<void> {
		await vscode.env.clipboard.writeText(this._item.html_url);
		vscode.window.showInformationMessage(`Copied link to PR "${this._item.title}"!`);
	}

	private async updateAutoMerge(message: IRequestMessage<{ autoMerge?: boolean, autoMergeMethod: MergeMethod }>): Promise<void> {
		let replyMessage: { autoMerge: boolean, autoMergeMethod?: MergeMethod };
		if (!message.args.autoMerge && !this._item.autoMerge) {
			replyMessage = { autoMerge: false };
		} else if ((message.args.autoMerge === false) && this._item.autoMerge) {
			await this._item.disableAutoMerge();
			replyMessage = { autoMerge: this._item.autoMerge };
		} else {
			await this._item.enableAutoMerge(message.args.autoMergeMethod);
			replyMessage = { autoMerge: this._item.autoMerge, autoMergeMethod: this._item.autoMergeMethod };
		}
		this._replyMessage(message, replyMessage);
	}

	protected editCommentPromise(comment: IComment, text: string): Promise<IComment> {
		return this._item.editReviewComment(comment, text);
	}

	protected deleteCommentPromise(comment: IComment): Promise<void> {
		return this._item.deleteReviewComment(comment.id.toString());
	}

	dispose() {
		super.dispose();

		if (this._changeActivePullRequestListener) {
			this._changeActivePullRequestListener.dispose();
		}
	}
}

export function getDefaultMergeMethod(
	methodsAvailability: MergeMethodsAvailability,
): MergeMethod {
	const userPreferred = vscode.workspace.getConfiguration('githubPullRequests').get<MergeMethod>('defaultMergeMethod');
	// Use default merge method specified by user if it is available
	if (userPreferred && methodsAvailability.hasOwnProperty(userPreferred) && methodsAvailability[userPreferred]) {
		return userPreferred;
	}
	const methods: MergeMethod[] = ['merge', 'squash', 'rebase'];
	// GitHub requires to have at least one merge method to be enabled; use first available as default
	return methods.find(method => methodsAvailability[method])!;
}<|MERGE_RESOLUTION|>--- conflicted
+++ resolved
@@ -431,18 +431,6 @@
 				continue;
 			}
 
-<<<<<<< HEAD
-			const suggestionReason: string =
-				isAuthor && isCommenter
-					? 'Recently edited and reviewed changes to these files'
-					: isAuthor
-						? 'Recently edited these files'
-						: isCommenter
-							? 'Recently reviewed changes to these files'
-							: 'Suggested reviewer';
-
-=======
->>>>>>> f2ea88b0
 			assignees.push({
 				label: suggestedReviewer.login,
 				description: suggestedReviewer.name,
