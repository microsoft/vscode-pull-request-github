/*---------------------------------------------------------------------------------------------
 *  Copyright (c) Microsoft Corporation. All rights reserved.
 *  Licensed under the MIT License. See License.txt in the project root for license information.
 *--------------------------------------------------------------------------------------------*/
'use strict';

import * as path from 'path';
import * as vscode from 'vscode';
import { onDidUpdatePR, openPullRequestOnGitHub } from '../commands';
import { IComment } from '../common/comment';
import Logger from '../common/logger';
import { ReviewEvent as CommonReviewEvent } from '../common/timelineEvent';
import { formatError } from '../common/utils';
import { IRequestMessage } from '../common/webview';
import { FolderRepositoryManager } from './folderRepositoryManager';
import {
	GithubItemStateEnum,
	IAccount,
	IMilestone,
	ISuggestedReviewer,
	MergeMethod,
	MergeMethodsAvailability,
	ReviewEvent,
	ReviewState,
} from './interface';
import { IssueOverviewPanel } from './issueOverview';
import { PullRequestModel } from './pullRequestModel';
import { isInCodespaces, parseReviewers } from './utils';

type MilestoneQuickPickItem = vscode.QuickPickItem & { id: string; milestone: IMilestone };

function isMilestoneQuickPickItem(x: vscode.QuickPickItem | MilestoneQuickPickItem): x is MilestoneQuickPickItem {
	return !!(x as MilestoneQuickPickItem).id && !!(x as MilestoneQuickPickItem).milestone;
}

export class PullRequestOverviewPanel extends IssueOverviewPanel<PullRequestModel> {
	public static ID: string = 'PullRequestOverviewPanel';
	/**
	 * Track the currently panel. Only allow a single panel to exist at a time.
	 */
	public static currentPanel?: PullRequestOverviewPanel;

	protected static readonly _viewType: string = 'PullRequestOverview';

	private _repositoryDefaultBranch: string;
	private _existingReviewers: ReviewState[] = [];

	private _changeActivePullRequestListener: vscode.Disposable | undefined;

	public static async createOrShow(
		extensionUri: vscode.Uri,
		folderRepositoryManager: FolderRepositoryManager,
		issue: PullRequestModel,
		toTheSide: Boolean = false,
	) {
		const activeColumn = toTheSide
			? vscode.ViewColumn.Beside
			: vscode.window.activeTextEditor
			? vscode.window.activeTextEditor.viewColumn
			: vscode.ViewColumn.One;

		// If we already have a panel, show it.
		// Otherwise, create a new panel.
		if (PullRequestOverviewPanel.currentPanel) {
			PullRequestOverviewPanel.currentPanel._panel.reveal(activeColumn, true);
		} else {
			const title = `Pull Request #${issue.number.toString()}`;
			PullRequestOverviewPanel.currentPanel = new PullRequestOverviewPanel(
				extensionUri,
				activeColumn || vscode.ViewColumn.Active,
				title,
				folderRepositoryManager,
			);
		}

		await PullRequestOverviewPanel.currentPanel!.update(folderRepositoryManager, issue);
	}

	protected set _currentPanel(panel: PullRequestOverviewPanel | undefined) {
		PullRequestOverviewPanel.currentPanel = panel;
	}

	public static refresh(): void {
		if (this.currentPanel) {
			this.currentPanel.refreshPanel();
		}
	}

	public static scrollToReview(): void {
		if (this.currentPanel) {
			this.currentPanel._postMessage({ command: 'pr.scrollToPendingReview' });
		}
	}

	protected constructor(
		extensionUri: vscode.Uri,
		column: vscode.ViewColumn,
		title: string,
		folderRepositoryManager: FolderRepositoryManager,
	) {
		super(extensionUri, column, title, folderRepositoryManager, PullRequestOverviewPanel._viewType);

		this.registerFolderRepositoryListener();

		onDidUpdatePR(
			pr => {
				if (pr) {
					this._item.update(pr);
				}

				this._postMessage({
					command: 'update-state',
					state: this._item.state,
				});
			},
			null,
			this._disposables,
		);

		this._disposables.push(
			folderRepositoryManager.onDidMergePullRequest(_ => {
				this._postMessage({
					command: 'update-state',
					state: GithubItemStateEnum.Merged,
				});
			}),
		);
	}

	registerFolderRepositoryListener() {
		this._changeActivePullRequestListener = this._folderRepositoryManager.onDidChangeActivePullRequest(_ => {
			if (this._folderRepositoryManager && this._item) {
				const isCurrentlyCheckedOut = this._item.equals(this._folderRepositoryManager.activePullRequest);
				this._postMessage({
					command: 'pr.update-checkout-status',
					isCurrentlyCheckedOut,
				});
			}
		});
	}

<<<<<<< HEAD
	/**
	 * Find curently configured user's review status for the current PR
	 * @param reviewers All the reviewers who have been requested to review the current PR
	 * @param pullRequestModel Model of the PR
	 */
	private parseReviewsAndGetState(reviewers:ReviewState[],pullRequestModel:PullRequestModel): String | undefined {
		const user = this._pullRequestManager.getCurrentUser(pullRequestModel);
		const review = reviewers.find(r => r.reviewer.login === user.login);
		// There will always be a review. If not then the PR shouldn't have been or fetched/shown for the current user
		return review?.state;
	}

	public async updatePullRequest(pullRequestModel: PullRequestModel, descriptionNode: DescriptionNode): Promise<void> {
=======
	public async updatePullRequest(pullRequestModel: PullRequestModel): Promise<void> {
>>>>>>> 1a010830
		return Promise.all([
			this._folderRepositoryManager.resolvePullRequest(
				pullRequestModel.remote.owner,
				pullRequestModel.remote.repositoryName,
				pullRequestModel.number,
			),
<<<<<<< HEAD
			this._pullRequestManager.getTimelineEvents(pullRequestModel),
			this._pullRequestManager.getPullRequestRepositoryDefaultBranch(pullRequestModel),
			this._pullRequestManager.getStatusChecks(pullRequestModel),
			this._pullRequestManager.getReviewRequests(pullRequestModel),
			this._pullRequestManager.getPullRequestRepositoryAccessAndMergeMethods(pullRequestModel),
		]).then(result => {
			const [pullRequest, timelineEvents, defaultBranch, status, requestedReviewers, repositoryAccess] = result;
			if (!pullRequest) {
				throw new Error(`Fail to resolve Pull Request #${pullRequestModel.number} in ${pullRequestModel.remote.owner}/${pullRequestModel.remote.repositoryName}`);
			}

			this._item = pullRequest;
			this._repositoryDefaultBranch = defaultBranch!;
			this._panel.title = `Pull Request #${pullRequestModel.number.toString()}`;

			const isCurrentlyCheckedOut = pullRequestModel.equals(this._pullRequestManager.activePullRequest);
			const hasWritePermission = repositoryAccess!.hasWritePermission;
			const mergeMethodsAvailability = repositoryAccess!.mergeMethodsAvailability;
			const canEdit = hasWritePermission || this._pullRequestManager.canEditPullRequest(this._item);
			const preferredMergeMethod = vscode.workspace.getConfiguration('githubPullRequests').get<MergeMethod>('defaultMergeMethod');
			const defaultMergeMethod = getDefaultMergeMethod(mergeMethodsAvailability, preferredMergeMethod);
			const parsedReviewers = this.parseReviewers(requestedReviewers!, timelineEvents!, pullRequest.author);
=======
			pullRequestModel.getTimelineEvents(),
			this._folderRepositoryManager.getPullRequestRepositoryDefaultBranch(pullRequestModel),
			pullRequestModel.getStatusChecks(),
			pullRequestModel.getReviewRequests(),
			this._folderRepositoryManager.getPullRequestRepositoryAccessAndMergeMethods(pullRequestModel),
			this._folderRepositoryManager.getBranchNameForPullRequest(pullRequestModel),
		])
			.then(result => {
				const [
					pullRequest,
					timelineEvents,
					defaultBranch,
					status,
					requestedReviewers,
					repositoryAccess,
					branchInfo,
				] = result;
				if (!pullRequest) {
					throw new Error(
						`Fail to resolve Pull Request #${pullRequestModel.number} in ${pullRequestModel.remote.owner}/${pullRequestModel.remote.repositoryName}`,
					);
				}
>>>>>>> 1a010830

				this._item = pullRequest;
				this._repositoryDefaultBranch = defaultBranch!;
				this._panel.title = `Pull Request #${pullRequestModel.number.toString()}`;

				const isCurrentlyCheckedOut = pullRequestModel.equals(this._folderRepositoryManager.activePullRequest);
				const hasWritePermission = repositoryAccess!.hasWritePermission;
				const mergeMethodsAvailability = repositoryAccess!.mergeMethodsAvailability;
				const canEdit = hasWritePermission || this._item.canEdit();
				const preferredMergeMethod = vscode.workspace
					.getConfiguration('githubPullRequests')
					.get<MergeMethod>('defaultMergeMethod');
				const defaultMergeMethod = getDefaultMergeMethod(mergeMethodsAvailability, preferredMergeMethod);
				this._existingReviewers = parseReviewers(requestedReviewers!, timelineEvents!, pullRequest.author);
				const currentUser = this._folderRepositoryManager.getCurrentUser(this._item);

				const isCrossRepository =
					pullRequest.base &&
					pullRequest.head &&
					!pullRequest.base.repositoryCloneUrl.equals(pullRequest.head.repositoryCloneUrl);

				const continueOnGitHub = isCrossRepository && isInCodespaces();

				Logger.debug('pr.initialize', PullRequestOverviewPanel.ID);
				this._postMessage({
					command: 'pr.initialize',
					pullrequest: {
						number: pullRequest.number,
						title: pullRequest.title,
						url: pullRequest.html_url,
						createdAt: pullRequest.createdAt,
						body: pullRequest.body,
						bodyHTML: pullRequest.bodyHTML,
						labels: pullRequest.item.labels,
						author: {
							login: pullRequest.author.login,
							name: pullRequest.author.name,
							avatarUrl: pullRequest.userAvatar,
							url: pullRequest.author.url,
						},
						state: pullRequest.state,
						events: timelineEvents,
						isCurrentlyCheckedOut: isCurrentlyCheckedOut,
						isRemoteBaseDeleted: pullRequest.isRemoteBaseDeleted,
						base: pullRequest.base.label,
						isRemoteHeadDeleted: pullRequest.isRemoteHeadDeleted,
						isLocalHeadDeleted: !branchInfo,
						head: pullRequest.head?.label ?? '',
						repositoryDefaultBranch: defaultBranch,
						canEdit: canEdit,
						hasWritePermission,
						status: status ? status : { statuses: [] },
						mergeable: pullRequest.item.mergeable,
						reviewers: this._existingReviewers,
						isDraft: pullRequest.isDraft,
						mergeMethodsAvailability,
						defaultMergeMethod,
						isIssue: false,
						milestone: pullRequest.milestone,
						assignees: pullRequest.assignees,
						continueOnGitHub,
						isAuthor: currentUser.login === pullRequest.author.login,
					},
<<<<<<< HEAD
					state: pullRequest.state,
					events: timelineEvents,
					isCurrentlyCheckedOut: isCurrentlyCheckedOut,
					base: pullRequest.base && pullRequest.base.label || 'UNKNOWN',
					head: pullRequest.head && pullRequest.head.label || 'UNKNOWN',
					repositoryDefaultBranch: defaultBranch,
					canEdit: canEdit,
					hasWritePermission,
					status: status ? status : { statuses: [] },
					mergeable: pullRequest.item.mergeable,
					reviewers: parsedReviewers,
					isDraft: pullRequest.isDraft,
					mergeMethodsAvailability,
					defaultMergeMethod,
					isIssue: false,
					reviewState: this.parseReviewsAndGetState(parsedReviewers,pullRequestModel)
				}
=======
				});
			})
			.catch(e => {
				vscode.window.showErrorMessage(formatError(e));
>>>>>>> 1a010830
			});
	}

	public async update(
		folderRepositoryManager: FolderRepositoryManager,
		pullRequestModel: PullRequestModel,
	): Promise<void> {
		if (this._folderRepositoryManager !== folderRepositoryManager) {
			this._folderRepositoryManager = folderRepositoryManager;
			if (this._changeActivePullRequestListener) {
				this._changeActivePullRequestListener.dispose();
				this._changeActivePullRequestListener = undefined;
				this.registerFolderRepositoryListener();
			}
		}

		this._postMessage({
			command: 'set-scroll',
			scrollPosition: this._scrollPosition,
		});

		this._panel.webview.html = this.getHtmlForWebview(pullRequestModel.number.toString());

		return this.updatePullRequest(pullRequestModel);
	}

	protected async _onDidReceiveMessage(message: IRequestMessage<any>) {
		const result = await super._onDidReceiveMessage(message);
		if (result !== this.MESSAGE_UNHANDLED) {
			return;
		}
		switch (message.command) {
			case 'pr.checkout':
				return this.checkoutPullRequest(message);
			case 'pr.merge':
				return this.mergePullRequest(message);
			case 'pr.deleteBranch':
				return this.deleteBranch(message);
			case 'pr.readyForReview':
				return this.setReadyForReview(message);
			case 'pr.approve':
				return this.approvePullRequest(message);
			case 'pr.request-changes':
				return this.requestChanges(message);
			case 'pr.submit':
				return this.submitReview(message);
			case 'pr.checkout-default-branch':
				return this.checkoutDefaultBranch(message);
			case 'pr.apply-patch':
				return this.applyPatch(message);
			case 'pr.open-diff':
				return this.openDiff(message);
			case 'pr.checkMergeability':
				return this._replyMessage(message, await this._item.getMergeability());
			case 'pr.add-reviewers':
				return this.addReviewers(message);
			case 'pr.remove-milestone':
				return this.removeMilestone(message);
			case 'pr.add-milestone':
				return this.addMilestone(message);
			case 'pr.add-assignees':
				return this.addAssignees(message);
			case 'pr.remove-reviewer':
				return this.removeReviewer(message);
			case 'pr.remove-assignee':
				return this.removeAssignee(message);
			case 'pr.copy-prlink':
				return this.copyPrLink();
			case 'pr.openOnGitHub':
				return openPullRequestOnGitHub(this._item, (this._item as any)._telemetry);
		}
	}

	private async getReviewersQuickPickItems(
		suggestedReviewers: ISuggestedReviewer[] | undefined,
	): Promise<(vscode.QuickPickItem & { reviewer: IAccount })[]> {
		if (!suggestedReviewers) {
			return [];
		}

		const allAssignableUsers = await this._folderRepositoryManager.getAssignableUsers();
		const assignableUsers = allAssignableUsers[this._item.remote.remoteName];

		// used to track logins that shouldn't be added to pick list
		// e.g. author, existing and already added reviewers
		const skipList: Set<string> = new Set([
			this._item.author.login,
			...this._existingReviewers.map(reviewer => reviewer.reviewer.login),
		]);

		const reviewers: (vscode.QuickPickItem & { reviewer: IAccount })[] = [];
		for (const user of suggestedReviewers) {
			const { login, name, isAuthor, isCommenter } = user;
			if (skipList.has(login)) {
				continue;
			}

			const suggestionReason: string =
				isAuthor && isCommenter
					? 'Recently edited and reviewed changes to these files'
					: isAuthor
					? 'Recently edited these files'
					: isCommenter
					? 'Recently reviewed changes to these files'
					: 'Suggested reviewer';

			reviewers.push({
				label: login,
				description: name,
				detail: suggestionReason,
				reviewer: user,
			});
			// this user shouldn't be added later from assignable users list
			skipList.add(login);
		}

		for (const user of assignableUsers) {
			if (skipList.has(user.login)) {
				continue;
			}

			reviewers.push({
				label: user.login,
				description: user.name,
				reviewer: user,
			});
		}

		return reviewers;
	}
	private getAssigneesQuickPickItems(
		assignableUsers: IAccount[],
		suggestedReviewers: ISuggestedReviewer[] | undefined,
	): (vscode.QuickPickItem & { assignee: IAccount })[] {
		if (!suggestedReviewers) {
			return [];
		}
		// used to track logins that shouldn't be added to pick list
		// e.g. author, existing and already added reviewers
		const skipList: Set<string> = new Set([...(this._item.assignees?.map(assignee => assignee.login) ?? [])]);

		const assignees: (vscode.QuickPickItem & { assignee: IAccount })[] = [];
		for (const suggestedReviewer of suggestedReviewers) {
			const { login, name, isAuthor, isCommenter } = suggestedReviewer;
			if (skipList.has(login)) {
				continue;
			}

			const suggestionReason: string =
				isAuthor && isCommenter
					? 'Recently edited and reviewed changes to these files'
					: isAuthor
					? 'Recently edited these files'
					: isCommenter
					? 'Recently reviewed changes to these files'
					: 'Suggested reviewer';

			assignees.push({
				label: login,
				description: name,
				detail: suggestionReason,
				assignee: suggestedReviewer,
			});
			// this user shouldn't be added later from assignable users list
			skipList.add(login);
		}

		for (const user of assignableUsers) {
			if (skipList.has(user.login)) {
				continue;
			}

			assignees.push({
				label: user.login,
				description: user.name,
				assignee: user,
			});
		}

		return assignees;
	}

	private async addReviewers(message: IRequestMessage<void>): Promise<void> {
		try {
			const reviewersToAdd = await vscode.window.showQuickPick(
				this.getReviewersQuickPickItems(this._item.suggestedReviewers),
				{
					canPickMany: true,
					matchOnDescription: true,
				},
			);

			if (reviewersToAdd) {
				await this._item.requestReview(reviewersToAdd.map(r => r.label));
				const addedReviewers: ReviewState[] = reviewersToAdd.map(selected => {
					return {
						reviewer: selected.reviewer,
						state: 'REQUESTED',
					};
				});

				this._existingReviewers = this._existingReviewers.concat(addedReviewers);
				this._replyMessage(message, {
					added: addedReviewers,
				});
			}
		} catch (e) {
			vscode.window.showErrorMessage(formatError(e));
		}
	}

	private async addMilestone(message: IRequestMessage<void>): Promise<void> {
		try {
			async function getMilestoneOptions(
				folderRepoManager: FolderRepositoryManager,
			): Promise<(MilestoneQuickPickItem | vscode.QuickPickItem)[]> {
				const milestones = await folderRepoManager.getMilestones();
				if (!milestones.items.length) {
					return [
						{
							label: 'No milestones created for this repository.',
						},
					];
				}

				return milestones.items.map(result => {
					return {
						label: result.milestone.title,
						id: result.milestone.id,
						milestone: result.milestone,
					};
				});
			}

			const milestoneToAdd = await vscode.window.showQuickPick(
				getMilestoneOptions(this._folderRepositoryManager),
				{
					canPickMany: false,
				},
			);

			if (milestoneToAdd && isMilestoneQuickPickItem(milestoneToAdd)) {
				await this._item.updateMilestone(milestoneToAdd.id);
				this._replyMessage(message, {
					added: milestoneToAdd.milestone,
				});
			}
		} catch (e) {
			vscode.window.showErrorMessage(formatError(e));
		}
	}

	private async removeMilestone(message: IRequestMessage<void>): Promise<void> {
		try {
			await this._item.updateMilestone('null');
			this._replyMessage(message, {});
		} catch (e) {
			vscode.window.showErrorMessage(formatError(e));
		}
	}

	private async addAssignees(message: IRequestMessage<void>): Promise<void> {
		try {
			const allAssignableUsers = await this._folderRepositoryManager.getAssignableUsers();
			const assignableUsers = allAssignableUsers[this._item.remote.remoteName];

			const assigneesToAdd = await vscode.window.showQuickPick(
				this.getAssigneesQuickPickItems(assignableUsers, []),
				{
					canPickMany: true,
					matchOnDescription: true,
				},
			);

			if (assigneesToAdd) {
				const addedAssignees: IAccount[] = assigneesToAdd.map(item => item.assignee);
				this._item.assignees = this._item.assignees?.concat(addedAssignees);

				await this._item.updateAssignees(addedAssignees.map(assignee => assignee.login));

				this._replyMessage(message, {
					added: addedAssignees,
				});
			}
		} catch (e) {
			vscode.window.showErrorMessage(formatError(e));
		}
	}

	private async removeReviewer(message: IRequestMessage<string>): Promise<void> {
		try {
			await this._item.deleteReviewRequest(message.args);

			const index = this._existingReviewers.findIndex(reviewer => reviewer.reviewer.login === message.args);
			this._existingReviewers.splice(index, 1);

			this._replyMessage(message, {});
		} catch (e) {
			vscode.window.showErrorMessage(formatError(e));
		}
	}

	private async removeAssignee(message: IRequestMessage<string>): Promise<void> {
		try {
			await this._item.deleteAssignees(message.args);

			const index = this._item.assignees?.findIndex(assignee => assignee.login === message.args) ?? -1;
			this._item.assignees?.splice(index, 1);

			this._replyMessage(message, {});
		} catch (e) {
			vscode.window.showErrorMessage(formatError(e));
		}
	}

	private async applyPatch(message: IRequestMessage<{ comment: IComment }>): Promise<void> {
		try {
			const comment = message.args.comment;
			const regex = /```diff\n([\s\S]*)\n```/g;
			const matches = regex.exec(comment.body);

			const tempFilePath = path.join(
				this._folderRepositoryManager.repository.rootUri.path,
				'.git',
				`${comment.id}.diff`,
			);

			const encoder = new TextEncoder();
			const tempUri = vscode.Uri.parse(tempFilePath);

			await vscode.workspace.fs.writeFile(tempUri, encoder.encode(matches![1]));
			await this._folderRepositoryManager.repository.apply(tempFilePath, true);
			await vscode.workspace.fs.delete(tempUri);
		} catch (e) {
			Logger.appendLine(`Applying patch failed: ${e}`);
			vscode.window.showErrorMessage(`Applying patch failed: ${formatError(e)}`);
		}
	}

	private async openDiff(message: IRequestMessage<{ comment: IComment }>): Promise<void> {
		try {
			const comment = message.args.comment;
			return PullRequestModel.openDiffFromComment(this._folderRepositoryManager, this._item, comment);
		} catch (e) {
			Logger.appendLine(`Open diff view failed: ${formatError(e)}`, PullRequestOverviewPanel.ID);
		}
	}

	private checkoutPullRequest(message: IRequestMessage<any>): void {
		vscode.commands.executeCommand('pr.pick', this._item).then(
			() => {
				const isCurrentlyCheckedOut = this._item.equals(this._folderRepositoryManager.activePullRequest);
				this._replyMessage(message, { isCurrentlyCheckedOut: isCurrentlyCheckedOut });
			},
			() => {
				const isCurrentlyCheckedOut = this._item.equals(this._folderRepositoryManager.activePullRequest);
				this._replyMessage(message, { isCurrentlyCheckedOut: isCurrentlyCheckedOut });
			},
		);
	}

	private mergePullRequest(
		message: IRequestMessage<{ title: string; description: string; method: 'merge' | 'squash' | 'rebase' }>,
	): void {
		const { title, description, method } = message.args;
		this._folderRepositoryManager
			.mergePullRequest(this._item, title, description, method)
			.then(result => {
				vscode.commands.executeCommand('pr.refreshList');

				if (!result.merged) {
					vscode.window.showErrorMessage(`Merging PR failed: ${result.message}`);
				}

				this._replyMessage(message, {
					state: result.merged ? GithubItemStateEnum.Merged : GithubItemStateEnum.Open,
				});
			})
			.catch(e => {
				vscode.window.showErrorMessage(`Unable to merge pull request. ${formatError(e)}`);
				this._throwError(message, {});
			});
	}

	private async deleteBranch(message: IRequestMessage<any>) {
		const branchInfo = await this._folderRepositoryManager.getBranchNameForPullRequest(this._item);
		const actions: (vscode.QuickPickItem & { type: 'upstream' | 'local' | 'remote' | 'suspend' })[] = [];

		if (this._item.isResolved()) {
			const branchHeadRef = this._item.head.ref;

			const isDefaultBranch = this._repositoryDefaultBranch === this._item.head.ref;
			if (!isDefaultBranch && !this._item.isRemoteHeadDeleted) {
				actions.push({
					label: `Delete remote branch ${this._item.remote.remoteName}/${branchHeadRef}`,
					description: `${this._item.remote.normalizedHost}/${this._item.remote.owner}/${this._item.remote.repositoryName}`,
					type: 'upstream',
					picked: true,
				});
			}
		}

		if (branchInfo) {
			const preferredLocalBranchDeletionMethod = vscode.workspace
				.getConfiguration('githubPullRequests')
				.get<boolean>('defaultDeletionMethod.selectLocalBranch');
			actions.push({
				label: `Delete local branch ${branchInfo.branch}`,
				type: 'local',
				picked: !!preferredLocalBranchDeletionMethod,
			});

			const preferredRemoteDeletionMethod = vscode.workspace
				.getConfiguration('githubPullRequests')
				.get<boolean>('defaultDeletionMethod.selectRemote');

			if (branchInfo.remote && branchInfo.createdForPullRequest && !branchInfo.remoteInUse) {
				actions.push({
					label: `Delete remote ${branchInfo.remote}, which is no longer used by any other branch`,
					type: 'remote',
					picked: !!preferredRemoteDeletionMethod,
				});
			}
		}

		if (vscode.env.remoteName === 'codespaces') {
			actions.push({
				label: 'Suspend Codespace',
				type: 'suspend'
			});
		}

		if (!actions.length) {
			vscode.window.showWarningMessage(
				`There is no longer an upstream or local branch for Pull Request #${this._item.number}`,
			);
			this._replyMessage(message, {
				cancelled: true,
			});

			return;
		}

		const selectedActions = await vscode.window.showQuickPick(actions, {
			canPickMany: true,
			ignoreFocusOut: true,
		});

		const deletedBranchTypes: string[] = [];

		if (selectedActions) {
			const isBranchActive = this._item.equals(this._folderRepositoryManager.activePullRequest);

			const promises = selectedActions.map(async action => {
				switch (action.type) {
					case 'upstream':
						await this._folderRepositoryManager.deleteBranch(this._item);
						deletedBranchTypes.push(action.type);
						return this._folderRepositoryManager.repository.fetch({ prune: true });
					case 'local':
						if (isBranchActive) {
							if (this._folderRepositoryManager.repository.state.workingTreeChanges.length) {
								const response = await vscode.window.showWarningMessage(
									`Your local changes will be lost, do you want to continue?`,
									{ modal: true },
									'Yes',
								);
								if (response === 'Yes') {
									await vscode.commands.executeCommand('git.cleanAll');
								} else {
									return;
								}
							}
							await this._folderRepositoryManager.repository.checkout(this._repositoryDefaultBranch);
						}
						await this._folderRepositoryManager.repository.deleteBranch(branchInfo!.branch, true);
						return deletedBranchTypes.push(action.type);
					case 'remote':
						deletedBranchTypes.push(action.type);
						return this._folderRepositoryManager.repository.removeRemote(branchInfo!.remote!);
					case 'suspend':
						deletedBranchTypes.push(action.type);
						return vscode.commands.executeCommand('github.codespaces.disconnectSuspend');
				}
			});

			await Promise.all(promises);

			this.refreshPanel();
			vscode.commands.executeCommand('pr.refreshList');

			this._postMessage({
				command: 'pr.deleteBranch',
				branchTypes: deletedBranchTypes
			});
		} else {
			this._replyMessage(message, {
				cancelled: true,
			});
		}
	}

	private setReadyForReview(message: IRequestMessage<{}>): void {
		this._item
			.setReadyForReview()
			.then(isDraft => {
				vscode.commands.executeCommand('pr.refreshList');

				this._replyMessage(message, { isDraft });
			})
			.catch(e => {
				vscode.window.showErrorMessage(`Unable to set PR ready for review. ${formatError(e)}`);
				this._throwError(message, {});
			});
	}

	private async checkoutDefaultBranch(message: IRequestMessage<string>): Promise<void> {
		try {
			await this._folderRepositoryManager.checkoutDefaultBranch(message.args);
		} finally {
			// Complete webview promise so that button becomes enabled again
			this._replyMessage(message, {});
		}
	}

	private updateReviewers(review?: CommonReviewEvent): void {
		if (review) {
			const existingReviewer = this._existingReviewers.find(
				reviewer => review.user.login === reviewer.reviewer.login,
			);
			if (existingReviewer) {
				existingReviewer.state = review.state;
			} else {
				this._existingReviewers.push({
					reviewer: review.user,
					state: review.state,
				});
			}
		}
	}

	private approvePullRequest(message: IRequestMessage<string>): void {
		this._item.approve(message.args).then(
			review => {
				this.updateReviewers(review);
				this._replyMessage(message, {
					review: review,
					reviewers: this._existingReviewers,
				});
				//refresh the pr list as this one is approved
				vscode.commands.executeCommand('pr.refreshList');
			},
			e => {
				vscode.window.showErrorMessage(`Approving pull request failed. ${formatError(e)}`);

				this._throwError(message, `${formatError(e)}`);
			},
		);
	}

	private requestChanges(message: IRequestMessage<string>): void {
		this._item.requestChanges(message.args).then(
			review => {
				this.updateReviewers(review);
				this._replyMessage(message, {
					review: review,
					reviewers: this._existingReviewers,
				});
			},
			e => {
				vscode.window.showErrorMessage(`Requesting changes failed. ${formatError(e)}`);
				this._throwError(message, `${formatError(e)}`);
			},
		);
	}

	private submitReview(message: IRequestMessage<string>): void {
		this._item.submitReview(ReviewEvent.Comment, message.args).then(
			review => {
				this.updateReviewers(review);
				this._replyMessage(message, {
					review: review,
					reviewers: this._existingReviewers,
				});
			},
			e => {
				vscode.window.showErrorMessage(`Submitting review failed. ${formatError(e)}`);
				this._throwError(message, `${formatError(e)}`);
			},
		);
	}

	private async copyPrLink(): Promise<void> {
		await vscode.env.clipboard.writeText(this._item.html_url);
		vscode.window.showInformationMessage(`Copied link to PR ${this._item.title}!`);
	}

	protected editCommentPromise(comment: IComment, text: string): Promise<IComment> {
		return this._item.editReviewComment(comment, text);
	}

	protected deleteCommentPromise(comment: IComment): Promise<void> {
		return this._item.deleteReviewComment(comment.id.toString());
	}

	dispose() {
		super.dispose();

		if (this._changeActivePullRequestListener) {
			this._changeActivePullRequestListener.dispose();
		}
	}
}

export function getDefaultMergeMethod(
	methodsAvailability: MergeMethodsAvailability,
	userPreferred: MergeMethod | undefined,
): MergeMethod {
	// Use default merge method specified by user if it is available
	if (userPreferred && methodsAvailability.hasOwnProperty(userPreferred) && methodsAvailability[userPreferred]) {
		return userPreferred;
	}
	const methods: MergeMethod[] = ['merge', 'squash', 'rebase'];
	// GitHub requires to have at leas one merge method to be enabled; use first available as default
	return methods.find(method => methodsAvailability[method])!;
}<|MERGE_RESOLUTION|>--- conflicted
+++ resolved
@@ -139,53 +139,25 @@
 		});
 	}
 
-<<<<<<< HEAD
 	/**
 	 * Find curently configured user's review status for the current PR
 	 * @param reviewers All the reviewers who have been requested to review the current PR
 	 * @param pullRequestModel Model of the PR
 	 */
 	private parseReviewsAndGetState(reviewers:ReviewState[],pullRequestModel:PullRequestModel): String | undefined {
-		const user = this._pullRequestManager.getCurrentUser(pullRequestModel);
+		const user = this._folderRepositoryManager.getCurrentUser(pullRequestModel);
 		const review = reviewers.find(r => r.reviewer.login === user.login);
 		// There will always be a review. If not then the PR shouldn't have been or fetched/shown for the current user
 		return review?.state;
 	}
 
-	public async updatePullRequest(pullRequestModel: PullRequestModel, descriptionNode: DescriptionNode): Promise<void> {
-=======
 	public async updatePullRequest(pullRequestModel: PullRequestModel): Promise<void> {
->>>>>>> 1a010830
 		return Promise.all([
 			this._folderRepositoryManager.resolvePullRequest(
 				pullRequestModel.remote.owner,
 				pullRequestModel.remote.repositoryName,
 				pullRequestModel.number,
 			),
-<<<<<<< HEAD
-			this._pullRequestManager.getTimelineEvents(pullRequestModel),
-			this._pullRequestManager.getPullRequestRepositoryDefaultBranch(pullRequestModel),
-			this._pullRequestManager.getStatusChecks(pullRequestModel),
-			this._pullRequestManager.getReviewRequests(pullRequestModel),
-			this._pullRequestManager.getPullRequestRepositoryAccessAndMergeMethods(pullRequestModel),
-		]).then(result => {
-			const [pullRequest, timelineEvents, defaultBranch, status, requestedReviewers, repositoryAccess] = result;
-			if (!pullRequest) {
-				throw new Error(`Fail to resolve Pull Request #${pullRequestModel.number} in ${pullRequestModel.remote.owner}/${pullRequestModel.remote.repositoryName}`);
-			}
-
-			this._item = pullRequest;
-			this._repositoryDefaultBranch = defaultBranch!;
-			this._panel.title = `Pull Request #${pullRequestModel.number.toString()}`;
-
-			const isCurrentlyCheckedOut = pullRequestModel.equals(this._pullRequestManager.activePullRequest);
-			const hasWritePermission = repositoryAccess!.hasWritePermission;
-			const mergeMethodsAvailability = repositoryAccess!.mergeMethodsAvailability;
-			const canEdit = hasWritePermission || this._pullRequestManager.canEditPullRequest(this._item);
-			const preferredMergeMethod = vscode.workspace.getConfiguration('githubPullRequests').get<MergeMethod>('defaultMergeMethod');
-			const defaultMergeMethod = getDefaultMergeMethod(mergeMethodsAvailability, preferredMergeMethod);
-			const parsedReviewers = this.parseReviewers(requestedReviewers!, timelineEvents!, pullRequest.author);
-=======
 			pullRequestModel.getTimelineEvents(),
 			this._folderRepositoryManager.getPullRequestRepositoryDefaultBranch(pullRequestModel),
 			pullRequestModel.getStatusChecks(),
@@ -208,7 +180,6 @@
 						`Fail to resolve Pull Request #${pullRequestModel.number} in ${pullRequestModel.remote.owner}/${pullRequestModel.remote.repositoryName}`,
 					);
 				}
->>>>>>> 1a010830
 
 				this._item = pullRequest;
 				this._repositoryDefaultBranch = defaultBranch!;
@@ -224,14 +195,11 @@
 				const defaultMergeMethod = getDefaultMergeMethod(mergeMethodsAvailability, preferredMergeMethod);
 				this._existingReviewers = parseReviewers(requestedReviewers!, timelineEvents!, pullRequest.author);
 				const currentUser = this._folderRepositoryManager.getCurrentUser(this._item);
-
 				const isCrossRepository =
 					pullRequest.base &&
 					pullRequest.head &&
 					!pullRequest.base.repositoryCloneUrl.equals(pullRequest.head.repositoryCloneUrl);
-
 				const continueOnGitHub = isCrossRepository && isInCodespaces();
-
 				Logger.debug('pr.initialize', PullRequestOverviewPanel.ID);
 				this._postMessage({
 					command: 'pr.initialize',
@@ -271,31 +239,12 @@
 						assignees: pullRequest.assignees,
 						continueOnGitHub,
 						isAuthor: currentUser.login === pullRequest.author.login,
+						reviewState: this.parseReviewsAndGetState(this._existingReviewers,pullRequestModel)
 					},
-<<<<<<< HEAD
-					state: pullRequest.state,
-					events: timelineEvents,
-					isCurrentlyCheckedOut: isCurrentlyCheckedOut,
-					base: pullRequest.base && pullRequest.base.label || 'UNKNOWN',
-					head: pullRequest.head && pullRequest.head.label || 'UNKNOWN',
-					repositoryDefaultBranch: defaultBranch,
-					canEdit: canEdit,
-					hasWritePermission,
-					status: status ? status : { statuses: [] },
-					mergeable: pullRequest.item.mergeable,
-					reviewers: parsedReviewers,
-					isDraft: pullRequest.isDraft,
-					mergeMethodsAvailability,
-					defaultMergeMethod,
-					isIssue: false,
-					reviewState: this.parseReviewsAndGetState(parsedReviewers,pullRequestModel)
-				}
-=======
 				});
 			})
 			.catch(e => {
 				vscode.window.showErrorMessage(formatError(e));
->>>>>>> 1a010830
 			});
 	}
 
