/*---------------------------------------------------------------------------------------------
 *  Copyright (c) Microsoft Corporation. All rights reserved.
 *  Licensed under the MIT License. See License.txt in the project root for license information.
 *--------------------------------------------------------------------------------------------*/
'use strict';

import * as path from 'path';
import * as vscode from 'vscode';
import Octokit = require('@octokit/rest');
import { PullRequestStateEnum, ReviewEvent, ReviewState, ILabel, IAccount, MergeMethodsAvailability, MergeMethod } from './interface';
import { onDidUpdatePR } from '../commands';
import { formatError } from '../common/utils';
import { GitErrorCodes } from '../api/api';
import { IComment } from '../common/comment';
import { writeFile, unlink } from 'fs';
import Logger from '../common/logger';
import { DescriptionNode } from '../view/treeNodes/descriptionNode';
import { TreeNode, Revealable } from '../view/treeNodes/treeNode';
import { PullRequestManager } from './pullRequestManager';
import { PullRequestModel } from './pullRequestModel';
import { TimelineEvent, ReviewEvent as CommonReviewEvent, isReviewEvent } from '../common/timelineEvent';

interface IRequestMessage<T> {
	req: string;
	command: string;
	args: T;
}

interface IReplyMessage {
	seq?: string;
	err?: any;
	res?: any;
}

export class PullRequestOverviewPanel {
	public static ID: string = 'PullRequestOverviewPanel';
	/**
	 * Track the currently panel. Only allow a single panel to exist at a time.
	 */
	public static currentPanel?: PullRequestOverviewPanel;

	private static readonly _viewType = 'PullRequestOverview';

	private readonly _panel: vscode.WebviewPanel;
	private readonly _extensionPath: string;
	private _disposables: vscode.Disposable[] = [];
	private _descriptionNode: DescriptionNode;
	private _pullRequest: PullRequestModel;
	private _pullRequestManager: PullRequestManager;
	private _scrollPosition = { x: 0, y: 0 };
	private _existingReviewers: ReviewState[];

	public static async createOrShow(extensionPath: string, pullRequestManager: PullRequestManager, pullRequestModel: PullRequestModel, descriptionNode: DescriptionNode, toTheSide: Boolean = false) {
		let activeColumn = toTheSide ?
							vscode.ViewColumn.Beside :
							vscode.window.activeTextEditor ?
								vscode.window.activeTextEditor.viewColumn :
								vscode.ViewColumn.One;

		// If we already have a panel, show it.
		// Otherwise, create a new panel.
		if (PullRequestOverviewPanel.currentPanel) {
			PullRequestOverviewPanel.currentPanel._panel.reveal(activeColumn, true);
		} else {
			const title = `Pull Request #${pullRequestModel.prNumber.toString()}`;
			PullRequestOverviewPanel.currentPanel = new PullRequestOverviewPanel(extensionPath, activeColumn || vscode.ViewColumn.Active, title, pullRequestManager, descriptionNode);
		}

		await PullRequestOverviewPanel.currentPanel!.update(pullRequestModel, descriptionNode);
	}

	public static refresh(): void {
		if (this.currentPanel) {
			this.currentPanel.refreshPanel();
		}
	}

	private constructor(extensionPath: string, column: vscode.ViewColumn, title: string, pullRequestManager: PullRequestManager, descriptionNode: DescriptionNode) {
		this._extensionPath = extensionPath;
		this._pullRequestManager = pullRequestManager;
		this._descriptionNode = descriptionNode;

		// Create and show a new webview panel
		this._panel = vscode.window.createWebviewPanel(PullRequestOverviewPanel._viewType, title, column, {
			// Enable javascript in the webview
			enableScripts: true,
			retainContextWhenHidden: true,

			// And restrict the webview to only loading content from our extension's `media` directory.
			localResourceRoots: [
				vscode.Uri.file(path.join(this._extensionPath, 'media'))
			]
		});

		// Listen for when the panel is disposed
		// This happens when the user closes the panel or when the panel is closed programatically
		this._panel.onDidDispose(() => this.dispose(), null, this._disposables);

		// Handle messages from the webview
		this._panel.webview.onDidReceiveMessage(async message => {
			await this._onDidReceiveMessage(message);
		}, null, this._disposables);

		this._pullRequestManager.onDidChangeActivePullRequest(_ => {
			if (this._pullRequestManager && this._pullRequest) {
				const isCurrentlyCheckedOut = this._pullRequest.equals(this._pullRequestManager.activePullRequest);
				this._postMessage({
					command: 'pr.update-checkout-status',
					isCurrentlyCheckedOut: isCurrentlyCheckedOut
				});
			}
		}, null, this._disposables);

		onDidUpdatePR(pr => {
			if (pr) {
				this._pullRequest.update(pr);
			}

			this._postMessage({
				command: 'update-state',
				state: this._pullRequest.state,
			});
		}, null, this._disposables);
	}

	public async refreshPanel(): Promise<void> {
		if (this._panel && this._panel.visible) {
			this.update(this._pullRequest, this._descriptionNode);
		}
	}

	/**
	 * Create a list of reviewers composed of people who have already left reviews on the PR, and
	 * those that have had a review requested of them. If a reviewer has left multiple reviews, the
	 * state should be the state of their most recent review, or 'REQUESTED' if they have an outstanding
	 * review request.
	 * @param requestedReviewers The list of reviewers that are requested for this pull request
	 * @param timelineEvents All timeline events for the pull request
	 * @param author The author of the pull request
	 */
	private parseReviewers(requestedReviewers: IAccount[], timelineEvents: TimelineEvent[], author: IAccount): ReviewState[] {
		const reviewEvents = timelineEvents.filter(isReviewEvent).filter(event => event.state !== 'PENDING');
		let reviewers: ReviewState[] = [];
		const seen = new Map<string, boolean>();

		// Do not show the author in the reviewer list
		seen.set(author.login, true);

		for (let i = reviewEvents.length -1; i >= 0; i--) {
			const reviewer = reviewEvents[i].user;
			if (!seen.get(reviewer.login)) {
				seen.set(reviewer.login, true);
				reviewers.push({
					reviewer: reviewer,
					state: reviewEvents[i].state
				});
			}
		}

		requestedReviewers.forEach(request => {
			if (!seen.get(request.login)) {
				reviewers.push({
					reviewer: request,
					state: 'REQUESTED'
				});
			} else {
				const reviewer = reviewers.find(r => r.reviewer.login === request.login);
				reviewer!.state = 'REQUESTED';
			}
		});

		// Put completed reviews before review requests and alphabetize each section
		reviewers = reviewers.sort((a, b) => {
			if (a.state === 'REQUESTED' && b.state !== 'REQUESTED') {
				return 1;
			}

			if (b.state === 'REQUESTED' && a.state !== 'REQUESTED') {
				return -1;
			}

			return a.reviewer.login.toLowerCase() < b.reviewer.login.toLowerCase() ? -1 : 1;
		});

		this._existingReviewers = reviewers;
		return reviewers;
	}

	public async update(pullRequestModel: PullRequestModel, descriptionNode: DescriptionNode): Promise<void> {
		this._descriptionNode = descriptionNode;
		this._postMessage({
			command: 'set-scroll',
			scrollPosition: this._scrollPosition,
		});

		this._panel.webview.html = this.getHtmlForWebview(pullRequestModel.prNumber.toString());

		await Promise.all([
			this._pullRequestManager.resolvePullRequest(
				pullRequestModel.remote.owner,
				pullRequestModel.remote.repositoryName,
				pullRequestModel.prNumber
			),
			this._pullRequestManager.getTimelineEvents(pullRequestModel),
			this._pullRequestManager.getPullRequestRepositoryDefaultBranch(pullRequestModel),
			this._pullRequestManager.getStatusChecks(pullRequestModel),
			this._pullRequestManager.getReviewRequests(pullRequestModel),
			this._pullRequestManager.getPullRequestRepositoryMergeMethodsAvailability(pullRequestModel),
		]).then(result => {
			const [pullRequest, timelineEvents, defaultBranch, status, requestedReviewers, mergeMethodsAvailability] = result;
			if (!pullRequest) {
				throw new Error(`Fail to resolve Pull Request #${pullRequestModel.prNumber} in ${pullRequestModel.remote.owner}/${pullRequestModel.remote.repositoryName}`);
			}

			this._pullRequest = pullRequest;
			this._panel.title = `Pull Request #${pullRequestModel.prNumber.toString()}`;

			const isCurrentlyCheckedOut = pullRequestModel.equals(this._pullRequestManager.activePullRequest);
			const canEdit = this._pullRequestManager.canEditPullRequest(this._pullRequest);
			const preferredMergeMethod = vscode.workspace.getConfiguration('githubPullRequests').get<MergeMethod>('defaultMergeMethod');
			const supportsGraphQl = pullRequestModel.githubRepository.supportsGraphQl;
			const defaultMergeMethod = getDetaultMergeMethod(mergeMethodsAvailability, preferredMergeMethod);

			Logger.debug('pr.initialize', PullRequestOverviewPanel.ID);
			this._postMessage({
				command: 'pr.initialize',
				pullrequest: {
					number: this._pullRequest.prNumber,
					title: this._pullRequest.title,
					url: this._pullRequest.html_url,
					createdAt: this._pullRequest.createdAt,
					body: this._pullRequest.body,
					bodyHTML: this._pullRequest.bodyHTML,
					labels: this._pullRequest.prItem.labels,
					author:{
						login: this._pullRequest.author.login,
						name: this._pullRequest.author.name,
						avatarUrl: this._pullRequest.userAvatar,
						url: this._pullRequest.author.url
					},
					state: this._pullRequest.state,
					events: timelineEvents,
					isCurrentlyCheckedOut: isCurrentlyCheckedOut,
					base: this._pullRequest.base && this._pullRequest.base.label || 'UNKNOWN',
					head: this._pullRequest.head && this._pullRequest.head.label || 'UNKNOWN',
					repositoryDefaultBranch: defaultBranch,
					canEdit: canEdit,
					status: status,
					mergeable: this._pullRequest.prItem.mergeable,
					reviewers: this.parseReviewers(requestedReviewers, timelineEvents, this._pullRequest.author),
					isDraft: this._pullRequest.isDraft,
					mergeMethodsAvailability,
					defaultMergeMethod,
					supportsGraphQl,
				}
			});
		}).catch(e => {
			vscode.window.showErrorMessage(formatError(e));
		});
	}

	private async _postMessage(message: any) {
		this._panel.webview.postMessage({
			res: message
		});
	}

	private async _replyMessage(originalMessage: IRequestMessage<any>, message: any) {
		const reply: IReplyMessage = {
			seq: originalMessage.req,
			res: message
		};
		this._panel.webview.postMessage(reply);
	}

	private async _throwError(originalMessage: IRequestMessage<any>, error: any) {
		const reply: IReplyMessage = {
			seq: originalMessage.req,
			err: error
		};
		this._panel.webview.postMessage(reply);
	}

	private async _onDidReceiveMessage(message: IRequestMessage<any>) {
		switch (message.command) {
			case 'alert':
				vscode.window.showErrorMessage(message.args);
				return;
			case 'pr.checkout':
				return this.checkoutPullRequest(message);
			case 'pr.merge':
				return this.mergePullRequest(message);
			case 'pr.readyForReview':
				return this.setReadyForReview(message);
			case 'pr.close':
				return this.closePullRequest(message);
			case 'pr.approve':
				return this.approvePullRequest(message);
			case 'pr.request-changes':
				return this.requestChanges(message);
			case 'pr.submit':
				return this.submitReview(message);
			case 'pr.checkout-default-branch':
				return this.checkoutDefaultBranch(message.args);
			case 'pr.comment':
				return this.createComment(message);
			case 'scroll':
				this._scrollPosition = message.args;
				return;
			case 'pr.edit-comment':
				return this.editComment(message);
			case 'pr.delete-comment':
				return this.deleteComment(message);
			case 'pr.edit-description':
				return this.editDescription(message);
			case 'pr.apply-patch':
				return this.applyPatch(message);
			case 'pr.open-diff':
				return this.openDiff(message);
			case 'pr.edit-title':
				return this.editTitle(message);
			case 'pr.refresh':
				this.refreshPanel();
				return;
			case 'pr.add-reviewers':
				return this.addReviewers(message);
			case 'pr.remove-reviewer':
				return this.removeReviewer(message);
			case 'pr.add-labels':
				return this.addLabels(message);
			case 'pr.remove-label':
				return this.removeLabel(message);
			case 'pr.debug':
				return this.webviewDebug(message);
		}
	}

	private async addReviewers(message: IRequestMessage<void>): Promise<void> {
		try {
			const allMentionableUsers = await this._pullRequestManager.getMentionableUsers();
			const mentionableUsers = allMentionableUsers[this._pullRequest.remote.remoteName];
			const newReviewers = mentionableUsers
				.filter(user =>
					!this._existingReviewers.some(reviewer => reviewer.reviewer.login === user.login)
					&& user.login !== this._pullRequest.author.login);

			const reviewersToAdd = await vscode.window.showQuickPick(newReviewers.map(reviewer => {
				return {
					label: reviewer.login,
					description: reviewer.name
				};
			}), {
				canPickMany: true,
				matchOnDescription: true
			});

			if (reviewersToAdd) {
				await this._pullRequestManager.requestReview(this._pullRequest, reviewersToAdd.map(r => r.label));
				const addedReviewers: ReviewState[] = reviewersToAdd.map(reviewer => {
					return {
						reviewer: newReviewers.find(r => r.login === reviewer.label)!,
						state: 'REQUESTED'
					};
				});

				this._existingReviewers = this._existingReviewers.concat(addedReviewers);
				this._replyMessage(message, {
					added: addedReviewers
				});
			}
		} catch (e) {
			vscode.window.showErrorMessage(formatError(e));
		}
	}

	private async removeReviewer(message: IRequestMessage<string>): Promise<void> {
		try {
			await this._pullRequestManager.deleteRequestedReview(this._pullRequest, message.args);

			const index = this._existingReviewers.findIndex(reviewer => reviewer.reviewer.login === message.args);
			this._existingReviewers.splice(index, 1);

			this._replyMessage(message, { });
		} catch (e) {
			vscode.window.showErrorMessage(formatError(e));
		}
	}

	private async addLabels(message: IRequestMessage<void>): Promise<void> {
		try {
			let newLabels: ILabel[] = [];
			async function getLabelOptions(prManager: PullRequestManager, pr: PullRequestModel): Promise<vscode.QuickPickItem[]> {
				const allLabels = await prManager.getLabels(pr);
				newLabels = allLabels.filter(l => !pr.prItem.labels.some(label => label.name === l.name));

				return newLabels.map(label => {
					return {
						label: label.name
					};
				});
			}

			const labelsToAdd = await vscode.window.showQuickPick(await getLabelOptions(this._pullRequestManager, this._pullRequest), { canPickMany: true });

			if (labelsToAdd) {
				await this._pullRequestManager.addLabels(this._pullRequest, labelsToAdd.map(r => r.label));
				const addedLabels: ILabel[] = labelsToAdd.map(label =>  newLabels.find(l => l.name === label.label)!);

				this._pullRequest.prItem.labels = this._pullRequest.prItem.labels.concat(...addedLabels);

				this._replyMessage(message, {
					added: addedLabels
				});
			}
		} catch (e) {
			vscode.window.showErrorMessage(formatError(e));
		}
	}

	private async removeLabel(message: IRequestMessage<string>): Promise<void> {
		try {
			await this._pullRequestManager.removeLabel(this._pullRequest, message.args);

			const index = this._pullRequest.prItem.labels.findIndex(label => label.name === message.args);
			this._pullRequest.prItem.labels.splice(index, 1);

			this._replyMessage(message, { });
		} catch (e) {
			vscode.window.showErrorMessage(formatError(e));
		}
	}

<<<<<<< HEAD
	private webviewDebug(message: IRequestMessage<string>): void {
		Logger.debug(message.args, PullRequestOverviewPanel.ID);
	}

	private applyPatch(message: IRequestMessage<{ comment: Comment }>): void {
=======
	private applyPatch(message: IRequestMessage<{ comment: IComment }>): void {
>>>>>>> ebf858cf
		try {
			const comment = message.args.comment;
			const regex = /```diff\n([\s\S]*)\n```/g;
			const matches = regex.exec(comment.body);
			if (!vscode.workspace.rootPath) {
				throw new Error('Current workspace rootpath is undefined.');
			}
			const tempFilePath = path.resolve(vscode.workspace.rootPath, '.git', `${comment.id}.diff`);
			writeFile(tempFilePath, matches![1], {}, async (writeError) => {
				if (writeError) {
					throw writeError;
				}

				try {
					await this._pullRequestManager.repository.apply(tempFilePath);

					// Need to mark conversation as resolved
					unlink(tempFilePath, (err) => {
						if (err) {
							throw err;
						}

						this._replyMessage(message, { });
					});
				} catch (e) {
					Logger.appendLine(`Applying patch failed: ${e}`);
					vscode.window.showErrorMessage(`Applying patch failed: ${formatError(e)}`);
				}
			});
		} catch (e) {
			Logger.appendLine(`Applying patch failed: ${e}`);
			vscode.window.showErrorMessage(`Applying patch failed: ${formatError(e)}`);
		}
	}

	private openDiff(message: IRequestMessage<{ comment: IComment }>): void {
		try {
			const comment = message.args.comment;
			const prContainer = this._descriptionNode.parent;

			if ((prContainer as TreeNode | Revealable<TreeNode>).revealComment) {
				(prContainer as TreeNode | Revealable<TreeNode>).revealComment!(comment);
			}
		} catch (e) {
			Logger.appendLine(`Open diff view failed: ${formatError(e)}`, PullRequestOverviewPanel.ID);
		}
	}

	private editDescription(message: IRequestMessage<{ text: string }>) {
		this._pullRequestManager.editPullRequest(this._pullRequest, { body: message.args.text }).then(result => {
			this._replyMessage(message, { text: result.body });
		}).catch(e => {
			this._throwError(message, e);
			vscode.window.showErrorMessage(`Editing description failed: ${formatError(e)}`);
		});

	}
	private editTitle(message: IRequestMessage<{ text: string }>) {
		this._pullRequestManager.editPullRequest(this._pullRequest, { title: message.args.text }).then(result => {
			this._replyMessage(message, { text: result.title });
		}).catch(e => {
			this._throwError(message, e);
			vscode.window.showErrorMessage(`Editing title failed: ${formatError(e)}`);
		});
	}

	private editComment(message: IRequestMessage<{ comment: IComment, text: string }>) {
		const { comment, text } = message.args;
		const editCommentPromise = comment.pullRequestReviewId !== undefined
			? this._pullRequestManager.editReviewComment(this._pullRequest, comment, text)
			: this._pullRequestManager.editIssueComment(this._pullRequest, comment.id.toString(), text);

		editCommentPromise.then(result => {
			this._replyMessage(message, {
				text: result.body
			});
		}).catch(e => {
			this._throwError(message, e);
			vscode.window.showErrorMessage(formatError(e));
		});
	}

	private deleteComment(message: IRequestMessage<IComment>) {
		const comment = message.args;
		vscode.window.showWarningMessage('Are you sure you want to delete this comment?', { modal: true }, 'Delete').then(value => {
			if (value === 'Delete') {
				const deleteCommentPromise = comment.pullRequestReviewId !== undefined
					? this._pullRequestManager.deleteReviewComment(this._pullRequest, comment.id.toString())
					: this._pullRequestManager.deleteIssueComment(this._pullRequest, comment.id.toString());

				deleteCommentPromise.then(result => {
					this._replyMessage(message, { });
				}).catch(e => {
					this._throwError(message, e);
					vscode.window.showErrorMessage(formatError(e));
				});
			}
		});
	}

	private checkoutPullRequest(message: IRequestMessage<any>): void {
		vscode.commands.executeCommand('pr.pick', this._pullRequest).then(() => {
			const isCurrentlyCheckedOut = this._pullRequest.equals(this._pullRequestManager.activePullRequest);
			this._replyMessage(message, { isCurrentlyCheckedOut: isCurrentlyCheckedOut });
		}, () => {
			const isCurrentlyCheckedOut = this._pullRequest.equals(this._pullRequestManager.activePullRequest);
			this._replyMessage(message, { isCurrentlyCheckedOut: isCurrentlyCheckedOut });
		});
	}

	private mergePullRequest(message: IRequestMessage<{ title: string, description: string, method: 'merge' | 'squash' | 'rebase' }>): void {
		const { title, description, method } = message.args;
		this._pullRequestManager.mergePullRequest(this._pullRequest, title, description, method).then(result => {
			vscode.commands.executeCommand('pr.refreshList');

			if (!result.merged) {
				vscode.window.showErrorMessage(`Merging PR failed: ${result.message}`);
			}

			this._replyMessage(message, {
				state: result.merged ? PullRequestStateEnum.Merged : PullRequestStateEnum.Open
			});
		}).catch(e => {
			vscode.window.showErrorMessage(`Unable to merge pull request. ${formatError(e)}`);
			this._throwError(message, {});
		});
	}

	private setReadyForReview(message: IRequestMessage<{}>): void {
		this._pullRequestManager.setReadyForReview(this._pullRequest).then(isDraft => {
			vscode.commands.executeCommand('pr.refreshList');

			this._replyMessage(message, { isDraft });
		}).catch(e => {
			vscode.window.showErrorMessage(`Unable to set PR ready for review. ${formatError(e)}`);
			this._throwError(message, {});
		});
	}

	private closePullRequest(message: IRequestMessage<string>): void {
		vscode.commands.executeCommand<Octokit.PullsGetResponse>('pr.close', this._pullRequest, message.args).then(comment => {
			if (comment) {
				this._replyMessage(message, {
					value: comment
				});
			}
		});
	}

	private async checkoutDefaultBranch(branch: string): Promise<void> {
		try {
			// This should be updated for multi-root support and consume the git extension API if possible
			const branchObj = await this._pullRequestManager.repository.getBranch('@{-1}');

			if (branch === branchObj.name) {
				await this._pullRequestManager.repository.checkout(branch);
			} else {
				const didCheckout = await vscode.commands.executeCommand('git.checkout');
				if (!didCheckout) {
					this._postMessage({
						command: 'pr.enable-exit'
					});
				}
			}
		} catch (e) {
			if (e.gitErrorCode) {
				// for known git errors, we should provide actions for users to continue.
				if (e.gitErrorCode === GitErrorCodes.DirtyWorkTree) {
					vscode.window.showErrorMessage('Your local changes would be overwritten by checkout, please commit your changes or stash them before you switch branches');
					this._postMessage({
						command: 'pr.enable-exit'
					});
					return;
				}
			}

			vscode.window.showErrorMessage(`Exiting failed: ${e}`);
			this._postMessage({
				command: 'pr.enable-exit'
			});
		}
	}

	private createComment(message: IRequestMessage<string>) {
		this._pullRequestManager.createIssueComment(this._pullRequest, message.args).then(comment => {
			this._replyMessage(message, {
				value: comment
			});
		});
	}

	private updateReviewers(review?: CommonReviewEvent): void {
		if (review) {
			const existingReviewer = this._existingReviewers.find(reviewer => review.user.login === reviewer.reviewer.login);
			if (existingReviewer) {
				existingReviewer.state = review.state;
			} else {
				this._existingReviewers.push({
					reviewer: review.user,
					state: review.state
				});
			}
		}
	}

	private approvePullRequest(message: IRequestMessage<string>): void {
		vscode.commands.executeCommand<CommonReviewEvent>('pr.approve', this._pullRequest, message.args).then(review => {
			this.updateReviewers(review);
			this._replyMessage(message, {
				review: review,
				reviewers: this._existingReviewers
			});
		}, (e) => {
			vscode.window.showErrorMessage(`Approving pull request failed. ${formatError(e)}`);

			this._throwError(message, `${formatError(e)}`);
		});
	}

	private requestChanges(message: IRequestMessage<string>): void {
		vscode.commands.executeCommand<CommonReviewEvent>('pr.requestChanges', this._pullRequest, message.args).then(review => {
			this.updateReviewers(review);
			this._replyMessage(message, {
				review: review,
				reviewers: this._existingReviewers
			});
		}, (e) => {
			vscode.window.showErrorMessage(`Requesting changes failed. ${formatError(e)}`);
			this._throwError(message, `${formatError(e)}`);
		});
	}

	private submitReview(message: IRequestMessage<string>): void {
		this._pullRequestManager.submitReview(this._pullRequest, ReviewEvent.Comment, message.args).then(review => {
			this.updateReviewers(review);
			this._replyMessage(message, {
				review: review,
				reviewers: this._existingReviewers
			});
		}, (e) => {
			vscode.window.showErrorMessage(`Submitting review failed. ${formatError(e)}`);
			this._throwError(message, `${formatError(e)}`);
		});
	}

	public dispose() {
		PullRequestOverviewPanel.currentPanel = undefined;

		// Clean up our resources
		this._panel.dispose();

		while (this._disposables.length) {
			const x = this._disposables.pop();
			if (x) {
				x.dispose();
			}
		}
	}

	private getHtmlForWebview(number: string) {
		const scriptPathOnDisk = vscode.Uri.file(path.join(this._extensionPath, 'media', 'index.js'));
		const scriptUri = scriptPathOnDisk.with({ scheme: 'vscode-resource' });
		const nonce = getNonce();

		return `<!DOCTYPE html>
			<html lang="en">
			<head>
				<meta charset="UTF-8">
				<meta http-equiv="Content-Security-Policy" content="default-src 'none'; img-src vscode-resource: https:; script-src 'nonce-${nonce}'; style-src vscode-resource: 'unsafe-inline' http: https: data:;">

				<meta name="viewport" content="width=device-width, initial-scale=1.0">
				<title>Pull Request #${number}</title>
			</head>
			<body class="${process.platform}">
				<div id=app></div>
				<script nonce="${nonce}" src="${scriptUri}"></script>
			</body>
			</html>`;
	}

	public getCurrentTitle(): string {
		return this._panel.title;
	}
}

function getNonce() {
	let text = '';
	const possible = 'ABCDEFGHIJKLMNOPQRSTUVWXYZabcdefghijklmnopqrstuvwxyz0123456789';
	for (let i = 0; i < 32; i++) {
		text += possible.charAt(Math.floor(Math.random() * possible.length));
	}
	return text;
}

function getDetaultMergeMethod(methodsAvailability: MergeMethodsAvailability, userPreferred: MergeMethod | undefined): MergeMethod {
	// Use default merge method specified by user if it is avaialbe
	if (userPreferred && methodsAvailability.hasOwnProperty(userPreferred) && methodsAvailability[userPreferred]) {
		return userPreferred;
	}
	const methods: MergeMethod[] = ['merge', 'squash', 'rebase'];
	// GitHub requires to have at leas one merge method to be enabled; use first available as default
	return methods.find(method => methodsAvailability[method])!;
}<|MERGE_RESOLUTION|>--- conflicted
+++ resolved
@@ -430,15 +430,11 @@
 		}
 	}
 
-<<<<<<< HEAD
 	private webviewDebug(message: IRequestMessage<string>): void {
 		Logger.debug(message.args, PullRequestOverviewPanel.ID);
 	}
 
-	private applyPatch(message: IRequestMessage<{ comment: Comment }>): void {
-=======
 	private applyPatch(message: IRequestMessage<{ comment: IComment }>): void {
->>>>>>> ebf858cf
 		try {
 			const comment = message.args.comment;
 			const regex = /```diff\n([\s\S]*)\n```/g;
