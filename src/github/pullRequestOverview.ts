/*---------------------------------------------------------------------------------------------
 *  Copyright (c) Microsoft Corporation. All rights reserved.
 *  Licensed under the MIT License. See License.txt in the project root for license information.
 *--------------------------------------------------------------------------------------------*/
'use strict';

import * as path from 'path';
import * as vscode from 'vscode';
import { IPullRequest, IPullRequestManager, IPullRequestModel, Commit } from './interface';
<<<<<<< HEAD
import { onDidUpdatePR } from '../commands';
import { exec } from '../common/git';
=======
import { onDidClosePR } from '../commands';
>>>>>>> 4622309d
import { TimelineEvent, EventType, ReviewEvent, CommitEvent } from '../common/timelineEvent';
import { Comment } from '../common/comment';
import { groupBy, formatError } from '../common/utils';
import { GitErrorCodes } from '../typings/git';

export class PullRequestOverviewPanel {
	/**
	 * Track the currently panel. Only allow a single panel to exist at a time.
	 */
	public static currentPanel: PullRequestOverviewPanel | undefined;

	private static readonly _viewType = 'PullRequestOverview';

	private readonly _panel: vscode.WebviewPanel;
	private readonly _extensionPath: string;
	private _disposables: vscode.Disposable[] = [];
	private _pullRequest: IPullRequestModel;
	private _pullRequestManager: IPullRequestManager;
	private _initialized: boolean;

	public static createOrShow(extensionPath: string, pullRequestManager: IPullRequestManager, pullRequestModel: IPullRequestModel) {
		const column = vscode.window.activeTextEditor ? vscode.window.activeTextEditor.viewColumn : undefined;

		// If we already have a panel, show it.
		// Otherwise, create a new panel.
		if (PullRequestOverviewPanel.currentPanel) {
			PullRequestOverviewPanel.currentPanel._panel.reveal(column, true);
		} else {
			const title = `Pull Request #${pullRequestModel.prNumber.toString()}`;
			PullRequestOverviewPanel.currentPanel = new PullRequestOverviewPanel(extensionPath, column || vscode.ViewColumn.One, title, pullRequestManager);
		}

		PullRequestOverviewPanel.currentPanel.update(pullRequestModel);
	}

	public static refresh(): void {
		if (this.currentPanel) {
			this.currentPanel.refreshPanel();
		}
	}

	private constructor(extensionPath: string, column: vscode.ViewColumn, title: string, pullRequestManager: IPullRequestManager) {
		this._extensionPath = extensionPath;
		this._pullRequestManager = pullRequestManager;

		// Create and show a new webview panel
		this._panel = vscode.window.createWebviewPanel(PullRequestOverviewPanel._viewType, title, column, {
			// Enable javascript in the webview
			enableScripts: true,

			// And restric the webview to only loading content from our extension's `media` directory.
			localResourceRoots: [
				vscode.Uri.file(path.join(this._extensionPath, 'media'))
			]
		});

		// Listen for when the panel is disposed
		// This happens when the user closes the panel or when the panel is closed programatically
		this._panel.onDidDispose(() => this.dispose(), null, this._disposables);

		// Listen for changes to panel visibility, if the webview comes into view resubmit data
		this._panel.onDidChangeViewState(e => {
			if (e.webviewPanel.visible) {
				this.update(this._pullRequest);
			}
		}, this, this._disposables);

		// Handle messages from the webview
		this._panel.webview.onDidReceiveMessage(async message => {
			await this._onDidReceiveMessage(message);
		}, null, this._disposables);

		this._pullRequestManager.onDidChangeActivePullRequest(_ => {
			if (this._pullRequestManager && this._pullRequest) {
				const isCurrentlyCheckedOut = this._pullRequest.equals(this._pullRequestManager.activePullRequest);
				this._panel.webview.postMessage({
					command: 'pr.update-checkout-status',
					isCurrentlyCheckedOut: isCurrentlyCheckedOut
				});
			}
		}, null, this._disposables);

		onDidUpdatePR(pr => {
			if (pr) {
				this._pullRequest.update(pr);
			}

			this._panel.webview.postMessage({
				command: 'update-state',
				state: this._pullRequest.state,
			});
		}, null, this._disposables);
	}

	public async refreshPanel(): Promise<void> {
		this._initialized = false;
		if (this._panel && this._panel.visible) {
			this.update(this._pullRequest);
		}
	}

	public async update(pullRequestModel: IPullRequestModel): Promise<void> {
		this._panel.webview.html = this.getHtmlForWebview(pullRequestModel.prNumber.toString());

		if (!pullRequestModel.equals(this._pullRequest) || !this._initialized) {
			this._pullRequest = pullRequestModel;
			this._initialized = true;
			this._panel.title = `Pull Request #${pullRequestModel.prNumber.toString()}`;

			const isCurrentlyCheckedOut = pullRequestModel.equals(this._pullRequestManager.activePullRequest);

			Promise.all(
				[
					this._pullRequestManager.getPullRequestCommits(pullRequestModel),
					this._pullRequestManager.getTimelineEvents(pullRequestModel),
					this._pullRequestManager.getPullRequestComments(pullRequestModel),
					this._pullRequestManager.getPullRequestRepositoryDefaultBranch(pullRequestModel)
				]
			).then(result => {
				const [reviewCommits, timelineEvents, reviewComments, defaultBranch] = result;
				this.fixCommentThreads(timelineEvents, reviewComments);
				this.fixCommitAttribution(timelineEvents, reviewCommits);
				this._panel.webview.postMessage({
					command: 'pr.initialize',
					pullrequest: {
						number: pullRequestModel.prNumber,
						title: pullRequestModel.title,
						url: pullRequestModel.html_url,
						createdAt: pullRequestModel.createdAt,
						body: pullRequestModel.body,
						author: pullRequestModel.author,
						state: pullRequestModel.state,
						events: timelineEvents,
						isCurrentlyCheckedOut: isCurrentlyCheckedOut,
						base: pullRequestModel.base && pullRequestModel.base.label || 'UNKNOWN',
						head: pullRequestModel.head && pullRequestModel.head.label || 'UNKNOWN',
						commitsCount: pullRequestModel.commitCount,
						repositoryDefaultBranch: defaultBranch
					}
				});
			});
		}
	}

	/**
	 * For review timeline events, the comments on the event are only those in that review. Any reponses to those comments
	 * belong to separate reviews. This modifies review timeline event comments to contain both their comments and responses to them.
	 * @param timelineEvents The timeline events
	 * @param reviewComments All review comments
	 */
	private fixCommentThreads(timelineEvents: TimelineEvent[], reviewComments: Comment[]): void {
		const reviewEvents: ReviewEvent[] = (<ReviewEvent[]>timelineEvents.filter(event => event.event === EventType.Reviewed));

		reviewEvents.forEach(review => review.comments = []);

		// Group comments by file and position
		const commentsByFile = groupBy(reviewComments, comment => comment.path);
		for (let file in commentsByFile) {
			const fileComments = commentsByFile[file];
			const commentThreads = groupBy(fileComments, comment => String(comment.position === null ? comment.original_position : comment.position));

			// Loop through threads, for each thread, see if there is a matching review, push all comments to it
			for (let i in commentThreads) {
				const comments = commentThreads[i];
				const reviewId = comments[0].pull_request_review_id;

				if (reviewId) {
					const matchingEvent = reviewEvents.find(review => review.id === reviewId);
					if (matchingEvent) {
						matchingEvent.comments = matchingEvent.comments.concat(comments);
					}
				}
			}
		}
	}

	/**
	 * Commit timeline events only list the bare user commit information, not the details of the associated GitHub user account. Add these details.
	 * @param timelineEvents The timeline events
	 * @param commits All review commits
	 */
	private fixCommitAttribution(timelineEvents: TimelineEvent[], commits: Commit[]): void {
		const commitEvents: CommitEvent[] = (<CommitEvent[]>timelineEvents.filter(event => event.event === EventType.Committed));
		for (let commitEvent of commitEvents) {
			const matchingCommits = commits.filter(commit => commit.sha === commitEvent.sha);
			if (matchingCommits.length === 1) {
				const author = matchingCommits[0].author;
				// There is not necessarily a GitHub account associated with the commit.
				if (author !== null) {
					commitEvent.author.avatar_url = author.avatar_url;
					commitEvent.author.login = author.login;
					commitEvent.author.html_url = author.html_url;
				}
			}
		}
	}

	private async _onDidReceiveMessage(message) {
		switch (message.command) {
			case 'alert':
				vscode.window.showErrorMessage(message.text);
				return;
			case 'pr.checkout':
				return this.checkoutPullRequest();
			case 'pr.merge':
				return this.mergePullRequest(message.text);
			case 'pr.close':
				return this.closePullRequest(message.text);
			case 'pr.approve':
				return this.approvePullRequest(message.text);
			case 'pr.request-changes':
				return this.requestChanges(message.text);
			case 'pr.checkout-default-branch':
				return this.checkoutDefaultBranch(message.branch);
			case 'pr.comment':
				return this.createComment(message.text);
		}
	}

	private checkoutPullRequest(): void {
		vscode.commands.executeCommand('pr.pick', this._pullRequest).then(() => { }, () => {
			const isCurrentlyCheckedOut = this._pullRequest.equals(this._pullRequestManager.activePullRequest);
			this._panel.webview.postMessage({
				command: 'pr.update-checkout-status',
				isCurrentlyCheckedOut: isCurrentlyCheckedOut
			});
		});
	}

	private mergePullRequest(message?: string): void {
		vscode.commands.executeCommand<IPullRequest>('pr.merge', this._pullRequest, message).then(comment => {
			if (comment) {
				this._panel.webview.postMessage({
					command: 'pr.append-comment',
					value: comment
				});
			}
		});
	}

	private closePullRequest(message?: string): void {
		vscode.commands.executeCommand<IPullRequest>('pr.close', this._pullRequest, message).then(comment => {
			if (comment) {
				this._panel.webview.postMessage({
					command: 'pr.append-comment',
					value: comment
				});
			}
		});
	}

	private async checkoutDefaultBranch(branch: string): Promise<void> {
		try {
			// This should be updated for multi-root support and consume the git extension API if possible
			const branchObj = await this._pullRequestManager.repository.getBranch('@{-1}');

			if (branch === branchObj.name) {
				await this._pullRequestManager.repository.checkout(branch);
			} else {
				await vscode.commands.executeCommand('git.checkout');
			}
		} catch (e) {
			if (e.gitErrorCode) {
				// for known git errors, we should provide actions for users to continue.
				if (e.gitErrorCode === GitErrorCodes.DirtyWorkTree) {
					vscode.window.showErrorMessage('Your local changes would be overwritten by checkout, please commit your changes or stash them before you switch branches');
					this._panel.webview.postMessage({
						command: 'pr.enable-exit'
					});
					return;
				}
			}

			vscode.window.showErrorMessage(`Exiting failed: ${e}`);
			this._panel.webview.postMessage({
				command: 'pr.enable-exit'
			});
		}
	}

	private createComment(text: string) {
		this._pullRequestManager.createIssueComment(this._pullRequest, text).then(comment => {
			this._panel.webview.postMessage({
				command: 'pr.append-comment',
				value: comment
			});
		});
	}

	private approvePullRequest(message?: string): void {
		vscode.commands.executeCommand<IPullRequest>('pr.approve', this._pullRequest, message).then(review => {
			if (review) {
				this._panel.webview.postMessage({
					command: 'pr.append-review',
					value: review
				});
			}

			this._panel.webview.postMessage({
				command: 'pr.enable-approve'
			});
		}, (e) => {
			vscode.window.showErrorMessage(`Approving pull request failed. ${formatError(e)}`);

			this._panel.webview.postMessage({
				command: 'pr.enable-approve'
			});
		});
	}

	private requestChanges(message?: string): void {
		vscode.commands.executeCommand<IPullRequest>('pr.requestChanges', this._pullRequest, message).then(review => {
			if (review) {
				this._panel.webview.postMessage({
					command: 'pr.append-review',
					value: review
				});
			}
		}, (e) => {
			vscode.window.showErrorMessage(`Requesting changes failed. ${formatError(e)}`);

			this._panel.webview.postMessage({
				command: 'pr.enable-request-changes'
			});
		});
	}

	public dispose() {
		PullRequestOverviewPanel.currentPanel = undefined;

		// Clean up our resources
		this._panel.dispose();

		while (this._disposables.length) {
			const x = this._disposables.pop();
			if (x) {
				x.dispose();
			}
		}
	}

	private getHtmlForWebview(number: string) {
		const scriptPathOnDisk = vscode.Uri.file(path.join(this._extensionPath, 'media', 'index.js'));
		const scriptUri = scriptPathOnDisk.with({ scheme: 'vscode-resource' });
		const nonce = getNonce();

		return `<!DOCTYPE html>
			<html lang="en">
			<head>
				<meta charset="UTF-8">
				<meta http-equiv="Content-Security-Policy" content="default-src 'none'; img-src vscode-resource: https:; script-src 'nonce-${nonce}'; style-src vscode-resource: 'unsafe-inline' http: https: data:;">

				<meta name="viewport" content="width=device-width, initial-scale=1.0">
				<title>Pull Request #${number}</title>
			</head>
			<body>
				<script nonce="${nonce}" src="${scriptUri}"></script>
				<div id="title" class="title"></div>
				<div id="timeline-events" class="discussion" aria-live="polite"></div>
				<div id="comment-form" class="comment-form"></div>
			</body>
			</html>`;
	}
}

function getNonce() {
	let text = '';
	const possible = 'ABCDEFGHIJKLMNOPQRSTUVWXYZabcdefghijklmnopqrstuvwxyz0123456789';
	for (let i = 0; i < 32; i++) {
		text += possible.charAt(Math.floor(Math.random() * possible.length));
	}
	return text;
}<|MERGE_RESOLUTION|>--- conflicted
+++ resolved
@@ -7,12 +7,7 @@
 import * as path from 'path';
 import * as vscode from 'vscode';
 import { IPullRequest, IPullRequestManager, IPullRequestModel, Commit } from './interface';
-<<<<<<< HEAD
 import { onDidUpdatePR } from '../commands';
-import { exec } from '../common/git';
-=======
-import { onDidClosePR } from '../commands';
->>>>>>> 4622309d
 import { TimelineEvent, EventType, ReviewEvent, CommitEvent } from '../common/timelineEvent';
 import { Comment } from '../common/comment';
 import { groupBy, formatError } from '../common/utils';
