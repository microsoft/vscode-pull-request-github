/*---------------------------------------------------------------------------------------------
 *  Copyright (c) Microsoft Corporation. All rights reserved.
 *  Licensed under the MIT License. See License.txt in the project root for license information.
 *--------------------------------------------------------------------------------------------*/

export enum PRType {
	Query,
	All,
	LocalPullRequest,
}

export enum ReviewEvent {
	Approve = 'APPROVE',
	RequestChanges = 'REQUEST_CHANGES',
	Comment = 'COMMENT',
}

export enum GithubItemStateEnum {
	Open,
	Merged,
	Closed,
}

export enum PullRequestMergeability {
	Mergeable,
	NotMergeable,
	Conflict,
	Unknown,
	Behind,
}

export enum MergeQueueState {
	AwaitingChecks,
	Locked,
	Mergeable,
	Queued,
	Unmergeable
}

export interface ReviewState {
	reviewer: IAccount | ITeam;
	state: string;
}

export interface ReadyForReview {
	isDraft: boolean;
	mergeable: PullRequestMergeability;
	allowAutoMerge: boolean;
}

export interface IActor {
	login: string;
	avatarUrl?: string;
	url: string;
}

export interface IAccount extends IActor {
	login: string;
	id: string;
	name?: string;
	avatarUrl?: string;
	url: string;
	email?: string;
}

export interface ITeam {
	name?: string;
	avatarUrl?: string;
	url: string;
	slug: string;
	org: string;
	id: string;
}

export interface MergeQueueEntry {
	position: number;
	state: MergeQueueState;
	url: string;
}

export function reviewerId(reviewer: ITeam | IAccount): string {
	return isTeam(reviewer) ? reviewer.id : reviewer.login;
}

export function reviewerLabel(reviewer: ITeam | IAccount | IActor): string {
	return isTeam(reviewer) ? (reviewer.name ?? reviewer.slug) : reviewer.login;
}

export function isTeam(reviewer: ITeam | IAccount | IActor): reviewer is ITeam {
	return 'org' in reviewer;
}

export interface ISuggestedReviewer extends IAccount {
	isAuthor: boolean;
	isCommenter: boolean;
}

export function isSuggestedReviewer(
	reviewer: IAccount | ISuggestedReviewer | ITeam
): reviewer is ISuggestedReviewer {
	return 'isAuthor' in reviewer && 'isCommenter' in reviewer;
}

export interface IProject {
	title: string;
	id: string;
}

export interface IProjectItem {
	id: string;
	project: IProject;
}

export interface IMilestone {
	title: string;
	dueOn?: string | null;
	createdAt: string;
	id: string;
	number: number;
}

export interface MergePullRequest {
	sha: string;
	merged: boolean;
	message: string;
	documentation_url: string;
}

export interface IRepository {
	cloneUrl: string;
	isInOrganization: boolean;
	owner: string;
	name: string;
}

export interface IGitHubRef {
	label: string;
	ref: string;
	sha: string;
	repo: IRepository;
}

export interface ILabel {
	name: string;
	color: string;
	description?: string;
}

export interface IIssueComment {
	author: IAccount;
	body: string;
	databaseId: number;
	reactionCount: number;
}

export interface Issue {
	id: number;
	graphNodeId: string;
	url: string;
	number: number;
	state: string;
	body: string;
	bodyHTML?: string;
	title: string;
	titleHTML: string;
	assignees?: IAccount[];
	createdAt: string;
	updatedAt: string;
	user: IAccount;
	labels: ILabel[];
	projectItems?: IProjectItem[];
	milestone?: IMilestone;
	repositoryOwner?: string;
	repositoryName?: string;
	repositoryUrl?: string;
	comments?: IIssueComment[];
	commentCount: number;
	reactionCount: number;
}

export interface PullRequest extends Issue {
	isDraft?: boolean;
	isRemoteHeadDeleted?: boolean;
	head?: IGitHubRef;
	isRemoteBaseDeleted?: boolean;
	base?: IGitHubRef;
	commits: {
		message: string;
	}[];
	merged?: boolean;
	mergeable?: PullRequestMergeability;
	mergeQueueEntry?: MergeQueueEntry | null;
	viewerCanUpdate: boolean;
	autoMerge?: boolean;
	autoMergeMethod?: MergeMethod;
	allowAutoMerge?: boolean;
	mergeCommitMeta?: { title: string, description: string };
	squashCommitMeta?: { title: string, description: string };
	suggestedReviewers?: ISuggestedReviewer[];
	hasComments?: boolean;
}

export enum NotificationSubjectType {
	Issue = 'Issue',
	PullRequest = 'PullRequest'
}

export interface Notification {
	owner: string;
	name: string;
	key: string;
<<<<<<< HEAD
	id: string;
=======
	id: string,
>>>>>>> 7fde0e7b
	itemID: string;
	subject: {
		title: string;
		type: NotificationSubjectType;
		url: string;
	};
	reason: string;
	unread: boolean;
	updatedAd: Date;
	lastReadAt: Date | undefined;
}

export interface IRawFileChange {
	sha: string;
	filename: string;
	previous_filename?: string | undefined;
	additions: number;
	deletions: number;
	changes: number;
	status: 'added' | 'removed' | 'modified' | 'renamed' | 'copied' | 'changed' | 'unchanged';
	raw_url: string;
	blob_url: string;
	contents_url: string;
	patch?: string | undefined;
}

export interface IRawFileContent {
	type: string;
	size: number;
	name: string;
	path: string;
	content?: string | undefined;
	sha: string;
	url: string;
	git_url: string | null;
	html_url: string | null;
	download_url: string | null;
}

export interface IGitTreeItem {
	path: string;
	mode: '100644' | '100755' | '120000';
	// Must contain a content or a sha.
	content?: string;
	sha?: string | null;
}

export interface IPullRequestsPagingOptions {
	fetchNextPage: boolean;
	fetchOnePagePerRepo?: boolean;
}

export interface IPullRequestEditData {
	body?: string;
	title?: string;
}

export type MergeMethod = 'merge' | 'squash' | 'rebase';

export type MergeMethodsAvailability = {
	[method in MergeMethod]: boolean;
};

export type RepoAccessAndMergeMethods = {
	hasWritePermission: boolean;
	mergeMethodsAvailability: MergeMethodsAvailability;
	viewerCanAutoMerge: boolean;
};

export interface User extends IAccount {
	company?: string;
	location?: string;
	bio?: string;
	commitContributions: {
		createdAt: Date;
		repoNameWithOwner: string;
	}[];
}

export enum CheckState {
	Success = 'success',
	Failure = 'failure',
	Neutral = 'neutral',
	Pending = 'pending',
	Unknown = 'unknown'
}

export interface PullRequestCheckStatus {
	id: string;
	url: string | undefined;
	avatarUrl: string | undefined;
	state: CheckState;
	description: string | null;
	targetUrl: string | null;
	context: string;
	isRequired: boolean;
}

export interface PullRequestChecks {
	state: CheckState;
	statuses: PullRequestCheckStatus[];
}

export interface PullRequestReviewRequirement {
	count: number;
	state: CheckState;
	approvals: string[];
	requestedChanges: string[];
}<|MERGE_RESOLUTION|>--- conflicted
+++ resolved
@@ -209,11 +209,7 @@
 	owner: string;
 	name: string;
 	key: string;
-<<<<<<< HEAD
-	id: string;
-=======
 	id: string,
->>>>>>> 7fde0e7b
 	itemID: string;
 	subject: {
 		title: string;
