--- conflicted
+++ resolved
@@ -1,120 +1,115 @@
-/*---------------------------------------------------------------------------------------------
- *  Copyright (c) Microsoft Corporation. All rights reserved.
- *  Licensed under the MIT License. See License.txt in the project root for license information.
- *--------------------------------------------------------------------------------------------*/
-
-export enum PRType {
-	Query,
-	All,
-	LocalPullRequest
-}
-
-export enum ReviewEvent {
-	Approve = 'APPROVE',
-	RequestChanges = 'REQUEST_CHANGES',
-	Comment = 'COMMENT'
-}
-
-export enum PullRequestStateEnum {
-	Open,
-	Merged,
-	Closed,
-}
-
-export enum PullRequestMergeability {
-	Mergeable,
-	NotMergeable,
-	Unknown
-}
-
-export interface ReviewState {
-	reviewer: IAccount;
-	state: string;
-}
-
-export interface IAccount {
-	login: string;
-	name?: string;
-	avatarUrl?: string;
-	url: string;
-}
-
-export interface MergePullRequest {
-	sha: string;
-	merged: boolean;
-	message: string;
-	documentation_url: string;
-}
-
-export interface IRepository {
-	cloneUrl: string;
-}
-
-export interface IGitHubRef {
-	label: string;
-	ref: string;
-	sha: string;
-	repo: IRepository;
-}
-
-export interface ILabel {
-	name: string;
-}
-
-export interface PullRequest {
-	id: number;
-	graphNodeId: string;
-	url: string;
-	number: number;
-	state: string;
-	body: string;
-	bodyHTML?: string;
-	title: string;
-	assignee?: IAccount;
-	createdAt: string;
-	updatedAt: string;
-	head?: IGitHubRef;
-	base?: IGitHubRef;
-	user: IAccount;
-	labels: ILabel[];
-	merged: boolean;
-<<<<<<< HEAD
-	mergeable: PullRequestMergeability;
-	isDraft: boolean;
-=======
-	mergeable?: boolean;
-	isDraft?: boolean;
->>>>>>> 5a5ddb70
-}
-
-export interface IRawFileChange {
-	filename: string;
-	previous_filename?: string;
-	additions: number;
-	deletions: number;
-	changes: number;
-	status: string;
-	raw_url: string;
-	blob_url: string;
-	patch: string;
-}
-
-export interface IPullRequestsPagingOptions {
-	fetchNextPage: boolean;
-}
-
-export interface IPullRequestEditData {
-	body?: string;
-	title?: string;
-}
-
-export type MergeMethod = 'merge' | 'squash' | 'rebase';
-
-export type MergeMethodsAvailability = {
-	[method in MergeMethod]: boolean;
-};
-
-export type RepoAccessAndMergeMethods = {
-	hasWritePermission: boolean;
-	mergeMethodsAvailability: MergeMethodsAvailability
-};
+/*---------------------------------------------------------------------------------------------
+ *  Copyright (c) Microsoft Corporation. All rights reserved.
+ *  Licensed under the MIT License. See License.txt in the project root for license information.
+ *--------------------------------------------------------------------------------------------*/
+
+export enum PRType {
+	Query,
+	All,
+	LocalPullRequest
+}
+
+export enum ReviewEvent {
+	Approve = 'APPROVE',
+	RequestChanges = 'REQUEST_CHANGES',
+	Comment = 'COMMENT'
+}
+
+export enum PullRequestStateEnum {
+	Open,
+	Merged,
+	Closed,
+}
+
+export enum PullRequestMergeability {
+	Mergeable,
+	NotMergeable,
+	Unknown
+}
+
+export interface ReviewState {
+	reviewer: IAccount;
+	state: string;
+}
+
+export interface IAccount {
+	login: string;
+	name?: string;
+	avatarUrl?: string;
+	url: string;
+}
+
+export interface MergePullRequest {
+	sha: string;
+	merged: boolean;
+	message: string;
+	documentation_url: string;
+}
+
+export interface IRepository {
+	cloneUrl: string;
+}
+
+export interface IGitHubRef {
+	label: string;
+	ref: string;
+	sha: string;
+	repo: IRepository;
+}
+
+export interface ILabel {
+	name: string;
+}
+
+export interface PullRequest {
+	id: number;
+	graphNodeId: string;
+	url: string;
+	number: number;
+	state: string;
+	body: string;
+	bodyHTML?: string;
+	title: string;
+	assignee?: IAccount;
+	createdAt: string;
+	updatedAt: string;
+	head?: IGitHubRef;
+	base?: IGitHubRef;
+	user: IAccount;
+	labels: ILabel[];
+	merged: boolean;
+	mergeable: PullRequestMergeability;
+	isDraft?: boolean;
+}
+
+export interface IRawFileChange {
+	filename: string;
+	previous_filename?: string;
+	additions: number;
+	deletions: number;
+	changes: number;
+	status: string;
+	raw_url: string;
+	blob_url: string;
+	patch: string;
+}
+
+export interface IPullRequestsPagingOptions {
+	fetchNextPage: boolean;
+}
+
+export interface IPullRequestEditData {
+	body?: string;
+	title?: string;
+}
+
+export type MergeMethod = 'merge' | 'squash' | 'rebase';
+
+export type MergeMethodsAvailability = {
+	[method in MergeMethod]: boolean;
+};
+
+export type RepoAccessAndMergeMethods = {
+	hasWritePermission: boolean;
+	mergeMethodsAvailability: MergeMethodsAvailability
+};