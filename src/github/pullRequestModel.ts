/*---------------------------------------------------------------------------------------------
 *  Copyright (c) Microsoft Corporation. All rights reserved.
 *  Licensed under the MIT License. See License.txt in the project root for license information.
 *--------------------------------------------------------------------------------------------*/

import * as buffer from 'buffer';
import * as path from 'path';
import equals from 'fast-deep-equal';
import * as vscode from 'vscode';
import { DiffSide, IComment, IReviewThread, ViewedState } from '../common/comment';
import { parseDiff } from '../common/diffHunk';
import { commands, contexts } from '../common/executeCommands';
import { GitChangeType, InMemFileChange, SlimFileChange } from '../common/file';
import { GitHubRef } from '../common/githubRef';
import Logger from '../common/logger';
import { Remote } from '../common/remote';
import { ITelemetry } from '../common/telemetry';
import { ReviewEvent as CommonReviewEvent, EventType, TimelineEvent } from '../common/timelineEvent';
import { resolvePath, toPRUri, toReviewUri } from '../common/uri';
import { formatError } from '../common/utils';
import { OctokitCommon } from './common';
import { FolderRepositoryManager } from './folderRepositoryManager';
import { GitHubRepository } from './githubRepository';
import {
	AddCommentResponse,
	AddReactionResponse,
	AddReviewThreadResponse,
	DeleteReactionResponse,
	DeleteReviewResponse,
	EditCommentResponse,
	LatestReviewCommitResponse,
	LatestReviewsResponse,
	MarkPullRequestReadyForReviewResponse,
	PendingReviewIdResponse,
	PullRequestCommentsResponse,
	PullRequestFilesResponse,
	PullRequestMergabilityResponse,
	ReactionGroup,
	ResolveReviewThreadResponse,
	StartReviewResponse,
	SubmitReviewResponse,
	TimelineEventsResponse,
	UnresolveReviewThreadResponse,
	UpdatePullRequestResponse,
} from './graphql';
import {
	CheckState,
	GithubItemStateEnum,
	IAccount,
	IRawFileChange,
	ISuggestedReviewer,
	MergeMethod,
	PullRequest,
	PullRequestChecks,
	PullRequestMergeability,
	ReviewEvent,
} from './interface';
import { IssueModel } from './issueModel';
import {
	convertRESTPullRequestToRawPullRequest,
	convertRESTReviewEvent,
	convertRESTUserToAccount,
	getReactionGroup,
	insertNewCommitsSinceReview,
	parseGraphQLComment,
	parseGraphQLReaction,
	parseGraphQLReviewEvent,
	parseGraphQLReviewThread,
	parseGraphQLTimelineEvents,
	parseMergeability,
	restPaginate,
} from './utils';

interface IPullRequestModel {
	head: GitHubRef | null;
}

export interface IResolvedPullRequestModel extends IPullRequestModel {
	head: GitHubRef;
}

export interface ReviewThreadChangeEvent {
	added: IReviewThread[];
	changed: IReviewThread[];
	removed: IReviewThread[];
}

export interface FileViewedStateChangeEvent {
	changed: {
		fileName: string;
		viewed: ViewedState;
	}[];
}

export const REVIEW_REQUIRED_CHECK_ID = 'reviewRequired';

export type FileViewedState = { [key: string]: ViewedState };

export class PullRequestModel extends IssueModel<PullRequest> implements IPullRequestModel {
	static ID = 'PullRequestModel';

	public isDraft?: boolean;
	public localBranchName?: string;
	public mergeBase?: string;
	public suggestedReviewers?: ISuggestedReviewer[];
	public hasChangesSinceLastReview?: boolean;
	private _showChangesSinceReview: boolean;
	private _hasPendingReview: boolean = false;
	private _onDidChangePendingReviewState: vscode.EventEmitter<boolean> = new vscode.EventEmitter<boolean>();
	public onDidChangePendingReviewState = this._onDidChangePendingReviewState.event;

	private _reviewThreadsCache: IReviewThread[] = [];
	private _reviewThreadsCacheInitialized = false;
	private _onDidChangeReviewThreads = new vscode.EventEmitter<ReviewThreadChangeEvent>();
	public onDidChangeReviewThreads = this._onDidChangeReviewThreads.event;

	private _fileChangeViewedState: FileViewedState = {};
	private _viewedFiles: Set<string> = new Set();
	private _unviewedFiles: Set<string> = new Set();
	private _onDidChangeFileViewedState = new vscode.EventEmitter<FileViewedStateChangeEvent>();
	public onDidChangeFileViewedState = this._onDidChangeFileViewedState.event;

	private _onDidChangeChangesSinceReview = new vscode.EventEmitter<void>();
	public onDidChangeChangesSinceReview = this._onDidChangeChangesSinceReview.event;

	private _comments: IComment[] | undefined;
	private _onDidChangeComments: vscode.EventEmitter<void> = new vscode.EventEmitter();
	public readonly onDidChangeComments: vscode.Event<void> = this._onDidChangeComments.event;

	// Whether the pull request is currently checked out locally
	private _isActive: boolean;
	public get isActive(): boolean {
		return this._isActive;
	}
	public set isActive(isActive: boolean) {
		this._isActive = isActive;
		if (!this._isActive) {
			this.clearFileViewedContext();
		}
	}

	_telemetry: ITelemetry;

	constructor(
		telemetry: ITelemetry,
		githubRepository: GitHubRepository,
		remote: Remote,
		item: PullRequest,
		isActive?: boolean,
	) {
		super(githubRepository, remote, item, true);

		this._telemetry = telemetry;
		this.isActive = !!isActive;

		this._showChangesSinceReview = false;

		this.update(item);
	}

	public clear() {
		this.comments = [];
		this._reviewThreadsCacheInitialized = false;
		this._reviewThreadsCache = [];
	}

	public async initializeReviewThreadCache(): Promise<void> {
		await this.getReviewThreads();
		this._reviewThreadsCacheInitialized = true;
	}

	public get reviewThreadsCache(): IReviewThread[] {
		return this._reviewThreadsCache;
	}

	public get reviewThreadsCacheReady(): boolean {
		return this._reviewThreadsCacheInitialized;
	}

	public get isMerged(): boolean {
		return this.state === GithubItemStateEnum.Merged;
	}

	public get hasPendingReview(): boolean {
		return this._hasPendingReview;
	}

	public set hasPendingReview(hasPendingReview: boolean) {
		if (this._hasPendingReview !== hasPendingReview) {
			this._hasPendingReview = hasPendingReview;
			this._onDidChangePendingReviewState.fire(this._hasPendingReview);
		}
	}

	public get showChangesSinceReview() {
		return this._showChangesSinceReview;
	}

	public set showChangesSinceReview(isChangesSinceReview: boolean) {
		this._showChangesSinceReview = isChangesSinceReview;
		this._onDidChangeChangesSinceReview.fire();
	}

	get comments(): IComment[] {
		return this._comments ?? [];
	}

	set comments(comments: IComment[]) {
		this._comments = comments;
		this._onDidChangeComments.fire();
	}

	get fileChangeViewedState(): FileViewedState {
		return this._fileChangeViewedState;
	}

	public isRemoteHeadDeleted?: boolean;
	public head: GitHubRef | null;
	public isRemoteBaseDeleted?: boolean;
	public base: GitHubRef;

	protected updateState(state: string) {
		if (state.toLowerCase() === 'open') {
			this.state = GithubItemStateEnum.Open;
		} else {
			this.state = this.item.merged ? GithubItemStateEnum.Merged : GithubItemStateEnum.Closed;
		}
	}

	update(item: PullRequest): void {
		super.update(item);
		this.isDraft = item.isDraft;
		this.suggestedReviewers = item.suggestedReviewers;

		if (item.isRemoteHeadDeleted != null) {
			this.isRemoteHeadDeleted = item.isRemoteHeadDeleted;
		}
		if (item.head) {
			this.head = new GitHubRef(item.head.ref, item.head.label, item.head.sha, item.head.repo.cloneUrl, item.head.repo.owner, item.head.repo.name);
		}

		if (item.isRemoteBaseDeleted != null) {
			this.isRemoteBaseDeleted = item.isRemoteBaseDeleted;
		}
		if (item.base) {
			this.base = new GitHubRef(item.base.ref, item.base!.label, item.base!.sha, item.base!.repo.cloneUrl, item.base.repo.owner, item.base.repo.name);
		}
	}

	/**
	 * Validate if the pull request has a valid HEAD.
	 * Use only when the method can fail silently, otherwise use `validatePullRequestModel`
	 */
	isResolved(): this is IResolvedPullRequestModel {
		return !!this.head;
	}

	/**
	 * Validate if the pull request has a valid HEAD. Show a warning message to users when the pull request is invalid.
	 * @param message Human readable action execution failure message.
	 */
	validatePullRequestModel(message?: string): this is IResolvedPullRequestModel {
		if (!!this.head) {
			return true;
		}

		const reason = vscode.l10n.t('There is no upstream branch for Pull Request #{0}. View it on GitHub for more details', this.number);

		if (message) {
			message += `: ${reason}`;
		} else {
			message = reason;
		}

		const openString = vscode.l10n.t('Open on GitHub');
		vscode.window.showWarningMessage(message, openString).then(action => {
			if (action && action === openString) {
				vscode.commands.executeCommand('vscode.open', vscode.Uri.parse(this.html_url));
			}
		});

		return false;
	}

	/**
	 * Approve the pull request.
	 * @param message Optional approval comment text.
	 */
	async approve(message?: string): Promise<CommonReviewEvent> {
		const action: Promise<CommonReviewEvent> = (await this.getPendingReviewId())
			? this.submitReview(ReviewEvent.Approve, message)
			: this.createReview(ReviewEvent.Approve, message);

		return action.then(x => {
			/* __GDPR__
				"pr.approve" : {}
			*/
			this._telemetry.sendTelemetryEvent('pr.approve');
			this._onDidChangeComments.fire();
			return x;
		});
	}

	/**
	 * Request changes on the pull request.
	 * @param message Optional comment text to leave with the review.
	 */
	async requestChanges(message?: string): Promise<CommonReviewEvent> {
		const action: Promise<CommonReviewEvent> = (await this.getPendingReviewId())
			? this.submitReview(ReviewEvent.RequestChanges, message)
			: this.createReview(ReviewEvent.RequestChanges, message);

		return action.then(x => {
			/* __GDPR__
					"pr.requestChanges" : {}
				*/
			this._telemetry.sendTelemetryEvent('pr.requestChanges');
			this._onDidChangeComments.fire();
			return x;
		});
	}

	/**
	 * Close the pull request.
	 */
	async close(): Promise<PullRequest> {
		const { octokit, remote } = await this.githubRepository.ensure();
		const ret = await octokit.call(octokit.api.pulls.update, {
			owner: remote.owner,
			repo: remote.repositoryName,
			pull_number: this.number,
			state: 'closed',
		});

		/* __GDPR__
			"pr.close" : {}
		*/
		this._telemetry.sendTelemetryEvent('pr.close');

		return convertRESTPullRequestToRawPullRequest(ret.data, this.githubRepository);
	}

	/**
	 * Create a new review.
	 * @param event The type of review to create, an approval, request for changes, or comment.
	 * @param message The summary comment text.
	 */
	private async createReview(event: ReviewEvent, message?: string): Promise<CommonReviewEvent> {
		const { octokit, remote } = await this.githubRepository.ensure();

		const { data } = await octokit.call(octokit.api.pulls.createReview, {
			owner: remote.owner,
			repo: remote.repositoryName,
			pull_number: this.number,
			event: event,
			body: message,
		});

		return convertRESTReviewEvent(data, this.githubRepository);
	}

	/**
	 * Submit an existing review.
	 * @param event The type of review to create, an approval, request for changes, or comment.
	 * @param body The summary comment text.
	 */
	async submitReview(event?: ReviewEvent, body?: string): Promise<CommonReviewEvent> {
		let pendingReviewId = await this.getPendingReviewId();
		const { mutate, schema } = await this.githubRepository.ensure();

		if (!pendingReviewId && (event === ReviewEvent.Comment)) {
			// Create a new review so that we can comment on it.
			pendingReviewId = await this.startReview();
		}

		if (pendingReviewId) {
			const { data } = await mutate<SubmitReviewResponse>({
				mutation: schema.SubmitReview,
				variables: {
					id: pendingReviewId,
					event: event || ReviewEvent.Comment,
					body,
				},
			});

			this.hasPendingReview = false;
			await this.updateDraftModeContext();
			const reviewEvent = parseGraphQLReviewEvent(data!.submitPullRequestReview.pullRequestReview, this.githubRepository);

			const threadWithComment = this._reviewThreadsCache.find(thread =>
				thread.comments.length ? (thread.comments[0].pullRequestReviewId === reviewEvent.id) : undefined,
			);
			if (threadWithComment) {
				threadWithComment.comments = reviewEvent.comments;
				threadWithComment.viewerCanResolve = true;
				this._onDidChangeReviewThreads.fire({ added: [], changed: [threadWithComment], removed: [] });
			}
			return reviewEvent;
		} else {
			throw new Error(`Submitting review failed, no pending review for current pull request: ${this.number}.`);
		}
	}

	async updateMilestone(id: string): Promise<void> {
		const { mutate, schema } = await this.githubRepository.ensure();
		const finalId = id === 'null' ? null : id;

		try {
			await mutate<UpdatePullRequestResponse>({
				mutation: schema.UpdatePullRequest,
				variables: {
					input: {
						pullRequestId: this.item.graphNodeId,
						milestoneId: finalId,
					},
				},
			});
		} catch (err) {
			Logger.appendLine(err);
		}
	}

	async updateAssignees(assignees: string[]): Promise<void> {
		const { octokit, remote } = await this.githubRepository.ensure();
		await octokit.call(octokit.api.issues.addAssignees, {
			owner: remote.owner,
			repo: remote.repositoryName,
			issue_number: this.number,
			assignees,
		});
	}

	/**
	 * Query to see if there is an existing review.
	 */
	async getPendingReviewId(): Promise<string | undefined> {
		const { query, schema } = await this.githubRepository.ensure();
		const currentUser = await this.githubRepository.getAuthenticatedUser();
		try {
			const { data } = await query<PendingReviewIdResponse>({
				query: schema.GetPendingReviewId,
				variables: {
					pullRequestId: this.item.graphNodeId,
					author: currentUser,
				},
			});
			return data.node.reviews.nodes.length > 0 ? data.node.reviews.nodes[0].id : undefined;
		} catch (error) {
			return;
		}
	}

	async getViewerLatestReviewCommit(): Promise<{ sha: string } | undefined> {
		Logger.debug(`Fetch viewers latest review commit`, IssueModel.ID);
		const { query, remote, schema } = await this.githubRepository.ensure();

		try {
			const { data } = await query<LatestReviewCommitResponse>({
				query: schema.LatestReviewCommit,
				variables: {
					owner: remote.owner,
					name: remote.repositoryName,
					number: this.number,
				},
			});

			return data.repository.pullRequest.viewerLatestReview ? {
				sha: data.repository.pullRequest.viewerLatestReview.commit.oid,
			} : undefined;
		}
		catch (e) {
			return undefined;
		}
	}

	/**
	 * Delete an existing in progress review.
	 */
	async deleteReview(): Promise<{ deletedReviewId: number; deletedReviewComments: IComment[] }> {
		const pendingReviewId = await this.getPendingReviewId();
		const { mutate, schema } = await this.githubRepository.ensure();
		const { data } = await mutate<DeleteReviewResponse>({
			mutation: schema.DeleteReview,
			variables: {
				input: { pullRequestReviewId: pendingReviewId },
			},
		});

		const { comments, databaseId } = data!.deletePullRequestReview.pullRequestReview;

		this.hasPendingReview = false;
		await this.updateDraftModeContext();

		this.getReviewThreads();

		return {
			deletedReviewId: databaseId,
			deletedReviewComments: comments.nodes.map(comment => parseGraphQLComment(comment, false, this.githubRepository)),
		};
	}

	/**
	 * Start a new review.
	 * @param initialComment The comment text and position information to begin the review with
	 * @param commitId The optional commit id to start the review on. Defaults to using the current head commit.
	 */
	async startReview(commitId?: string): Promise<string> {
		const { mutate, schema } = await this.githubRepository.ensure();
		const { data } = await mutate<StartReviewResponse>({
			mutation: schema.StartReview,
			variables: {
				input: {
					body: '',
					pullRequestId: this.item.graphNodeId,
					commitOID: commitId || this.head?.sha,
				},
			},
		});

		if (!data) {
			throw new Error('Failed to start review');
		}
		this._onDidChangeComments.fire();
		return data.addPullRequestReview.pullRequestReview.id;
	}

	/**
	 * Creates a new review thread, either adding it to an existing pending review, or creating
	 * a new review.
	 * @param body The body of the thread's first comment.
	 * @param commentPath The path to the file being commented on.
	 * @param startLine The start line on which to add the comment.
	 * @param endLine The end line on which to add the comment.
	 * @param side The side the comment should be deleted on, i.e. the original or modified file.
	 * @param suppressDraftModeUpdate If a draft mode change should event should be suppressed. In the
	 * case of a single comment add, the review is created and then immediately submitted, so this prevents
	 * a "Pending" label from flashing on the comment.
	 * @returns The new review thread object.
	 */
	async createReviewThread(
		body: string,
		commentPath: string,
		startLine: number,
		endLine: number,
		side: DiffSide,
		suppressDraftModeUpdate?: boolean,
	): Promise<IReviewThread | undefined> {
		if (!this.validatePullRequestModel('Creating comment failed')) {
			return;
		}
		const pendingReviewId = await this.getPendingReviewId();

		const { mutate, schema } = await this.githubRepository.ensure();
		const { data } = await mutate<AddReviewThreadResponse>({
			mutation: schema.AddReviewThread,
			variables: {
				input: {
					path: commentPath,
					body,
					pullRequestId: this.graphNodeId,
					pullRequestReviewId: pendingReviewId,
					startLine: startLine === endLine ? undefined : startLine,
					line: endLine,
					side,
				},
			},
		});

		if (!data) {
			throw new Error('Creating review thread failed.');
		}

		if (!data.addPullRequestReviewThread.thread) {
			throw new Error('File has been deleted.');
		}

		if (!suppressDraftModeUpdate) {
			this.hasPendingReview = true;
			await this.updateDraftModeContext();
		}

		const thread = data.addPullRequestReviewThread.thread;
		const newThread = parseGraphQLReviewThread(thread, this.githubRepository);
		this._reviewThreadsCache.push(newThread);
		this._onDidChangeReviewThreads.fire({ added: [newThread], changed: [], removed: [] });
		return newThread;
	}

	/**
	 * Creates a new comment in reply to an existing comment
	 * @param body The text of the comment to be created
	 * @param inReplyTo The id of the comment this is in reply to
	 * @param isSingleComment Whether this is a single comment, i.e. one that
	 * will be immediately submitted and so should not show a pending label
	 * @param commitId The commit id the comment was made on
	 * @returns The new comment
	 */
	async createCommentReply(
		body: string,
		inReplyTo: string,
		isSingleComment: boolean,
		commitId?: string,
	): Promise<IComment | undefined> {
		if (!this.validatePullRequestModel('Creating comment failed')) {
			return;
		}

		let pendingReviewId = await this.getPendingReviewId();
		if (!pendingReviewId) {
			pendingReviewId = await this.startReview(commitId);
		}

		const { mutate, schema } = await this.githubRepository.ensure();
		const { data } = await mutate<AddCommentResponse>({
			mutation: schema.AddComment,
			variables: {
				input: {
					pullRequestReviewId: pendingReviewId,
					body,
					inReplyTo,
					commitOID: commitId || this.head?.sha,
				},
			},
		});

		if (!data) {
			throw new Error('Creating comment reply failed.');
		}

		const { comment } = data.addPullRequestReviewComment;
		const newComment = parseGraphQLComment(comment, false, this.githubRepository);

		if (isSingleComment) {
			newComment.isDraft = false;
		}

		const threadWithComment = this._reviewThreadsCache.find(thread =>
			thread.comments.some(comment => comment.graphNodeId === inReplyTo),
		);
		if (threadWithComment) {
			threadWithComment.comments.push(newComment);
			this._onDidChangeReviewThreads.fire({ added: [], changed: [threadWithComment], removed: [] });
		}

		return newComment;
	}

	/**
	 * Check whether there is an existing pending review and update the context key to control what comment actions are shown.
	 */
	async validateDraftMode(): Promise<boolean> {
		const inDraftMode = !!(await this.getPendingReviewId());
		if (inDraftMode !== this.hasPendingReview) {
			this.hasPendingReview = inDraftMode;
		}

		await this.updateDraftModeContext();

		return inDraftMode;
	}

	private async updateDraftModeContext() {
		if (this.isActive) {
			await vscode.commands.executeCommand('setContext', 'reviewInDraftMode', this.hasPendingReview);
		}
	}

	/**
	 * Edit an existing review comment.
	 * @param comment The comment to edit
	 * @param text The new comment text
	 */
	async editReviewComment(comment: IComment, text: string): Promise<IComment> {
		const { mutate, schema } = await this.githubRepository.ensure();
		let threadWithComment = this._reviewThreadsCache.find(thread =>
			thread.comments.some(c => c.graphNodeId === comment.graphNodeId),
		);

		if (!threadWithComment) {
			return this.editIssueComment(comment, text);
		}

		const { data } = await mutate<EditCommentResponse>({
			mutation: schema.EditComment,
			variables: {
				input: {
					pullRequestReviewCommentId: comment.graphNodeId,
					body: text,
				},
			},
		});

		if (!data) {
			throw new Error('Editing review comment failed.');
		}

		const newComment = parseGraphQLComment(
			data.updatePullRequestReviewComment.pullRequestReviewComment,
			!!comment.isResolved,
			this.githubRepository
		);
		if (threadWithComment) {
			const index = threadWithComment.comments.findIndex(c => c.graphNodeId === comment.graphNodeId);
			threadWithComment.comments.splice(index, 1, newComment);
			this._onDidChangeReviewThreads.fire({ added: [], changed: [threadWithComment], removed: [] });
		}

		return newComment;
	}

	/**
	 * Deletes a review comment.
	 * @param commentId The comment id to delete
	 */
	async deleteReviewComment(commentId: string): Promise<void> {
		try {
			const { octokit, remote } = await this.githubRepository.ensure();
			const id = Number(commentId);
			const threadIndex = this._reviewThreadsCache.findIndex(thread => thread.comments.some(c => c.id === id));

			if (threadIndex === -1) {
				this.deleteIssueComment(commentId);
			} else {
				await octokit.call(octokit.api.pulls.deleteReviewComment, {
					owner: remote.owner,
					repo: remote.repositoryName,
					comment_id: id,
				});

				if (threadIndex > -1) {
					const threadWithComment = this._reviewThreadsCache[threadIndex];
					const index = threadWithComment.comments.findIndex(c => c.id === id);
					threadWithComment.comments.splice(index, 1);
					if (threadWithComment.comments.length === 0) {
						this._reviewThreadsCache.splice(threadIndex, 1);
						this._onDidChangeReviewThreads.fire({ added: [], changed: [], removed: [threadWithComment] });
					} else {
						this._onDidChangeReviewThreads.fire({ added: [], changed: [threadWithComment], removed: [] });
					}
				}
			}
		} catch (e) {
			throw new Error(formatError(e));
		}
	}

	/**
	 * Get existing requests to review.
	 */
	async getReviewRequests(): Promise<IAccount[]> {
		const githubRepository = this.githubRepository;
		const { remote, octokit } = await githubRepository.ensure();
		const result = await octokit.call(octokit.api.pulls.listRequestedReviewers, {
			owner: remote.owner,
			repo: remote.repositoryName,
			pull_number: this.number,
		});

		return result.data.users.map((user: any) => convertRESTUserToAccount(user, githubRepository));
	}

	/**
	 * Add reviewers to a pull request
	 * @param reviewers A list of GitHub logins
	 */
	async requestReview(reviewers: string[]): Promise<void> {
		const { octokit, remote } = await this.githubRepository.ensure();
		await octokit.call(octokit.api.pulls.requestReviewers, {
			owner: remote.owner,
			repo: remote.repositoryName,
			pull_number: this.number,
			reviewers,
		});
	}

	/**
	 * Remove a review request that has not yet been completed
	 * @param reviewer A GitHub Login
	 */
	async deleteReviewRequest(reviewer: string): Promise<void> {
		const { octokit, remote } = await this.githubRepository.ensure();
		await octokit.call(octokit.api.pulls.removeRequestedReviewers, {
			owner: remote.owner,
			repo: remote.repositoryName,
			pull_number: this.number,
			reviewers: [reviewer],
		});
	}

	async deleteAssignees(assignee: string): Promise<void> {
		const { octokit, remote } = await this.githubRepository.ensure();
		await octokit.call(octokit.api.issues.removeAssignees, {
			owner: remote.owner,
			repo: remote.repositoryName,
			issue_number: this.number,
			assignees: [assignee],
		});
	}

	private diffThreads(oldReviewThreads: IReviewThread[], newReviewThreads: IReviewThread[]): void {
		const added: IReviewThread[] = [];
		const changed: IReviewThread[] = [];
		const removed: IReviewThread[] = [];

		newReviewThreads.forEach(thread => {
			const existingThread = oldReviewThreads.find(t => t.id === thread.id);
			if (existingThread) {
				if (!equals(thread, existingThread)) {
					changed.push(thread);
				}
			} else {
				added.push(thread);
			}
		});

		oldReviewThreads.forEach(thread => {
			if (!newReviewThreads.find(t => t.id === thread.id)) {
				removed.push(thread);
			}
		});

		this._onDidChangeReviewThreads.fire({
			added,
			changed,
			removed,
		});
	}

	async getReviewThreads(): Promise<IReviewThread[]> {
		const { remote, query, schema } = await this.githubRepository.ensure();
		try {
			const { data } = await query<PullRequestCommentsResponse>({
				query: schema.PullRequestComments,
				variables: {
					owner: remote.owner,
					name: remote.repositoryName,
					number: this.number,
				},
			});

			const reviewThreads = data.repository.pullRequest.reviewThreads.nodes.map(node => {
				return parseGraphQLReviewThread(node, this.githubRepository);
			});

			const oldReviewThreads = this._reviewThreadsCache;
			this._reviewThreadsCache = reviewThreads;
			this.diffThreads(oldReviewThreads, reviewThreads);
			return reviewThreads;
		} catch (e) {
			Logger.appendLine(`Failed to get pull request review comments: ${e}`);
			return [];
		}
	}

	/**
	 * Get all review comments.
	 */
	async initializeReviewComments(): Promise<void> {
		const { remote, query, schema } = await this.githubRepository.ensure();
		try {
			const { data } = await query<PullRequestCommentsResponse>({
				query: schema.PullRequestComments,
				variables: {
					owner: remote.owner,
					name: remote.repositoryName,
					number: this.number,
				},
			});

			const comments = data.repository.pullRequest.reviewThreads.nodes
				.map(node => node.comments.nodes.map(comment => parseGraphQLComment(comment, node.isResolved, this.githubRepository), remote))
				.reduce((prev, curr) => prev.concat(curr), [])
				.sort((a: IComment, b: IComment) => {
					return a.createdAt > b.createdAt ? 1 : -1;
				});

			this.comments = comments;
		} catch (e) {
			Logger.appendLine(`Failed to get pull request review comments: ${e}`);
		}
	}

	/**
	 * Get a list of the commits within a pull request.
	 */
	async getCommits(): Promise<OctokitCommon.PullsListCommitsResponseData> {
		try {
			Logger.debug(`Fetch commits of PR #${this.number} - enter`, PullRequestModel.ID);
			const { remote, octokit } = await this.githubRepository.ensure();
			const commitData = await octokit.call(octokit.api.pulls.listCommits, {
				pull_number: this.number,
				owner: remote.owner,
				repo: remote.repositoryName,
			});
			Logger.debug(`Fetch commits of PR #${this.number} - done`, PullRequestModel.ID);

			return commitData.data;
		} catch (e) {
			vscode.window.showErrorMessage(`Fetching commits failed: ${formatError(e)}`);
			return [];
		}
	}

	/**
	 * Get all changed files within a commit
	 * @param commit The commit
	 */
	async getCommitChangedFiles(
		commit: OctokitCommon.PullsListCommitsResponseData[0],
	): Promise<OctokitCommon.ReposGetCommitResponseFiles> {
		try {
			Logger.debug(
				`Fetch file changes of commit ${commit.sha} in PR #${this.number} - enter`,
				PullRequestModel.ID,
			);
			const { octokit, remote } = await this.githubRepository.ensure();
			const fullCommit = await octokit.call(octokit.api.repos.getCommit, {
				owner: remote.owner,
				repo: remote.repositoryName,
				ref: commit.sha,
			});
			Logger.debug(
				`Fetch file changes of commit ${commit.sha} in PR #${this.number} - done`,
				PullRequestModel.ID,
			);

			return fullCommit.data.files ?? [];
		} catch (e) {
			vscode.window.showErrorMessage(`Fetching commit file changes failed: ${formatError(e)}`);
			return [];
		}
	}

	/**
	 * Gets file content for a file at the specified commit
	 * @param filePath The file path
	 * @param commit The commit
	 */
	async getFile(filePath: string, commit: string) {
		const { octokit, remote } = await this.githubRepository.ensure();
		const fileContent = await octokit.call(octokit.api.repos.getContent, {
			owner: remote.owner,
			repo: remote.repositoryName,
			path: filePath,
			ref: commit,
		});

		if (Array.isArray(fileContent.data)) {
			throw new Error(`Unexpected array response when getting file ${filePath}`);
		}

		const contents = (fileContent.data as any).content ?? '';
		const buff = buffer.Buffer.from(contents, (fileContent.data as any).encoding);
		return buff.toString();
	}

	/**
	 * Get the timeline events of a pull request, including comments, reviews, commits, merges, deletes, and assigns.
	 */
	async getTimelineEvents(): Promise<TimelineEvent[]> {
		Logger.debug(`Fetch timeline events of PR #${this.number} - enter`, PullRequestModel.ID);
		const { query, remote, schema } = await this.githubRepository.ensure();

		try {
			const [{ data }, latestReviewCommitInfo, currentUser, reviewThreads] = await Promise.all([
				query<TimelineEventsResponse>({
					query: schema.TimelineEvents,
					variables: {
						owner: remote.owner,
						name: remote.repositoryName,
						number: this.number,
					},
				}),
				this.getViewerLatestReviewCommit(),
				this.githubRepository.getAuthenticatedUser(),
				this.getReviewThreads()
			]);

			const ret = data.repository.pullRequest.timelineItems.nodes;
			const events = parseGraphQLTimelineEvents(ret, this.githubRepository);

			this.addReviewTimelineEventComments(events, reviewThreads);
			insertNewCommitsSinceReview(events, latestReviewCommitInfo?.sha, currentUser, this.head);

			return events;
		} catch (e) {
			console.log(e);
			return [];
		}
	}

	private addReviewTimelineEventComments(events: TimelineEvent[], reviewThreads: IReviewThread[]): void {
		interface CommentNode extends IComment {
			childComments?: CommentNode[];
		}

		const reviewEvents = events.filter((e): e is CommonReviewEvent => e.event === EventType.Reviewed);
		const reviewComments = reviewThreads.reduce((previous, current) => (previous as IComment[]).concat(current.comments), []);

		const reviewEventsById = reviewEvents.reduce((index, evt) => {
			index[evt.id] = evt;
			evt.comments = [];
			return index;
		}, {} as { [key: number]: CommonReviewEvent });

		const commentsById = reviewComments.reduce((index, evt) => {
			index[evt.id] = evt;
			return index;
		}, {} as { [key: number]: CommentNode });

		const roots: CommentNode[] = [];
		let i = reviewComments.length;
		while (i-- > 0) {
			const c: CommentNode = reviewComments[i];
			if (!c.inReplyToId) {
				roots.unshift(c);
				continue;
			}
			const parent = commentsById[c.inReplyToId];
			parent.childComments = parent.childComments || [];
			parent.childComments = [c, ...(c.childComments || []), ...parent.childComments];
		}

		roots.forEach(c => {
			const review = reviewEventsById[c.pullRequestReviewId!];
			if (review) {
				review.comments = review.comments.concat(c).concat(c.childComments || []);
			}
		});

		reviewThreads.forEach(thread => {
			if (!thread.prReviewDatabaseId || !reviewEventsById[thread.prReviewDatabaseId]) {
				return;
			}
			const prReviewThreadEvent = reviewEventsById[thread.prReviewDatabaseId];
			prReviewThreadEvent.reviewThread = {
				threadId: thread.id,
				canResolve: thread.viewerCanResolve,
				canUnresolve: thread.viewerCanUnresolve,
				isResolved: thread.isResolved
			};

		});

		const pendingReview = reviewEvents.filter(r => r.state.toLowerCase() === 'pending')[0];
		if (pendingReview) {
			// Ensures that pending comments made in reply to other reviews are included for the pending review
			pendingReview.comments = reviewComments.filter(c => c.isDraft);
		}
	}

	private async _getReviewRequiredCheck() {
		const { query, remote, octokit, schema } = await this.githubRepository.ensure();

		const [branch, reviewStates] = await Promise.all([
			octokit.call(octokit.api.repos.getBranch, { branch: this.base.ref, owner: remote.owner, repo: remote.repositoryName }),
			query<LatestReviewsResponse>({
				query: schema.LatestReviews,
				variables: {
					owner: remote.owner,
					name: remote.repositoryName,
					number: this.number,
				}
			})
		]);
		if (branch.data.protected && branch.data.protection.required_status_checks.enforcement_level !== 'off') {
			// We need to add the "review required" check manually.
			return {
				id: REVIEW_REQUIRED_CHECK_ID,
				context: 'Branch Protection',
				description: vscode.l10n.t('Requirements have not been met.'),
				state: (reviewStates.data as LatestReviewsResponse).repository.pullRequest.latestReviews.nodes.every(node => node.state !== 'CHANGES_REQUESTED') ? CheckState.Neutral : CheckState.Failure,
				target_url: this.html_url
			};
		}
		return undefined;
	}

	/**
	 * Get the status checks of the pull request, those for the last commit.
	 */
	async getStatusChecks(): Promise<PullRequestChecks> {
<<<<<<< HEAD
		const { query, remote, schema } = await this.githubRepository.ensure();
		let result;
		try {
			result = await query<GetChecksResponse>({
				query: schema.GetChecks,
				variables: {
					owner: remote.owner,
					name: remote.repositoryName,
					number: this.number,
				},
			}, true); // There's an issue with the GetChecks that can result in SAML errors.
		} catch (e) {
			if (e.message?.startsWith('GraphQL error: Resource protected by organization SAML enforcement.')) {
				// There seems to be an issue with fetching status checks if you haven't SAML'd with every org you have
				// Ignore SAML errors here, and at least try to get the review required check
				const checks = {
					state: CheckState.Unknown,
					statuses: [] as any[],
				};
				const reviewRequiredCheck = await this._getReviewRequiredCheck();
				if (reviewRequiredCheck) {
					checks.statuses.unshift(reviewRequiredCheck);
					checks.state = CheckState.Failure;
				}
				return checks;
			}
		}

		// We always fetch the status checks for only the last commit, so there should only be one node present
		const statusCheckRollup = result.data.repository.pullRequest.commits.nodes[0].commit.statusCheckRollup;

		if (!statusCheckRollup) {
			return {
				state: CheckState.Pending,
				statuses: [],
			};
		}

		const checks: PullRequestChecks = {
			state: statusCheckRollup.state.toLowerCase(),
			statuses: statusCheckRollup.contexts.nodes.map(context => {
				if (isCheckRun(context)) {
					return {
						id: context.id,
						url: context.checkSuite.app?.url,
						avatar_url: context.checkSuite.app?.logoUrl,
						state: context.conclusion?.toLowerCase() || CheckState.Pending,
						description: context.title,
						context: context.name,
						target_url: context.detailsUrl,
					};
				} else {
					return {
						id: context.id,
						url: context.targetUrl,
						avatar_url: context.avatarUrl,
						state: context.state?.toLowerCase(),
						description: context.description,
						context: context.context,
						target_url: context.targetUrl,
					};
				}
			}),
		};

		// Fun info: The checks don't include whether a review is required.
		// Also, unless you're an admin on the repo, you can't just do octokit.repos.getBranchProtection
		if (this.item.mergeable === PullRequestMergeability.NotMergeable) {
			const reviewRequiredCheck = await this._getReviewRequiredCheck();
			if (reviewRequiredCheck) {
				checks.statuses.unshift(reviewRequiredCheck);
				checks.state = CheckState.Failure;
=======
		const checks = await this.githubRepository.getStatusChecks(this.number);

		// Fun info: The checks don't include whether a review is required.
		// Also, unless you're an admin on the repo, you can't just do octokit.repos.getBranchProtection
		if ((this.item.mergeable === PullRequestMergeability.NotMergeable) && (checks.state === 'success')) {
			const isBranchProtected = await this.getBranchProtectionStatus();
			if (isBranchProtected) {
				// We need to add the "review required" check manually.
				checks.statuses.unshift({
					id: 'unknown',
					context: 'Branch Protection',
					description: vscode.l10n.t('Requirements have not been met.'),
					state: 'failure',
					target_url: this.html_url
				});
				checks.state = 'failure';
>>>>>>> 2430c772
			}
		}

		return checks;
	}

	private async getBranchProtectionStatus(): Promise<boolean> {
		// Fun info: The checks don't include whether a review is required.
		// Also, unless you're an admin on the repo, you can't just do octokit.repos.getBranchProtection
		const { remote, octokit } = await this.githubRepository.ensure();
		const branch = await octokit.call(octokit.api.repos.getBranch, { branch: this.base.ref, owner: remote.owner, repo: remote.repositoryName });
		if (branch.data.protected && branch.data.protection.required_status_checks.enforcement_level !== 'off') {
			return true;
		}

		return false;
	}

	static async openDiffFromComment(
		folderManager: FolderRepositoryManager,
		pullRequestModel: PullRequestModel,
		comment: IComment,
	): Promise<void> {
		const contentChanges = await pullRequestModel.getFileChangesInfo();
		const change = contentChanges.find(
			fileChange => fileChange.fileName === comment.path || fileChange.previousFileName === comment.path,
		);
		if (!change) {
			throw new Error(`Can't find matching file`);
		}

		const pathSegments = comment.path!.split('/');
		this.openDiff(folderManager, pullRequestModel, change, pathSegments[pathSegments.length - 1]);
	}

	static async openFirstDiff(
		folderManager: FolderRepositoryManager,
		pullRequestModel: PullRequestModel,
	) {
		const contentChanges = await pullRequestModel.getFileChangesInfo();
		if (!contentChanges.length) {
			return;
		}

		const firstChange = contentChanges[0];
		this.openDiff(folderManager, pullRequestModel, firstChange, firstChange.fileName);
	}

	static async openDiff(
		folderManager: FolderRepositoryManager,
		pullRequestModel: PullRequestModel,
		change: SlimFileChange | InMemFileChange,
		diffTitle: string
	): Promise<void> {


		let headUri, baseUri: vscode.Uri;
		if (!pullRequestModel.equals(folderManager.activePullRequest)) {
			const headCommit = pullRequestModel.head!.sha;
			const parentFileName = change.status === GitChangeType.RENAME ? change.previousFileName! : change.fileName;
			headUri = toPRUri(
				vscode.Uri.file(resolvePath(folderManager.repository.rootUri, change.fileName)),
				pullRequestModel,
				change.baseCommit,
				headCommit,
				change.fileName,
				false,
				change.status,
				change.previousFileName
			);
			baseUri = toPRUri(
				vscode.Uri.file(resolvePath(folderManager.repository.rootUri, parentFileName)),
				pullRequestModel,
				change.baseCommit,
				headCommit,
				change.fileName,
				true,
				change.status,
				change.previousFileName
			);
		} else {
			const uri = vscode.Uri.file(path.resolve(folderManager.repository.rootUri.fsPath, change.fileName));

			headUri =
				change.status === GitChangeType.DELETE
					? toReviewUri(
						uri,
						undefined,
						undefined,
						'',
						false,
						{ base: false },
						folderManager.repository.rootUri,
					)
					: uri;

			const mergeBase = pullRequestModel.mergeBase || pullRequestModel.base.sha;
			baseUri = toReviewUri(
				uri,
				change.status === GitChangeType.RENAME ? change.previousFileName : change.fileName,
				undefined,
				change.status === GitChangeType.ADD ? '' : mergeBase,
				false,
				{ base: true },
				folderManager.repository.rootUri,
			);
		}

		vscode.commands.executeCommand(
			'vscode.diff',
			baseUri,
			headUri,
			`${diffTitle} (Pull Request)`,
			{},
		);
	}

	private _fileChanges: Map<string, SlimFileChange | InMemFileChange> = new Map();
	get fileChanges(): Map<string, SlimFileChange | InMemFileChange> {
		return this._fileChanges;
	}

	async getFileChangesInfo() {
		this._fileChanges.clear();
		const data = await this.getRawFileChangesInfo();
		const mergebase = this.mergeBase || this.base.sha;
		const parsed = await parseDiff(data, mergebase);
		parsed.forEach(fileChange => {
			this._fileChanges.set(fileChange.fileName, fileChange);
		});
		return parsed;
	}

	/**
	 * List the changed files in a pull request.
	 */
	private async getRawFileChangesInfo(): Promise<IRawFileChange[]> {
		Logger.debug(
			`Fetch file changes, base, head and merge base of PR #${this.number} - enter`,
			PullRequestModel.ID,
		);
		const githubRepository = this.githubRepository;
		const { octokit, remote } = await githubRepository.ensure();

		if (!this.base) {
			const info = await octokit.call(octokit.api.pulls.get, {
				owner: remote.owner,
				repo: remote.repositoryName,
				pull_number: this.number,
			});
			this.update(convertRESTPullRequestToRawPullRequest(info.data, githubRepository));
		}

		let compareWithBaseRef = this.base.sha;
		const latestReview = await this.getViewerLatestReviewCommit();
		const oldHasChangesSinceReview = this.hasChangesSinceLastReview;
		this.hasChangesSinceLastReview = latestReview !== undefined && compareWithBaseRef !== latestReview.sha;

		if (this._showChangesSinceReview && this.hasChangesSinceLastReview && latestReview != undefined) {
			compareWithBaseRef = latestReview.sha;
		}

		if (this.item.merged) {
			const response = await restPaginate<typeof octokit.api.pulls.listFiles, IRawFileChange>(octokit.api.pulls.listFiles, {
				repo: remote.repositoryName,
				owner: remote.owner,
				pull_number: this.number,
			});

			// Use the original base to compare against for merged PRs
			this.mergeBase = this.base.sha;

			return response;
		}

		const { data } = await octokit.call(octokit.api.repos.compareCommits, {
			repo: remote.repositoryName,
			owner: remote.owner,
			base: `${this.base.repositoryCloneUrl.owner}:${compareWithBaseRef}`,
			head: `${this.head!.repositoryCloneUrl.owner}:${this.head!.sha}`,
		});

		this.mergeBase = data.merge_base_commit.sha;

		const MAX_FILE_CHANGES_IN_COMPARE_COMMITS = 100;
		let files: IRawFileChange[] = [];

		if (data.files.length >= MAX_FILE_CHANGES_IN_COMPARE_COMMITS) {
			// compareCommits will return a maximum of 100 changed files
			// If we have (maybe) more than that, we'll need to fetch them with listFiles API call
			Logger.debug(
				`More than ${MAX_FILE_CHANGES_IN_COMPARE_COMMITS} files changed, fetching all file changes of PR #${this.number}`,
				PullRequestModel.ID,
			);
			files = await restPaginate<typeof octokit.api.pulls.listFiles, IRawFileChange>(octokit.api.pulls.listFiles, {
				owner: this.base.repositoryCloneUrl.owner,
				pull_number: this.number,
				repo: remote.repositoryName,
			});
		} else {
			// if we're under the limit, just use the result from compareCommits, don't make additional API calls.
			files = data.files as IRawFileChange[];
		}

		if (oldHasChangesSinceReview !== undefined && oldHasChangesSinceReview !== this.hasChangesSinceLastReview) {
			this._onDidChangeChangesSinceReview.fire();
		}

		Logger.debug(
			`Fetch file changes and merge base of PR #${this.number} - done, total files ${files.length} `,
			PullRequestModel.ID,
		);
		return files;
	}

	get autoMerge(): boolean {
		return !!this.item.autoMerge;
	}

	get autoMergeMethod(): MergeMethod | undefined {
		return this.item.autoMergeMethod;
	}

	get allowAutoMerge(): boolean {
		return !!this.item.allowAutoMerge;
	}

	/**
	 * Get the current mergeability of the pull request.
	 */
	async getMergeability(): Promise<PullRequestMergeability> {
		try {
			Logger.debug(`Fetch pull request mergeability ${this.number} - enter`, PullRequestModel.ID);
			const { query, remote, schema } = await this.githubRepository.ensure();

			const { data } = await query<PullRequestMergabilityResponse>({
				query: schema.PullRequestMergeability,
				variables: {
					owner: remote.owner,
					name: remote.repositoryName,
					number: this.number,
				},
			});
			Logger.debug(`Fetch pull request mergeability ${this.number} - done`, PullRequestModel.ID);
			const mergeability = parseMergeability(data.repository.pullRequest.mergeable, data.repository.pullRequest.mergeStateStatus);
			this.item.mergeable = mergeability;
			return mergeability;
		} catch (e) {
			Logger.appendLine(`PullRequestModel> Unable to fetch PR Mergeability: ${e}`);
			return PullRequestMergeability.Unknown;
		}
	}

	/**
	 * Set a draft pull request as ready to be reviewed.
	 */
	async setReadyForReview(): Promise<any> {
		try {
			const { mutate, schema } = await this.githubRepository.ensure();

			const { data } = await mutate<MarkPullRequestReadyForReviewResponse>({
				mutation: schema.ReadyForReview,
				variables: {
					input: {
						pullRequestId: this.graphNodeId,
					},
				},
			});

			/* __GDPR__
				"pr.readyForReview.success" : {}
			*/
			this._telemetry.sendTelemetryEvent('pr.readyForReview.success');

			return data!.markPullRequestReadyForReview.pullRequest.isDraft;
		} catch (e) {
			/* __GDPR__
				"pr.readyForReview.failure" : {}
			*/
			this._telemetry.sendTelemetryErrorEvent('pr.readyForReview.failure');
			throw e;
		}
	}

	private updateCommentReactions(graphNodeId: string, reactionGroups: ReactionGroup[]) {
		const reviewThread = this._reviewThreadsCache.find(thread =>
			thread.comments.some(c => c.graphNodeId === graphNodeId),
		);
		if (reviewThread) {
			const updatedComment = reviewThread.comments.find(c => c.graphNodeId === graphNodeId);
			if (updatedComment) {
				updatedComment.reactions = parseGraphQLReaction(reactionGroups);
				this._onDidChangeReviewThreads.fire({ added: [], changed: [reviewThread], removed: [] });
			}
		}
	}

	async addCommentReaction(graphNodeId: string, reaction: vscode.CommentReaction): Promise<AddReactionResponse | undefined> {
		const reactionEmojiToContent = getReactionGroup().reduce((prev, curr) => {
			prev[curr.label] = curr.title;
			return prev;
		}, {} as { [key: string]: string });
		const { mutate, schema } = await this.githubRepository.ensure();
		const { data } = await mutate<AddReactionResponse>({
			mutation: schema.AddReaction,
			variables: {
				input: {
					subjectId: graphNodeId,
					content: reactionEmojiToContent[reaction.label!],
				},
			},
		});

		if (!data) {
			throw new Error('Add comment reaction failed.');
		}

		const reactionGroups = data.addReaction.subject.reactionGroups;
		this.updateCommentReactions(graphNodeId, reactionGroups);

		return data;
	}

	async deleteCommentReaction(
		graphNodeId: string,
		reaction: vscode.CommentReaction,
	): Promise<DeleteReactionResponse | undefined> {
		const reactionEmojiToContent = getReactionGroup().reduce((prev, curr) => {
			prev[curr.label] = curr.title;
			return prev;
		}, {} as { [key: string]: string });
		const { mutate, schema } = await this.githubRepository.ensure();
		const { data } = await mutate<DeleteReactionResponse>({
			mutation: schema.DeleteReaction,
			variables: {
				input: {
					subjectId: graphNodeId,
					content: reactionEmojiToContent[reaction.label!],
				},
			},
		});

		if (!data) {
			throw new Error('Delete comment reaction failed.');
		}

		const reactionGroups = data.removeReaction.subject.reactionGroups;
		this.updateCommentReactions(graphNodeId, reactionGroups);

		return data;
	}

	async resolveReviewThread(threadId: string): Promise<void> {
		const { mutate, schema } = await this.githubRepository.ensure();
		const { data } = await mutate<ResolveReviewThreadResponse>({
			mutation: schema.ResolveReviewThread,
			variables: {
				input: {
					threadId,
				},
			},
		});

		if (!data) {
			throw new Error('Resolve review thread failed.');
		}

		const index = this._reviewThreadsCache.findIndex(thread => thread.id === threadId);
		if (index > -1) {
			const thread = parseGraphQLReviewThread(data.resolveReviewThread.thread, this.githubRepository);
			this._reviewThreadsCache.splice(index, 1, thread);
			this._onDidChangeReviewThreads.fire({ added: [], changed: [thread], removed: [] });
		}
	}

	async unresolveReviewThread(threadId: string): Promise<void> {
		const { mutate, schema } = await this.githubRepository.ensure();
		const { data } = await mutate<UnresolveReviewThreadResponse>({
			mutation: schema.UnresolveReviewThread,
			variables: {
				input: {
					threadId,
				},
			},
		});

		if (!data) {
			throw new Error('Unresolve review thread failed.');
		}

		const index = this._reviewThreadsCache.findIndex(thread => thread.id === threadId);
		if (index > -1) {
			const thread = parseGraphQLReviewThread(data.unresolveReviewThread.thread, this.githubRepository);
			this._reviewThreadsCache.splice(index, 1, thread);
			this._onDidChangeReviewThreads.fire({ added: [], changed: [thread], removed: [] });
		}
	}

	async enableAutoMerge(mergeMethod: MergeMethod): Promise<void> {
		try {
			const { mutate, schema } = await this.githubRepository.ensure();
			const { data } = await mutate({
				mutation: schema.EnablePullRequestAutoMerge,
				variables: {
					input: {
						mergeMethod: mergeMethod.toUpperCase(),
						pullRequestId: this.graphNodeId
					}
				}
			});

			if (!data) {
				throw new Error('Enable auto-merge failed.');
			}
			this.item.autoMerge = true;
			this.item.autoMergeMethod = mergeMethod;
		} catch (e) {
			if (e.message === 'GraphQL error: ["Pull request Pull request is in clean status"]') {
				vscode.window.showWarningMessage(vscode.l10n.t('Unable to enable auto-merge. Pull request status checks are already green.'));
			} else {
				throw e;
			}
		}
	}

	async disableAutoMerge(): Promise<void> {
		try {
			const { mutate, schema } = await this.githubRepository.ensure();
			const { data } = await mutate({
				mutation: schema.DisablePullRequestAutoMerge,
				variables: {
					input: {
						pullRequestId: this.graphNodeId
					}
				}
			});

			if (!data) {
				throw new Error('Disable auto-merge failed.');
			}
			this.item.autoMerge = false;
		} catch (e) {
			if (e.message === 'GraphQL error: ["Pull request Pull request is in clean status"]') {
				vscode.window.showWarningMessage(vscode.l10n.t('Unable to enable auto-merge. Pull request status checks are already green.'));
			} else {
				throw e;
			}
		}
	}

	async initializePullRequestFileViewState(): Promise<void> {
		const { query, schema, remote } = await this.githubRepository.ensure();

		const changed: { fileName: string, viewed: ViewedState }[] = [];
		let after: string | null = null;
		let hasNextPage = false;

		do {
			const { data } = await query<PullRequestFilesResponse>({
				query: schema.PullRequestFiles,
				variables: {
					owner: remote.owner,
					name: remote.repositoryName,
					number: this.number,
					after: after,
				},
			});

			data.repository.pullRequest.files.nodes.forEach(n => {
				if (this._fileChangeViewedState[n.path] !== n.viewerViewedState) {
					changed.push({ fileName: n.path, viewed: n.viewerViewedState });
				}
				// No event for setting the file viewed state here.
				// Instead, wait until all the changes have been made and set the context at the end.
				this.setFileViewedState(n.path, n.viewerViewedState, false);
			});

			hasNextPage = data.repository.pullRequest.files.pageInfo.hasNextPage;
			after = data.repository.pullRequest.files.pageInfo.endCursor;
		} while (hasNextPage);

		if (changed.length) {
			this._onDidChangeFileViewedState.fire({ changed });
		}
	}

	async markFileAsViewed(filePathOrSubpath: string): Promise<void> {
		const { mutate, schema } = await this.githubRepository.ensure();
		const fileName = filePathOrSubpath.startsWith(this.githubRepository.rootUri.path) ?
			filePathOrSubpath.substring(this.githubRepository.rootUri.path.length + 1) : filePathOrSubpath;
		await mutate<void>({
			mutation: schema.MarkFileAsViewed,
			variables: {
				input: {
					path: fileName,
					pullRequestId: this.graphNodeId,
				},
			},
		});

		this.setFileViewedState(fileName, ViewedState.VIEWED, true);
	}

	async unmarkFileAsViewed(filePathOrSubpath: string): Promise<void> {
		const { mutate, schema } = await this.githubRepository.ensure();
		const fileName = filePathOrSubpath.startsWith(this.githubRepository.rootUri.path) ?
			filePathOrSubpath.substring(this.githubRepository.rootUri.path.length + 1) : filePathOrSubpath;
		await mutate<void>({
			mutation: schema.UnmarkFileAsViewed,
			variables: {
				input: {
					path: fileName,
					pullRequestId: this.graphNodeId,
				},
			},
		});

		this.setFileViewedState(fileName, ViewedState.UNVIEWED, true);
	}

	async unmarkAllFilesAsViewed(): Promise<void[]> {
		return Promise.all(Array.from(this.fileChanges.keys()).map(change => this.unmarkFileAsViewed(change)));
	}

	private setFileViewedState(fileSubpath: string, viewedState: ViewedState, event: boolean) {
		const filePath = vscode.Uri.joinPath(this.githubRepository.rootUri, fileSubpath).fsPath;
		switch (viewedState) {
			case ViewedState.DISMISSED: {
				this._viewedFiles.delete(filePath);
				this._unviewedFiles.delete(filePath);
				break;
			}
			case ViewedState.UNVIEWED: {
				this._viewedFiles.delete(filePath);
				this._unviewedFiles.add(filePath);
				break;
			}
			case ViewedState.VIEWED: {
				this._viewedFiles.add(filePath);
				this._unviewedFiles.delete(filePath);
			}
		}
		this._fileChangeViewedState[fileSubpath] = viewedState;
		if (event) {
			this._onDidChangeFileViewedState.fire({ changed: [{ fileName: fileSubpath, viewed: viewedState }] });
		}
	}

	/**
	 * Using these contexts is fragile in a multi-root workspace where multiple PRs are checked out.
	 * If you have two active PRs that have the same file path relative to their rootdir, then these context can get confused.
	 */
	public setFileViewedContext() {
		commands.setContext(contexts.VIEWED_FILES, Array.from(this._viewedFiles));
		commands.setContext(contexts.UNVIEWED_FILES, Array.from(this._unviewedFiles));
	}

	private clearFileViewedContext() {
		commands.setContext(contexts.VIEWED_FILES, []);
		commands.setContext(contexts.UNVIEWED_FILES, []);
	}
}<|MERGE_RESOLUTION|>--- conflicted
+++ resolved
@@ -1080,71 +1080,7 @@
 	 * Get the status checks of the pull request, those for the last commit.
 	 */
 	async getStatusChecks(): Promise<PullRequestChecks> {
-<<<<<<< HEAD
-		const { query, remote, schema } = await this.githubRepository.ensure();
-		let result;
-		try {
-			result = await query<GetChecksResponse>({
-				query: schema.GetChecks,
-				variables: {
-					owner: remote.owner,
-					name: remote.repositoryName,
-					number: this.number,
-				},
-			}, true); // There's an issue with the GetChecks that can result in SAML errors.
-		} catch (e) {
-			if (e.message?.startsWith('GraphQL error: Resource protected by organization SAML enforcement.')) {
-				// There seems to be an issue with fetching status checks if you haven't SAML'd with every org you have
-				// Ignore SAML errors here, and at least try to get the review required check
-				const checks = {
-					state: CheckState.Unknown,
-					statuses: [] as any[],
-				};
-				const reviewRequiredCheck = await this._getReviewRequiredCheck();
-				if (reviewRequiredCheck) {
-					checks.statuses.unshift(reviewRequiredCheck);
-					checks.state = CheckState.Failure;
-				}
-				return checks;
-			}
-		}
-
-		// We always fetch the status checks for only the last commit, so there should only be one node present
-		const statusCheckRollup = result.data.repository.pullRequest.commits.nodes[0].commit.statusCheckRollup;
-
-		if (!statusCheckRollup) {
-			return {
-				state: CheckState.Pending,
-				statuses: [],
-			};
-		}
-
-		const checks: PullRequestChecks = {
-			state: statusCheckRollup.state.toLowerCase(),
-			statuses: statusCheckRollup.contexts.nodes.map(context => {
-				if (isCheckRun(context)) {
-					return {
-						id: context.id,
-						url: context.checkSuite.app?.url,
-						avatar_url: context.checkSuite.app?.logoUrl,
-						state: context.conclusion?.toLowerCase() || CheckState.Pending,
-						description: context.title,
-						context: context.name,
-						target_url: context.detailsUrl,
-					};
-				} else {
-					return {
-						id: context.id,
-						url: context.targetUrl,
-						avatar_url: context.avatarUrl,
-						state: context.state?.toLowerCase(),
-						description: context.description,
-						context: context.context,
-						target_url: context.targetUrl,
-					};
-				}
-			}),
-		};
+		const checks = await this.githubRepository.getStatusChecks(this.number);
 
 		// Fun info: The checks don't include whether a review is required.
 		// Also, unless you're an admin on the repo, you can't just do octokit.repos.getBranchProtection
@@ -1153,40 +1089,10 @@
 			if (reviewRequiredCheck) {
 				checks.statuses.unshift(reviewRequiredCheck);
 				checks.state = CheckState.Failure;
-=======
-		const checks = await this.githubRepository.getStatusChecks(this.number);
-
-		// Fun info: The checks don't include whether a review is required.
-		// Also, unless you're an admin on the repo, you can't just do octokit.repos.getBranchProtection
-		if ((this.item.mergeable === PullRequestMergeability.NotMergeable) && (checks.state === 'success')) {
-			const isBranchProtected = await this.getBranchProtectionStatus();
-			if (isBranchProtected) {
-				// We need to add the "review required" check manually.
-				checks.statuses.unshift({
-					id: 'unknown',
-					context: 'Branch Protection',
-					description: vscode.l10n.t('Requirements have not been met.'),
-					state: 'failure',
-					target_url: this.html_url
-				});
-				checks.state = 'failure';
->>>>>>> 2430c772
 			}
 		}
 
 		return checks;
-	}
-
-	private async getBranchProtectionStatus(): Promise<boolean> {
-		// Fun info: The checks don't include whether a review is required.
-		// Also, unless you're an admin on the repo, you can't just do octokit.repos.getBranchProtection
-		const { remote, octokit } = await this.githubRepository.ensure();
-		const branch = await octokit.call(octokit.api.repos.getBranch, { branch: this.base.ref, owner: remote.owner, repo: remote.repositoryName });
-		if (branch.data.protected && branch.data.protection.required_status_checks.enforcement_level !== 'off') {
-			return true;
-		}
-
-		return false;
 	}
 
 	static async openDiffFromComment(
