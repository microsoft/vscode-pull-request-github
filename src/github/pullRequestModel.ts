--- conflicted
+++ resolved
@@ -7,12 +7,8 @@
 import * as path from 'path';
 import equals from 'fast-deep-equal';
 import * as vscode from 'vscode';
-<<<<<<< HEAD
+import { Repository } from '../api/api';
 import { DiffSide, IComment, IReviewThread, SubjectType, ViewedState } from '../common/comment';
-=======
-import { Repository } from '../api/api';
-import { DiffSide, IComment, IReviewThread, ViewedState } from '../common/comment';
->>>>>>> d2922731
 import { parseDiff } from '../common/diffHunk';
 import { GitChangeType, InMemFileChange, SlimFileChange } from '../common/file';
 import { GitHubRef } from '../common/githubRef';
