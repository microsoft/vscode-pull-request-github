/*---------------------------------------------------------------------------------------------
 *  Copyright (c) Microsoft Corporation. All rights reserved.
 *  Licensed under the MIT License. See License.txt in the project root for license information.
 *--------------------------------------------------------------------------------------------*/

import * as vscode from 'vscode';
import { GitHubRef } from '../common/githubRef';
import { Remote } from '../common/remote';
import { GitHubRepository } from './githubRepository';
<<<<<<< HEAD
import { IAccount, IPullRequestModel, IRawPullRequest, PullRequestStateEnum } from './interface';
=======
import { IAccount, PullRequest, PullRequestStateEnum } from './interface';
>>>>>>> 89481a91

export class PullRequestModel {
	public prNumber: number;
	public title: string;
	public html_url: string;
	public state: PullRequestStateEnum = PullRequestStateEnum.Open;
	public author: IAccount;
	public assignee: IAccount;
	public createdAt: string;
	public updatedAt: string;
	public localBranchName?: string;
	public labels: string[];
	public mergeBase?: string;

	public get isOpen(): boolean {
		return this.state === PullRequestStateEnum.Open;
	}
	public get isMerged(): boolean {
		return this.state === PullRequestStateEnum.Merged;
	}

	public get userAvatar(): string {
		if (this.prItem) {
			return this.prItem.user.avatarUrl;
		}

		return null;
	}
	public get userAvatarUri(): vscode.Uri {
		if (this.prItem) {
			let key = this.userAvatar;
			let gravatar = vscode.Uri.parse(`${key}&s=${64}`);

			// hack, to ensure queries are not wrongly encoded.
			const originalToStringFn = gravatar.toString;
			gravatar.toString = function (skipEncoding?: boolean | undefined) {
				return originalToStringFn.call(gravatar, true);
			};

			return gravatar;
		}

		return null;
	}

	public get body(): string {
		if (this.prItem) {
			return this.prItem.body;
		}
		return null;
	}

	public head: GitHubRef;
	public base: GitHubRef;

	constructor(public readonly githubRepository: GitHubRepository, public readonly remote: Remote, public prItem: IRawPullRequest) {
		this.update(prItem);
	}

	update(prItem: IRawPullRequest): void {
		this.prNumber = prItem.number;
		this.title = prItem.title;
		this.html_url = prItem.url;
		this.author = prItem.user;
		this.labels = prItem.labels.map(label => label.name);

		if (prItem.state === 'open') {
			this.state = PullRequestStateEnum.Open;
		} else {
			this.state = prItem.merged ? PullRequestStateEnum.Merged : PullRequestStateEnum.Closed;
		}

		if (prItem.assignee) {
			this.assignee = prItem.assignee;
		}

<<<<<<< HEAD
		this.createdAt = prItem.createdAt;
		this.updatedAt = prItem.updatedAt ? prItem.updatedAt : this.createdAt;
=======
		this.createdAt = prItem.created_at;
		this.updatedAt = prItem.updated_at ? prItem.updated_at : this.createdAt;
>>>>>>> 89481a91

		this.head = new GitHubRef(prItem.head.ref, prItem.head.label, prItem.head.sha, prItem.head.repo.cloneUrl);
		this.base = new GitHubRef(prItem.base.ref, prItem.base.label, prItem.base.sha, prItem.base.repo.cloneUrl);
	}

	equals(other: PullRequestModel): boolean {
		if (!other) {
			return false;
		}

		if (this.prNumber !== other.prNumber) {
			return false;
		}

		if (this.html_url !== other.html_url) {
			return false;
		}

		return true;
	}
}<|MERGE_RESOLUTION|>--- conflicted
+++ resolved
@@ -7,11 +7,7 @@
 import { GitHubRef } from '../common/githubRef';
 import { Remote } from '../common/remote';
 import { GitHubRepository } from './githubRepository';
-<<<<<<< HEAD
-import { IAccount, IPullRequestModel, IRawPullRequest, PullRequestStateEnum } from './interface';
-=======
 import { IAccount, PullRequest, PullRequestStateEnum } from './interface';
->>>>>>> 89481a91
 
 export class PullRequestModel {
 	public prNumber: number;
@@ -64,14 +60,16 @@
 		return null;
 	}
 
+	public bodyHTML?: string;
+
 	public head: GitHubRef;
 	public base: GitHubRef;
 
-	constructor(public readonly githubRepository: GitHubRepository, public readonly remote: Remote, public prItem: IRawPullRequest) {
+	constructor(public readonly githubRepository: GitHubRepository, public readonly remote: Remote, public prItem: PullRequest) {
 		this.update(prItem);
 	}
 
-	update(prItem: IRawPullRequest): void {
+	update(prItem: PullRequest): void {
 		this.prNumber = prItem.number;
 		this.title = prItem.title;
 		this.html_url = prItem.url;
@@ -88,13 +86,8 @@
 			this.assignee = prItem.assignee;
 		}
 
-<<<<<<< HEAD
 		this.createdAt = prItem.createdAt;
 		this.updatedAt = prItem.updatedAt ? prItem.updatedAt : this.createdAt;
-=======
-		this.createdAt = prItem.created_at;
-		this.updatedAt = prItem.updated_at ? prItem.updated_at : this.createdAt;
->>>>>>> 89481a91
 
 		this.head = new GitHubRef(prItem.head.ref, prItem.head.label, prItem.head.sha, prItem.head.repo.cloneUrl);
 		this.base = new GitHubRef(prItem.base.ref, prItem.base.label, prItem.base.sha, prItem.base.repo.cloneUrl);
