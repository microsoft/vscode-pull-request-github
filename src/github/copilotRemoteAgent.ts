/*---------------------------------------------------------------------------------------------
 *  Copyright (c) Microsoft Corporation. All rights reserved.
 *  Licensed under the MIT License. See License.txt in the project root for license information.
 *--------------------------------------------------------------------------------------------*/

<<<<<<< HEAD
import vscode from 'vscode';
import { parseSessionLogs, parseToolCallDetails } from '../../common/sessionParsing';
=======
import vscode, { ThemeIcon } from 'vscode';
>>>>>>> 339c4461
import { Repository } from '../api/api';
import { COPILOT_LOGINS, copilotEventToStatus, CopilotPRStatus, mostRecentCopilotEvent } from '../common/copilot';
import { commands } from '../common/executeCommands';
import { Disposable } from '../common/lifecycle';
import Logger from '../common/logger';
import { GitHubRemote } from '../common/remote';
import { CODING_AGENT, CODING_AGENT_AUTO_COMMIT_AND_PUSH, CODING_AGENT_ENABLED } from '../common/settingKeys';
import { ITelemetry } from '../common/telemetry';
import { CommentEvent, CopilotFinishedEvent, CopilotStartedEvent, EventType, ReviewEvent, TimelineEvent } from '../common/timelineEvent';
import { toOpenPullRequestWebviewUri } from '../common/uri';
import { OctokitCommon } from './common';
import { ChatSessionWithPR, CopilotApi, getCopilotApi, RemoteAgentJobPayload, SessionInfo, SessionSetupStep } from './copilotApi';
import { CopilotPRWatcher, CopilotStateModel } from './copilotPrWatcher';
import { CredentialStore } from './credentials';
import { FolderRepositoryManager } from './folderRepositoryManager';
import { GitHubRepository } from './githubRepository';
import { GithubItemStateEnum } from './interface';
import { PullRequestModel } from './pullRequestModel';
import { RepositoriesManager } from './repositoriesManager';

type RemoteAgentSuccessResult = { link: string; state: 'success'; number: number; webviewUri: vscode.Uri; llmDetails: string };
type RemoteAgentErrorResult = { error: string; state: 'error' };
type RemoteAgentResult = RemoteAgentSuccessResult | RemoteAgentErrorResult;

export interface IAPISessionLogs {
	readonly info: SessionInfo;
	readonly logs: string;
	readonly setupSteps: SessionSetupStep[] | undefined;
}

export interface ICopilotRemoteAgentCommandArgs {
	userPrompt: string;
	summary?: string;
	source?: string;
	followup?: string;
}

const LEARN_MORE = vscode.l10n.t('Learn about coding agent');
// Without Pending Changes
const CONTINUE = vscode.l10n.t('Continue');
// With Pending Changes
const PUSH_CHANGES = vscode.l10n.t('Include changes');
const CONTINUE_WITHOUT_PUSHING = vscode.l10n.t('Ignore changes');
const COMMIT_YOUR_CHANGES = vscode.l10n.t('Commit your changes to continue coding agent session. Close integrated terminal to cancel.');

const FOLLOW_UP_REGEX = /open-pull-request-webview.*((%7B.*?%7D)|(\{.*?\}))/;
const COPILOT = '@copilot';

const body_suffix = vscode.l10n.t('Created from VS Code via the [GitHub Pull Request](https://marketplace.visualstudio.com/items?itemName=GitHub.vscode-pull-request-github) extension.');

export class CopilotRemoteAgentManager extends Disposable {
	public static ID = 'CopilotRemoteAgentManager';

	private readonly _stateModel: CopilotStateModel;
	private readonly _onDidChangeStates = this._register(new vscode.EventEmitter<void>());
	readonly onDidChangeStates = this._onDidChangeStates.event;
	private readonly _onDidChangeNotifications = this._register(new vscode.EventEmitter<PullRequestModel[]>());
	readonly onDidChangeNotifications = this._onDidChangeNotifications.event;
	private readonly _onDidCreatePullRequest = this._register(new vscode.EventEmitter<number>());
	readonly onDidCreatePullRequest = this._onDidCreatePullRequest.event;
	private readonly _onDidChangeChatSessions = this._register(new vscode.EventEmitter<void>());
	readonly onDidChangeChatSessions = this._onDidChangeChatSessions.event;

	constructor(private credentialStore: CredentialStore, public repositoriesManager: RepositoriesManager, private telemetry: ITelemetry) {
		super();
		this._register(this.credentialStore.onDidChangeSessions((e: vscode.AuthenticationSessionsChangeEvent) => {
			if (e.provider.id === 'github') {
				this._copilotApiPromise = undefined; // Invalidate cached session
			}
		}));

		this._stateModel = new CopilotStateModel();
		this._register(new CopilotPRWatcher(this.repositoriesManager, this._stateModel));
		this._register(this._stateModel.onDidChangeStates(() => this._onDidChangeStates.fire()));
		this._register(this._stateModel.onDidChangeNotifications(items => this._onDidChangeNotifications.fire(items)));

		this._register(this.repositoriesManager.onDidChangeFolderRepositories((event) => {
			if (event.added) {
				this._register(event.added.onDidChangeAssignableUsers(() => {
					this.updateAssignabilityContext();
				}));
			}
			this.updateAssignabilityContext();
		}));
		this.repositoriesManager.folderManagers.forEach(manager => {
			this._register(manager.onDidChangeAssignableUsers(() => {
				this.updateAssignabilityContext();
			}));
		});
		this._register(vscode.workspace.onDidChangeConfiguration((e) => {
			if (e.affectsConfiguration(CODING_AGENT)) {
				this.updateAssignabilityContext();
			}
		}));

		// Set initial context
		this.updateAssignabilityContext();
	}

	private _copilotApiPromise: Promise<CopilotApi | undefined> | undefined;
	private get copilotApi(): Promise<CopilotApi | undefined> {
		if (!this._copilotApiPromise) {
			this._copilotApiPromise = this.initializeCopilotApi();
		}
		return this._copilotApiPromise;
	}

	private async initializeCopilotApi(): Promise<CopilotApi | undefined> {
		return await getCopilotApi(this.credentialStore, this.telemetry);
	}

	enabled(): boolean {
		return vscode.workspace
			.getConfiguration(CODING_AGENT).get(CODING_AGENT_ENABLED, false);
	}

	async isAssignable(): Promise<boolean> {
		const repoInfo = await this.repoInfo();
		if (!repoInfo) {
			return false;
		}

		const { fm } = repoInfo;

		try {
			// Ensure assignable users are loaded
			await fm.getAssignableUsers();
			const allAssignableUsers = fm.getAllAssignableUsers();

			if (!allAssignableUsers) {
				return false;
			}

			// Check if any of the copilot logins are in the assignable users
			return allAssignableUsers.some(user => COPILOT_LOGINS.includes(user.login));
		} catch (error) {
			// If there's an error fetching assignable users, assume not assignable
			return false;
		}
	}

	async isAvailable(): Promise<boolean> {
		// Check if the manager is enabled, copilot API is available, and it's assignable
		if (!this.enabled()) {
			return false;
		}

		const repoInfo = await this.repoInfo();
		if (!repoInfo) {
			return false;
		}

		const copilotApi = await this.copilotApi;
		if (!copilotApi) {
			return false;
		}

		return await this.isAssignable();
	}

	private async updateAssignabilityContext(): Promise<void> {
		try {
			const available = await this.isAvailable();
			commands.setContext('copilotCodingAgentAssignable', available);
		} catch (error) {
			// Presume false
			commands.setContext('copilotCodingAgentAssignable', false);
		}
	}

	autoCommitAndPushEnabled(): boolean {
		return vscode.workspace
			.getConfiguration(CODING_AGENT).get(CODING_AGENT_AUTO_COMMIT_AND_PUSH, false);
	}

	async repoInfo(): Promise<{ owner: string; repo: string; baseRef: string; remote: GitHubRemote; repository: Repository; ghRepository: GitHubRepository; fm: FolderRepositoryManager } | undefined> {
		if (!this.repositoriesManager.folderManagers.length) {
			return;
		}
		const fm = this.repositoriesManager.folderManagers[0];
		const repository = fm?.repository;
		const ghRepository = fm?.gitHubRepositories.find(repo => repo.remote instanceof GitHubRemote) as GitHubRepository | undefined;
		if (!repository || !ghRepository) {
			return;
		}

		const baseRef = repository.state.HEAD?.name; // TODO: Consider edge cases
		const ghRemotes = await fm.getGitHubRemotes();
		if (!ghRemotes || ghRemotes.length === 0) {
			return;
		}

		const remote =
			ghRemotes.find(remote => remote.remoteName === 'origin')
			|| ghRemotes[0]; // Fallback to the first remote

		// Extract repo data from target remote
		const { owner, repositoryName: repo } = remote;
		if (!owner || !repo || !baseRef || !repository) {
			return;
		}
		return { owner, repo, baseRef, remote, repository, ghRepository, fm };
	}

	private parseFollowup(followup: string | undefined, repoInfo: { owner: string; repo: string }): number | undefined {
		if (!followup) {
			return;
		}
		const match = followup.match(FOLLOW_UP_REGEX);
		if (!match || match.length < 2) {
			Logger.error(`Ignoring. Invalid followup format: ${followup}`, CopilotRemoteAgentManager.ID);
			return;
		}

		try {
			const followUpData = JSON.parse(decodeURIComponent(match[1]));
			if (!followUpData || !followUpData.owner || !followUpData.repo || !followUpData.pullRequestNumber) {
				Logger.error(`Ignoring. Invalid followup data: ${followUpData}`, CopilotRemoteAgentManager.ID);
				return;
			}

			if (repoInfo.owner !== followUpData.owner || repoInfo.repo !== followUpData.repo) {
				Logger.error(`Ignoring. Follow up data does not match current repository: ${JSON.stringify(followUpData)}`, CopilotRemoteAgentManager.ID);
				return;
			}
			return followUpData.pullRequestNumber;
		} catch (error) {
			Logger.error(`Ignoring. Error while parsing follow up data: ${followup}`, CopilotRemoteAgentManager.ID);
		}
	}

	async addFollowUpToExistingPR(pullRequestNumber: number, userPrompt: string, summary?: string): Promise<string | undefined> {
		const repoInfo = await this.repoInfo();
		if (!repoInfo) {
			return;
		}
		try {
			const ghRepo = repoInfo.ghRepository;
			const pr = await ghRepo.getPullRequest(pullRequestNumber);
			if (!pr) {
				Logger.error(`Could not find pull request #${pullRequestNumber}`, CopilotRemoteAgentManager.ID);
				return;
			}
			// Add a comment tagging @copilot with the user's prompt
			const commentBody = `${COPILOT} ${userPrompt} \n\n --- \n\n ${summary ?? ''}`;
			const commentResult = await pr.createIssueComment(commentBody);
			if (!commentResult) {
				Logger.error(`Failed to add comment to PR #${pullRequestNumber}`, CopilotRemoteAgentManager.ID);
				return;
			}
			Logger.appendLine(`Added comment ${commentResult.htmlUrl}`, CopilotRemoteAgentManager.ID);
			// allow-any-unicode-next-line
			return vscode.l10n.t('🚀 Follow-up comment added to [#{0}]({1})', pullRequestNumber, commentResult.htmlUrl);
		} catch (err) {
			Logger.error(`Failed to add follow-up comment to PR #${pullRequestNumber}: ${err}`, CopilotRemoteAgentManager.ID);
			return;
		}
	}

	async commandImpl(args?: ICopilotRemoteAgentCommandArgs): Promise<string | undefined> {
		if (!args) {
			return;
		}
		const { userPrompt, summary, source, followup } = args;

		/* __GDPR__
			"remoteAgent.command.args" : {
				"source" : { "classification": "SystemMetaData", "purpose": "FeatureInsight" },
				"isFollowup" : { "classification": "SystemMetaData", "purpose": "FeatureInsight" },
				"userPromptLength" : { "classification": "SystemMetaData", "purpose": "FeatureInsight" },
				"summaryLength" : { "classification": "SystemMetaData", "purpose": "FeatureInsight" }
			}
		*/
		this.telemetry.sendTelemetryEvent('remoteAgent.command.args', {
			source: source?.toString() || 'unknown',
			isFollowup: !!followup ? 'true' : 'false',
			userPromptLength: userPrompt.length.toString(),
			summaryLength: summary ? summary.length.toString() : '0'
		});

		if (!userPrompt || userPrompt.trim().length === 0) {
			return;
		}

		const repoInfo = await this.repoInfo();
		if (!repoInfo) {
			/* __GDPR__
				"remoteAgent.command.result" : {
					"reason" : { "classification": "SystemMetaData", "purpose": "FeatureInsight" }
				}
			*/
			this.telemetry.sendTelemetryErrorEvent('remoteAgent.command.result', { reason: 'noRepositoryInfo' });
			return;
		}
		const { repository, owner, repo } = repoInfo;

		const repoName = `${owner}/${repo}`;
		const hasChanges = repository.state.workingTreeChanges.length > 0 || repository.state.indexChanges.length > 0;
		const learnMoreCb = async () => {
			/* __GDPR__
				"remoteAgent.command.result" : {
					"reason" : { "classification": "SystemMetaData", "purpose": "FeatureInsight" }
				}
			*/
			this.telemetry.sendTelemetryErrorEvent('remoteAgent.command.result', { reason: 'learnMore' });
			vscode.env.openExternal(vscode.Uri.parse('https://docs.github.com/copilot/using-github-copilot/coding-agent'));
		};

		let autoPushAndCommit = false;
		const message = vscode.l10n.t('Copilot coding agent will continue your work in \'{0}\'.', repoName);
		const detail = vscode.l10n.t('Your current chat session will end, and its context will be used to continue your work in a new pull request.');
		if (source !== 'prompt' && hasChanges && this.autoCommitAndPushEnabled()) {
			// Pending changes modal
			const modalResult = await vscode.window.showInformationMessage(
				message,
				{
					modal: true,
					detail,
				},
				PUSH_CHANGES,
				CONTINUE_WITHOUT_PUSHING,
				LEARN_MORE,
			);

			if (!modalResult) {
				/* __GDPR__
					"remoteAgent.command.result" : {
						"reason" : { "classification": "SystemMetaData", "purpose": "FeatureInsight" }
					}
				*/
				this.telemetry.sendTelemetryErrorEvent('remoteAgent.command.result', { reason: 'cancel' });
				return;
			}

			if (modalResult === LEARN_MORE) {
				learnMoreCb();
				return;
			}

			if (modalResult === PUSH_CHANGES) {
				autoPushAndCommit = true;
			}
		} else {
			// No pending changes modal
			const modalResult = await vscode.window.showInformationMessage(
				source !== 'prompt' ? message : vscode.l10n.t('Copilot coding agent will implement the specification outlined in this prompt file'),
				{
					modal: true,
					detail: source !== 'prompt' ? detail : undefined
				},
				CONTINUE,
				LEARN_MORE,
			);
			if (!modalResult) {
				return;
			}

			if (modalResult === LEARN_MORE) {
				learnMoreCb();
				return;
			}
		}

		const result = await this.invokeRemoteAgent(
			userPrompt,
			summary || userPrompt,
			autoPushAndCommit,
		);

		if (result.state !== 'success') {
			/* __GDPR__
				"remoteAgent.command.result" : {
					"reason" : { "classification": "SystemMetaData", "purpose": "FeatureInsight" }
				}
			*/
			this.telemetry.sendTelemetryErrorEvent('remoteAgent.command.result', { reason: 'invocationFailure' });
			vscode.window.showErrorMessage(result.error);
			return;
		}

		const { webviewUri, link, number } = result;

		this.telemetry.sendTelemetryEvent('remoteAgent.command', {
			source: source || 'unknown',
			hasFollowup: (!!followup).toString(),
			outcome: 'success'
		});

<<<<<<< HEAD
		if (vscode.workspace.getConfiguration('chat').get('agentSessionsViewLocation') === 'disabled') {
			vscode.commands.executeCommand('vscode.open', webviewUri);
		} else {
			await this.provideChatSessions(new vscode.CancellationTokenSource().token);

			const capi = await this.copilotApi;
			if (!capi) {
				return;
			}

			const sessions = await capi.getAllCodingAgentPRs(this.repositoriesManager);
			const pr = sessions.find(session => session.number === number);

			if (pr) {
				vscode.window.showChatSession('copilot-swe-agent', `${pr.id}`, {});
			}
		}

=======
		this._onDidChangeChatSessions.fire();
		vscode.commands.executeCommand('vscode.open', webviewUri);
>>>>>>> 339c4461

		// allow-any-unicode-next-line
		return vscode.l10n.t('🚀 Coding agent will continue work in [#{0}]({1}).  Track progress [here]({2}).', number, link, webviewUri.toString());
	}

	/**
	 * Opens a terminal and waits for user to successfully commit
	 * This is a fallback for when the commit cannot be done automatically (eg: GPG signing password needed)
	 */
	private async handleInteractiveCommit(repository: Repository, cancellationToken?: vscode.CancellationToken): Promise<boolean> {
		return new Promise<boolean>((resolve) => {
			const startingCommit = repository.state.HEAD?.commit;

			// Create terminal with git commit command
			const terminal = vscode.window.createTerminal({
				name: 'GitHub Coding Agent',
				cwd: repository.rootUri.fsPath,
				message: `\x1b[1m${vscode.l10n.t(COMMIT_YOUR_CHANGES)}\x1b[0m`
			});

			// Show terminal and send commit command
			terminal.show();
			let disposed = false;
			let timeoutId: NodeJS.Timeout;
			let stateListener: vscode.Disposable | undefined;
			let disposalListener: vscode.Disposable | undefined;
			let cancellationListener: vscode.Disposable | undefined;

			const cleanup = () => {
				if (disposed) return;
				disposed = true;
				clearTimeout(timeoutId);
				stateListener?.dispose();
				disposalListener?.dispose();
				cancellationListener?.dispose();
				terminal.dispose();
			};

			// Listen for cancellation if token is provided
			if (cancellationToken) {
				cancellationListener = cancellationToken.onCancellationRequested(() => {
					cleanup();
					resolve(false);
				});
			}

			// Listen for repository state changes
			stateListener = repository.state.onDidChange(() => {
				// Check if commit was successful (HEAD changed and no more staged changes)
				if (repository.state.HEAD?.commit !== startingCommit) {
					cleanup();
					resolve(true);
				}
			});

			// Set a timeout to avoid waiting forever
			timeoutId = setTimeout(() => {
				cleanup();
				resolve(false);
			}, 5 * 60 * 1000); // 5 minutes timeout

			// Listen for terminal disposal (user closed it)
			disposalListener = vscode.window.onDidCloseTerminal((closedTerminal) => {
				if (closedTerminal === terminal) {
					setTimeout(() => {
						if (!disposed) {
							cleanup();
							// Check one more time if commit happened just before terminal was closed
							resolve(repository.state.HEAD?.commit !== startingCommit);
						}
					}, 1000);
				}
			});
		});
	}

	async invokeRemoteAgent(prompt: string, problemContext: string, autoPushAndCommit = true): Promise<RemoteAgentResult> {
		const capiClient = await this.copilotApi;
		if (!capiClient) {
			return { error: vscode.l10n.t('Failed to initialize Copilot API'), state: 'error' };
		}

		const repoInfo = await this.repoInfo();
		if (!repoInfo) {
			return { error: vscode.l10n.t('No repository information found. Please open a workspace with a GitHub repository.'), state: 'error' };
		}
		const { owner, repo, remote, repository, ghRepository, baseRef } = repoInfo;

		// NOTE: This is as unobtrusive as possible with the current high-level APIs.
		// We only create a new branch and commit if there are staged or working changes.
		// This could be improved if we add lower-level APIs to our git extension (e.g. in-memory temp git index).

		let ref = baseRef;
		const hasChanges = autoPushAndCommit && (repository.state.workingTreeChanges.length > 0 || repository.state.indexChanges.length > 0);
		if (hasChanges) {
			if (!this.autoCommitAndPushEnabled()) {
				return { error: vscode.l10n.t('Uncommitted changes detected. Please commit or stash your changes before starting the remote agent. Enable \'{0}\' to push your changes automatically.', CODING_AGENT_AUTO_COMMIT_AND_PUSH), state: 'error' };
			}
			const asyncBranch = `copilot/vscode${Date.now()}`;
			try {
				await repository.createBranch(asyncBranch, true);
				const commitMessage = 'Checkpoint from VS Code for coding agent session';
				try {
					await repository.commit(commitMessage, { all: true });
					if (repository.state.HEAD?.name !== asyncBranch || repository.state.workingTreeChanges.length > 0 || repository.state.indexChanges.length > 0) {
						throw new Error(vscode.l10n.t('Uncommitted changes still detected.'));
					}
				} catch (e) {
					// Instead of immediately failing, open terminal for interactive commit
					const commitSuccessful = await vscode.window.withProgress({
						title: COMMIT_YOUR_CHANGES,
						cancellable: true,
						location: vscode.ProgressLocation.Notification
					}, async (progress, token) => {
						const commitPromise = this.handleInteractiveCommit(repository, token);
						return await commitPromise;
					});
					if (!commitSuccessful) {
						return { error: vscode.l10n.t('Exclude your uncommitted changes and try again.'), state: 'error' };
					}
				}
				await repository.push(remote.remoteName, asyncBranch, true);
				ref = asyncBranch;
				if (repository.state.HEAD?.name !== baseRef) {
					const SWAP_BACK_TO_ORIGINAL_BRANCH = vscode.l10n.t(`Swap back to '{0}'`, baseRef);
					vscode.window.showInformationMessage(
						vscode.l10n.t(`Pending changes pushed to remote branch '{0}'.`, ref),
						SWAP_BACK_TO_ORIGINAL_BRANCH,
					).then(async (selection) => {
						if (selection === SWAP_BACK_TO_ORIGINAL_BRANCH) {
							await repository.checkout(baseRef);
						}
					});
				}
			} catch (e) {
				if (repository.state.HEAD?.name !== baseRef) {
					try {
						await repository.checkout(baseRef);
					} catch (checkoutError) {
						Logger.error(`Failed to checkout back to original branch '${baseRef}': ${checkoutError}`, CopilotRemoteAgentManager.ID);
					}
				}
				Logger.error(`Failed to auto-commit and push pending changes: ${e}`, CopilotRemoteAgentManager.ID);
				return { error: vscode.l10n.t('Could not auto-push pending changes. Manually commit or stash your changes and try again. ({0})', e.message), state: 'error' };
			}
		}

		const base_ref = hasChanges ? baseRef : ref;
		try {
			if (!(await ghRepository.hasBranch(base_ref))) {
				if (!this.autoCommitAndPushEnabled()) {
					// We won't auto-push a branch if the user has disabled the setting
					return { error: vscode.l10n.t('The branch \'{0}\' does not exist on the remote repository \'{1}/{2}\'. Please create the remote branch first.', base_ref, owner, repo), state: 'error' };
				}
				// Push the branch
				Logger.appendLine(`Base ref needs to exist on remote.  Auto pushing base_ref '${base_ref}' to remote repository '${owner}/${repo}'`, CopilotRemoteAgentManager.ID);
				await repository.push(remote.remoteName, base_ref, true);
			}
		} catch (error) {
			return { error: vscode.l10n.t('Failed to configure base branch \'{0}\' does not exist on the remote repository \'{1}/{2}\'. Please create the remote branch first.', base_ref, owner, repo), state: 'error' };
		}

		let title = prompt;
		const titleMatch = problemContext.match(/TITLE: \s*(.*)/i);
		if (titleMatch && titleMatch[1]) {
			title = titleMatch[1].trim();
		}

		const formatBodyPlaceholder = (problemContext: string): string => {
			const header = vscode.l10n.t('Coding agent has begun work on **{0}** and will replace this description as work progresses.', title);
			const collapsedContext = `<details><summary>${vscode.l10n.t('See problem context')}</summary>\n\n${problemContext}\n\n</details>`;
			return `${header}\n\n${collapsedContext}`;
		};

		const problemStatement: string = `${prompt} ${problemContext ? `: ${problemContext}` : ''}`;
		const payload: RemoteAgentJobPayload = {
			problem_statement: problemStatement,
			pull_request: {
				title,
				body_placeholder: formatBodyPlaceholder(problemContext),
				base_ref,
				body_suffix,
				...(hasChanges && { head_ref: ref })
			}
		};

		try {
			const { pull_request } = await capiClient.postRemoteAgentJob(owner, repo, payload);
			this._onDidCreatePullRequest.fire(pull_request.number);
			const webviewUri = await toOpenPullRequestWebviewUri({ owner, repo, pullRequestNumber: pull_request.number });
			const prLlmString = `The remote agent has begun work. The user can track progress on GitHub.com by visiting ${pull_request.html_url} and within VS Code by visiting ${webviewUri.toString()}. Format all links as markdown (eg: [link text](url)).`;
			return {
				state: 'success',
				number: pull_request.number,
				link: pull_request.html_url,
				webviewUri,
				llmDetails: hasChanges ? `The pending changes have been pushed to branch '${ref}'. ${prLlmString}` : prLlmString
			};
		} catch (error) {
			return { error: error.message, state: 'error' };
		}
	}

	async getSessionLogsFromAction(pullRequest: PullRequestModel) {
		const capi = await this.copilotApi;
		if (!capi) {
			return [];
		}
		const lastRun = await this.getLatestCodingAgentFromAction(pullRequest);
		if (!lastRun) {
			return [];
		}

		return await capi.getLogsFromZipUrl(lastRun.logs_url);
	}

	async getWorkflowStepsFromAction(pullRequest: PullRequestModel): Promise<SessionSetupStep[]> {
		const lastRun = await this.getLatestCodingAgentFromAction(pullRequest, 0, false);
		if (!lastRun) {
			return [];
		}

		try {
			const jobs = await pullRequest.githubRepository.getWorkflowJobs(lastRun.id);
			const steps: SessionSetupStep[] = [];

			for (const job of jobs) {
				if (job.steps) {
					for (const step of job.steps) {
						steps.push({ name: step.name, status: step.status });
					}
				}
			}

			return steps;
		} catch (error) {
			Logger.error(`Failed to get workflow steps: ${error}`, CopilotRemoteAgentManager.ID);
			return [];
		}
	}

	async getLatestCodingAgentFromAction(pullRequest: PullRequestModel, sessionIndex = 0, completedOnly = true): Promise<OctokitCommon.WorkflowRun | undefined> {
		const capi = await this.copilotApi;
		if (!capi) {
			return;
		}
		const runs = await pullRequest.githubRepository.getWorkflowRunsFromAction(pullRequest.createdAt);
		const workflowRuns = runs.flatMap(run => run.workflow_runs);
		const padawanRuns = workflowRuns
			.filter(run => run.path && run.path.startsWith('dynamic/copilot-swe-agent'))
			.filter(run => run.pull_requests?.some(pr => pr.id === pullRequest.id));

		const session = padawanRuns.filter(s => !completedOnly || s.status === 'completed').at(sessionIndex);
		if (!session) {
			return;
		}

		return this.getLatestRun(padawanRuns);
	}

	async getSessionLogFromPullRequest(pullRequest: PullRequestModel, sessionIndex = 0, completedOnly = true): Promise<IAPISessionLogs | undefined> {
		const capi = await this.copilotApi;
		if (!capi) {
			return undefined;
		}

		const sessions = await capi.getAllSessions(pullRequest.id);
		const session = sessions.filter(s => !completedOnly || s.state === 'completed').at(sessionIndex);
		if (!session) {
			return undefined;
		}

		const logs = await capi.getLogsFromSession(session.id);

		// If session is in progress, try to fetch workflow steps to show setup progress
		let setupSteps: SessionSetupStep[] | undefined;
		if (session.state === 'in_progress' || logs.trim().length === 0) {
			try {
				// Get workflow steps instead of logs
				setupSteps = await this.getWorkflowStepsFromAction(pullRequest);
			} catch (error) {
				// If we can't fetch workflow steps, don't fail the entire request
				Logger.warn(`Failed to fetch workflow steps for session ${session.id}: ${error}`, CopilotRemoteAgentManager.ID);
			}
		}

		return { info: session, logs, setupSteps };
	}

	async getSessionUrlFromPullRequest(pullRequest: PullRequestModel): Promise<string | undefined> {
		const capi = await this.copilotApi;
		if (!capi) {
			return;
		}

		const sessions = await this.getLatestCodingAgentFromAction(pullRequest);
		if (!sessions) {
			return;
		}
		return sessions.html_url;
	}

	private getLatestRun<T extends { last_updated_at?: string; updated_at?: string }>(runs: T[]): T {
		return runs
			.slice()
			.sort((a, b) => {
				const dateA = new Date(a.last_updated_at ?? a.updated_at ?? 0).getTime();
				const dateB = new Date(b.last_updated_at ?? b.updated_at ?? 0).getTime();
				return dateB - dateA;
			})[0];
	}

	clearNotifications() {
		this._stateModel.clearNotifications();
	}

	get notificationsCount(): number {
		return this._stateModel.notifications.size;
	}

	hasNotification(owner: string, repo: string, pullRequestNumber: number): boolean {
		const key = this._stateModel.makeKey(owner, repo, pullRequestNumber);
		return this._stateModel.notifications.has(key);
	}

	getStateForPR(owner: string, repo: string, prNumber: number): CopilotPRStatus {
		return this._stateModel.get(owner, repo, prNumber);
	}

	getCounts(): { total: number; inProgress: number; error: number } {
		return this._stateModel.getCounts();
	}

	public async provideChatSessions(token: vscode.CancellationToken): Promise<ChatSessionWithPR[]> {
		try {
			const capi = await this.copilotApi;
			if (!capi) {
				return [];
			}

			// Check if the token is already cancelled
			if (token.isCancellationRequested) {
				return [];
			}

			const sessions = await capi.getAllCodingAgentPRs(this.repositoriesManager);
			return await Promise.all(sessions.map(async session => {
				const timeline = await session.getTimelineEvents(session);
				const status = copilotEventToStatus(mostRecentCopilotEvent(timeline));
				if (status !== CopilotPRStatus.Completed && status !== CopilotPRStatus.Failed) {
					const disposable = session.onDidChange(() => {
						this._onDidChangeChatSessions.fire();
						disposable.dispose(); // Clean up listener after firing
					});
					this._register(disposable);
				}
				return {
					id: `${session.id}`,
					label: session.title || `Session ${session.id}`,
					iconPath: this.getIconForSession(status),
					pullRequest: session
				};
			}));
		} catch (error) {
			Logger.error(`Failed to provide coding agents information: ${error}`, CopilotRemoteAgentManager.ID);
		}
		return [];
	}

<<<<<<< HEAD
	private extractPromptFromEvent(event: TimelineEvent): string {
		let body = '';
		if (event.event === EventType.Commented) {
			body = (event as CommentEvent).body;
		} else if (event.event === EventType.Reviewed) {
			body = (event as ReviewEvent).body;
		}

		// Extract the prompt before any separator pattern (used in addFollowUpToExistingPR)
		// but keep the @copilot mention
		const separatorMatch = body.match(/^(.*?)\s*\n\n\s*---\s*\n\n/s);
		if (separatorMatch) {
			return separatorMatch[1].trim();
		}

		// Return the full body, including @copilot mention
		return body.trim();
	}

	public async provideChatSessionContent(id: string, token: vscode.CancellationToken): Promise<vscode.ChatSession> {
		try {
			const capi = await this.copilotApi;
			if (!capi || token.isCancellationRequested) {
				return this.createEmptySession();
			}

			const pullRequestId = parseInt(id);
			if (isNaN(pullRequestId)) {
				Logger.error(`Invalid pull request ID: ${id}`, CopilotRemoteAgentManager.ID);
				return this.createEmptySession();
			}

			// Find the pull request model
			const pullRequest = this.findPullRequestById(pullRequestId);
			if (!pullRequest) {
				Logger.error(`Pull request not found: ${pullRequestId}`, CopilotRemoteAgentManager.ID);
				return this.createEmptySession();
			}

			// Get all sessions for this PR
			const sessions = await capi.getAllSessions(pullRequest.id);
			if (!sessions || sessions.length === 0) {
				Logger.warn(`No sessions found for pull request ${pullRequestId}`, CopilotRemoteAgentManager.ID);
				return this.createEmptySession();
			}

			// Ensure sessions is an array
			if (!Array.isArray(sessions)) {
				Logger.error(`getAllSessions returned non-array: ${typeof sessions}`, CopilotRemoteAgentManager.ID);
				return this.createEmptySession();
			}

			// Sort sessions by created_at to ensure chronological order
			const sortedSessions = sessions.slice().sort((a, b) =>
				new Date(a.created_at).getTime() - new Date(b.created_at).getTime()
			);

			// Parse all sessions into chat history
			const history: Array<vscode.ChatRequestTurn | vscode.ChatResponseTurn2> = [];
			let activeResponseCallback: ((stream: vscode.ChatResponseStream, token: vscode.CancellationToken) => Thenable<void>) | undefined;

			// Get timeline events to match sessions with comments
			let timelineEvents: readonly TimelineEvent[] = await pullRequest.getTimelineEvents(pullRequest);


			const copilotComments = timelineEvents
				.filter((event): event is CommentEvent => event.event === EventType.Commented)
				.filter(comment => comment.body.includes('@copilot') || comment.body.includes(COPILOT))
				.sort((a, b) => new Date(a.createdAt).getTime() - new Date(b.createdAt).getTime());

			Logger.appendLine(`Found ${copilotComments.length} copilot comments in timeline`, CopilotRemoteAgentManager.ID);

			for (const [sessionIndex, session] of sortedSessions.entries()) {
				// Get logs for this session
				const logs = await capi.getLogsFromSession(session.id);

				// Try to find a matching comment for this session
				let sessionPrompt = session.name || `Session ${sessionIndex + 1} (ID: ${session.id})`;

				// For the first session, try to get the problem statement from the Jobs API
				if (sessionIndex === 0) {
					try {
						const jobInfo = await capi.getJobBySessionId(pullRequest.base.repositoryCloneUrl.owner, pullRequest.base.repositoryCloneUrl.repositoryName, session.id);
						if (jobInfo && jobInfo.problem_statement) {
							sessionPrompt = jobInfo.problem_statement;
							const titleMatch = jobInfo.problem_statement.match(/TITLE: \s*(.*)/i);
							if (titleMatch && titleMatch[1]) {
								sessionPrompt = titleMatch[1].trim();
							}
							Logger.appendLine(`Session ${sessionIndex}: Found problem_statement from Jobs API: ${sessionPrompt}`, CopilotRemoteAgentManager.ID);
						}
					} catch (error) {
						Logger.warn(`Failed to get job info for session ${session.id}: ${error}`, CopilotRemoteAgentManager.ID);
					}
				}

				// Find all CopilotStarted and CopilotFinished events
				const copilotStartedEvents = timelineEvents
					.filter((event): event is CopilotStartedEvent => event.event === EventType.CopilotStarted)
					.sort((a, b) => new Date(a.createdAt).getTime() - new Date(b.createdAt).getTime());

				const copilotFinishedEvents = timelineEvents
					.filter((event): event is CopilotFinishedEvent => event.event === EventType.CopilotFinished)
					.sort((a, b) => new Date(a.createdAt).getTime() - new Date(b.createdAt).getTime());

				Logger.appendLine(`Session ${sessionIndex}: Found ${copilotStartedEvents.length} CopilotStarted events and ${copilotFinishedEvents.length} CopilotFinished events`, CopilotRemoteAgentManager.ID);

				// For secondary sessions, try to match with timeline events
				if (sessionIndex > 0) {
					const copilotStartedEvent = copilotStartedEvents[sessionIndex];
					if (copilotStartedEvent) {

						// Find the time boundaries for this session
						const currentSessionStartTime = new Date(copilotStartedEvent.createdAt).getTime();

						// Find the end time of the previous session (if any)
						let previousSessionEndTime = 0;
						if (sessionIndex > 0 && copilotFinishedEvents[sessionIndex - 1]) {
							previousSessionEndTime = new Date(copilotFinishedEvents[sessionIndex - 1].createdAt).getTime();
						}

						// Find comments/reviews that are:
						// 1. After the previous session ended
						// 2. Before the current session started
						// 3. Contain @copilot mention
						const relevantEvents = timelineEvents
							.filter(event => {
								if (event.event !== EventType.Commented && event.event !== EventType.Reviewed) {
									return false;
								}

								const eventTime = new Date(
									event.event === EventType.Commented ? (event as CommentEvent).createdAt :
										event.event === EventType.Reviewed ? (event as ReviewEvent).submittedAt : ''
								).getTime();

								// Must be after previous session and before current session
								return eventTime > previousSessionEndTime && eventTime < currentSessionStartTime;
							})
							.filter(event => {
								if (event.event === EventType.Commented) {
									const comment = event as CommentEvent;
									return comment.body.includes('@copilot') || comment.body.includes(COPILOT);
								} else if (event.event === EventType.Reviewed) {
									const review = event as ReviewEvent;
									return review.body.includes('@copilot') || review.body.includes(COPILOT);
								}
								return false;
							})
							.sort((a, b) => {
								const timeA = new Date(
									a.event === EventType.Commented ? (a as CommentEvent).createdAt :
										a.event === EventType.Reviewed ? (a as ReviewEvent).submittedAt : ''
								).getTime();
								const timeB = new Date(
									b.event === EventType.Commented ? (b as CommentEvent).createdAt :
										b.event === EventType.Reviewed ? (b as ReviewEvent).submittedAt : ''
								).getTime();
								return timeB - timeA; // Most recent first (closest to session start)
							});


						const matchingEvent = relevantEvents[0];
						if (matchingEvent) {
							sessionPrompt = this.extractPromptFromEvent(matchingEvent);
							Logger.appendLine(`Session ${sessionIndex}: Found matching event - ${matchingEvent.event}`, CopilotRemoteAgentManager.ID);
						} else {
							Logger.appendLine(`Session ${sessionIndex}: No matching event found between times ${previousSessionEndTime} and ${currentSessionStartTime}`, CopilotRemoteAgentManager.ID);
							Logger.appendLine(`Session ${sessionIndex}: Relevant events found: ${relevantEvents.length}`, CopilotRemoteAgentManager.ID);
						}
					} else {
						Logger.appendLine(`Session ${sessionIndex}: No CopilotStarted event found at index ${sessionIndex}`, CopilotRemoteAgentManager.ID);
					}
				}


				// Create request turn for this session
				const sessionRequest = new vscode.ChatRequestTurn2(
					sessionPrompt,
					undefined, // command
					[], // references
					'copilot-swe-agent',
					[], // toolReferences
					[]
				);
				history.push(sessionRequest);

				// Parse session logs into response turn
				if (logs.trim().length > 0) {
					const sessionHistory = await this.parseSessionLogsIntoResponseTurn(logs, session);
					if (sessionHistory) {
						history.push(sessionHistory);
					}
				} else if (session.state === 'in_progress') {
					// For in-progress sessions without logs, create a placeholder response
					const placeholderParts = [new vscode.ChatResponseMarkdownPart('Session is initializing...')];
					const responseResult: vscode.ChatResult = {};
					history.push(new vscode.ChatResponseTurn2(placeholderParts, responseResult, 'copilot-swe-agent'));
				} else {
					// For completed sessions without logs, add an empty response to maintain pairing
					const emptyParts = [new vscode.ChatResponseMarkdownPart('_No logs available for this session_')];
					const responseResult: vscode.ChatResult = {};
					history.push(new vscode.ChatResponseTurn2(emptyParts, responseResult, 'copilot-swe-agent'));
				}

				// Only the latest in-progress session gets activeResponseCallback
				if (session.state === 'in_progress' && !activeResponseCallback) {
					activeResponseCallback = this.createActiveResponseCallback(pullRequest, session.id);
				}
			}

			// Create request handler if PR is open and allows follow-ups
			const requestHandler = (pullRequest.state === GithubItemStateEnum.Open)
				? this.createRequestHandler(pullRequest)
				: undefined;

			return {
				history,
				activeResponseCallback,
				requestHandler
			};
		} catch (error) {
			Logger.error(`Failed to provide chat session content: ${error}`, CopilotRemoteAgentManager.ID);
			return this.createEmptySession();
		}
	}

	private createEmptySession(): vscode.ChatSession {
		return {
			history: [],
			requestHandler: undefined
		};
	}

	private createActiveResponseCallback(pullRequest: PullRequestModel, sessionId: string): (stream: vscode.ChatResponseStream, token: vscode.CancellationToken) => Thenable<void> {
		return async (stream: vscode.ChatResponseStream, token: vscode.CancellationToken) => {
			// Use the shared streaming logic
			return this.streamSessionLogs(stream, pullRequest, sessionId, token);
		};
	}

	private async streamNewLogContent(stream: vscode.ChatResponseStream, newLogContent: string): Promise<boolean> {
		try {
			if (!newLogContent.trim()) {
				return false;
			}

			// Parse the new log content
			const logChunks = parseSessionLogs(newLogContent);
			let hasStreamedContent = false;

			for (const chunk of logChunks) {
				for (const choice of chunk.choices) {
					const delta = choice.delta;

					if (delta.role === 'assistant') {
						// Stream assistant content
						if (delta.content) {
							if (!delta.content.startsWith('<pr_title>')) {
								stream.markdown(delta.content);
								hasStreamedContent = true;
							}
						}

						// Handle tool calls
						if (delta.tool_calls) {
							for (const toolCall of delta.tool_calls) {
								const toolPart = this.createToolInvocationPart(toolCall, delta.content || '');
								if (toolPart) {
									stream.push(toolPart);
									hasStreamedContent = true;
								}
							}
						}
					}

					// Handle finish reasons
					if (choice.finish_reason && choice.finish_reason !== 'null') {
						Logger.appendLine(`Streaming finish_reason: ${choice.finish_reason}`, CopilotRemoteAgentManager.ID);
					}
				}
			}

			if (hasStreamedContent) {
				Logger.appendLine(`Streamed content (markdown or tool parts), progress should be cleared`, CopilotRemoteAgentManager.ID);
			} else {
				Logger.appendLine(`No actual content streamed, progress may still be showing`, CopilotRemoteAgentManager.ID);
			}
			return hasStreamedContent;
		} catch (error) {
			Logger.error(`Error streaming new log content: ${error}`, CopilotRemoteAgentManager.ID);
			return false;
		}
	}

	private async streamSessionLogs(stream: vscode.ChatResponseStream, pullRequest: PullRequestModel, sessionId: string, token: vscode.CancellationToken): Promise<void> {
		const capi = await this.copilotApi;
		if (!capi || token.isCancellationRequested) {
			return;
		}

		let lastLogLength = 0;
		let lastProcessedLength = 0;
		let hasActiveProgress = false;
		const pollingInterval = 3000; // 3 seconds

		return new Promise<void>((resolve, reject) => {
			const complete = () => {
				stream.push(new vscode.ChatResponseCommandButtonPart({
					title: vscode.l10n.t('Open Changes'),
					command: 'pr.openChanges',
					arguments: [pullRequest]
				}));

				resolve();
			};
			const pollForUpdates = async (): Promise<void> => {
				try {
					if (token.isCancellationRequested) {
						complete();
						return;
					}

					// Get the specific session info
					const sessionInfo = await capi.getSessionInfo(sessionId);
					if (!sessionInfo || token.isCancellationRequested) {
						complete();
						return;
					}

					// Get session logs
					const logs = await capi.getLogsFromSession(sessionId);

					// Check if session is still in progress
					if (sessionInfo.state !== 'in_progress') {
						// Session completed, parse any remaining logs and stream final content
						if (logs.length > lastProcessedLength) {
							const newLogContent = logs.slice(lastProcessedLength);
							const didStreamContent = await this.streamNewLogContent(stream, newLogContent);
							if (didStreamContent) {
								hasActiveProgress = false;
							}
						}
						// Progress will be cleared by any final content streamed above
						hasActiveProgress = false;
						complete(); // Resolve the promise when session is complete
						return;
					}

					// Stream new content if logs have grown
					if (logs.length > lastLogLength) {
						Logger.appendLine(`New logs detected, attempting to stream content`, CopilotRemoteAgentManager.ID);
						const newLogContent = logs.slice(lastProcessedLength);
						const didStreamContent = await this.streamNewLogContent(stream, newLogContent);
						lastProcessedLength = logs.length;

						// Only reset progress state if we actually streamed content
						if (didStreamContent) {
							Logger.appendLine(`Content was streamed, resetting hasActiveProgress to false`, CopilotRemoteAgentManager.ID);
							hasActiveProgress = false;
						} else {
							Logger.appendLine(`No content was streamed, keeping hasActiveProgress as ${hasActiveProgress}`, CopilotRemoteAgentManager.ID);
						}
					}

					lastLogLength = logs.length;

					// Schedule next poll if still in progress and not cancelled
					if (!token.isCancellationRequested && sessionInfo.state === 'in_progress') {
						// Show progress indicator only if we don't already have one
						if (!hasActiveProgress) {
							Logger.appendLine(`Showing progress indicator (hasActiveProgress was false)`, CopilotRemoteAgentManager.ID);
							stream.progress('Working...');
							hasActiveProgress = true;
						} else {
							Logger.appendLine(`NOT showing progress indicator (hasActiveProgress was true)`, CopilotRemoteAgentManager.ID);
						}
						setTimeout(pollForUpdates, pollingInterval);
					} else {
						complete();
					}
				} catch (error) {
					Logger.error(`Error polling for session updates: ${error}`, CopilotRemoteAgentManager.ID);
					// Continue polling despite errors
					if (!token.isCancellationRequested) {
						setTimeout(pollForUpdates, pollingInterval);
					} else {
						reject(error);
					}
				}
			};

			// Start polling
			setTimeout(pollForUpdates, pollingInterval);
		});
	}

	private findPullRequestById(id: number): PullRequestModel | undefined {
		for (const folderManager of this.repositoriesManager.folderManagers) {
			for (const githubRepo of folderManager.gitHubRepositories) {
				const pullRequest = githubRepo.pullRequestModels.find(pr => pr.id === id);
				if (pullRequest) {
					return pullRequest;
				}
			}
		}
		return undefined;
	}

	private createToolInvocationPart(toolCall: any, deltaContent: string = ''): vscode.ChatToolInvocationPart | undefined {
		if (!toolCall.function?.name || !toolCall.id) {
			return undefined;
		}

		// Hide reply_to_comment tool
		if (toolCall.function.name === 'reply_to_comment') {
			return undefined;
		}

		const toolPart = new vscode.ChatToolInvocationPart(toolCall.function.name, toolCall.id);
		toolPart.isComplete = true;
		toolPart.isError = false;
		toolPart.isConfirmed = true;

		try {
			const toolDetails = parseToolCallDetails(toolCall, deltaContent);
			toolPart.toolName = toolDetails.toolName;

			if (toolCall.function.name === 'bash') {
				toolPart.invocationMessage = new vscode.MarkdownString(`\`\`\`bash\n${toolDetails.invocationMessage}\n\`\`\``);
			} else {
				toolPart.invocationMessage = toolDetails.invocationMessage;
			}

			if (toolDetails.pastTenseMessage) {
				toolPart.pastTenseMessage = toolDetails.pastTenseMessage;
			}
			if (toolDetails.originMessage) {
				toolPart.originMessage = toolDetails.originMessage;
			}
			if (toolDetails.toolSpecificData) {
				toolPart.toolSpecificData = toolDetails.toolSpecificData;
			}
		} catch (error) {
			toolPart.toolName = toolCall.function.name || 'unknown';
			toolPart.invocationMessage = new vscode.MarkdownString(`Tool: ${toolCall.function.name}`);
			toolPart.isError = true;
		}

		return toolPart;
	}

	private async parseSessionLogsIntoResponseTurn(logs: string, _session: SessionInfo): Promise<vscode.ChatResponseTurn2 | undefined> {
		try {
			const logChunks = parseSessionLogs(logs);
			const responseParts: Array<vscode.ChatResponseMarkdownPart | vscode.ChatToolInvocationPart> = [];
			let currentResponseContent = '';

			for (const chunk of logChunks) {
				for (const choice of chunk.choices) {
					const delta = choice.delta;

					if (delta.role === 'assistant') {
						if (delta.content) {
							if (!delta.content.startsWith('<pr_title>')) {
								currentResponseContent += delta.content;
							}
						}

						// Handle tool calls
						if (delta.tool_calls) {
							// Add any accumulated content as markdown first
							if (currentResponseContent.trim()) {
								responseParts.push(new vscode.ChatResponseMarkdownPart(currentResponseContent.trim()));
								currentResponseContent = '';
							}

							for (const toolCall of delta.tool_calls) {
								const toolPart = this.createToolInvocationPart(toolCall, delta.content || '');
								if (toolPart) {
									responseParts.push(toolPart);
								}
							}
						}
					}
				}
			}

			// Add any remaining content
			if (currentResponseContent.trim()) {
				responseParts.push(new vscode.ChatResponseMarkdownPart(currentResponseContent.trim()));
			}

			// Only create response turn if we have content
			if (responseParts.length > 0) {
				const responseResult: vscode.ChatResult = {};
				return new vscode.ChatResponseTurn2(responseParts, responseResult, 'copilot-swe-agent');
			}

			return undefined;
		} catch (error) {
			Logger.error(`Failed to parse session logs into response turn: ${error}`, CopilotRemoteAgentManager.ID);
			return undefined;
		}
	}

	private createRequestHandler(pullRequest: PullRequestModel): vscode.ChatRequestHandler {
		return async (request: vscode.ChatRequest, _context: vscode.ChatContext, stream: vscode.ChatResponseStream, token: vscode.CancellationToken): Promise<vscode.ChatResult> => {
			try {
				if (token.isCancellationRequested) {
					return {};
				}

				const userPrompt = request.prompt;
				if (!userPrompt || userPrompt.trim().length === 0) {
					stream.markdown(vscode.l10n.t('Please provide a message for the coding agent.'));
					return {};
				}

				stream.progress('Working on your request...');

				// Add follow-up comment to the PR
				const result = await this.addFollowUpToExistingPR(pullRequest.number, userPrompt);

				if (!result) {
					stream.markdown(vscode.l10n.t('Failed to add follow-up comment to the pull request.'));
					return {};
				}

				// Show initial success message
				stream.markdown(result);
				stream.markdown('\n\n');

				// Get the current number of sessions
				const capi = await this.copilotApi;
				if (!capi) {
					stream.markdown(vscode.l10n.t('Failed to connect to Copilot API.'));
					return {};
				}

				const initialSessions = await capi.getAllSessions(pullRequest.id);
				const initialSessionCount = initialSessions.length;

				// Poll for a new session to start
				const maxWaitTime = 5 * 60 * 1000; // 5 minutes
				const pollInterval = 3000; // 3 seconds
				const startTime = Date.now();
				let newSession: SessionInfo | undefined;

				while (Date.now() - startTime < maxWaitTime && !token.isCancellationRequested) {
					const currentSessions = await capi.getAllSessions(pullRequest.id);

					// Check if a new session has started
					if (currentSessions.length > initialSessionCount) {
						// Find the new session (should be the last one)
						newSession = currentSessions
							.sort((a, b) => new Date(b.created_at).getTime() - new Date(a.created_at).getTime())[0];
						break;
					}

					// Wait before polling again
					await new Promise(resolve => setTimeout(resolve, pollInterval));
				}

				if (!newSession) {
					// Progress will be cleared by the markdown message
					stream.markdown(vscode.l10n.t('Timed out waiting for the coding agent to respond. The agent may still be processing your request.'));
					return {};
				}

				// Stream the new session logs
				stream.markdown(vscode.l10n.t('Coding agent is now working on your request...'));
				stream.markdown('\n\n');

				// Use the same streaming logic as for in-progress sessions
				await this.streamSessionLogs(stream, pullRequest, newSession.id, token);

				return {};
			} catch (error) {
				Logger.error(`Error in request handler: ${error}`, CopilotRemoteAgentManager.ID);
				stream.markdown(vscode.l10n.t('An error occurred while processing your request.'));
				return { errorDetails: { message: error.message } };
			}
		};
=======
	private getIconForSession(status: CopilotPRStatus): ThemeIcon {
		switch (status) {
			case CopilotPRStatus.Completed:
				return new ThemeIcon('pass-filled', new vscode.ThemeColor('testing.iconPassed'));
			case CopilotPRStatus.Failed:
				return new ThemeIcon('close', new vscode.ThemeColor('testing.iconFailed'));
			default:
				return new ThemeIcon('circle-filled', new vscode.ThemeColor('list.warningForeground'));
		}
>>>>>>> 339c4461
	}
}<|MERGE_RESOLUTION|>--- conflicted
+++ resolved
@@ -3,12 +3,8 @@
  *  Licensed under the MIT License. See License.txt in the project root for license information.
  *--------------------------------------------------------------------------------------------*/
 
-<<<<<<< HEAD
-import vscode from 'vscode';
+import vscode, { ThemeIcon } from 'vscode';
 import { parseSessionLogs, parseToolCallDetails } from '../../common/sessionParsing';
-=======
-import vscode, { ThemeIcon } from 'vscode';
->>>>>>> 339c4461
 import { Repository } from '../api/api';
 import { COPILOT_LOGINS, copilotEventToStatus, CopilotPRStatus, mostRecentCopilotEvent } from '../common/copilot';
 import { commands } from '../common/executeCommands';
@@ -397,7 +393,7 @@
 			outcome: 'success'
 		});
 
-<<<<<<< HEAD
+		this._onDidChangeChatSessions.fire();
 		if (vscode.workspace.getConfiguration('chat').get('agentSessionsViewLocation') === 'disabled') {
 			vscode.commands.executeCommand('vscode.open', webviewUri);
 		} else {
@@ -416,10 +412,6 @@
 			}
 		}
 
-=======
-		this._onDidChangeChatSessions.fire();
-		vscode.commands.executeCommand('vscode.open', webviewUri);
->>>>>>> 339c4461
 
 		// allow-any-unicode-next-line
 		return vscode.l10n.t('🚀 Coding agent will continue work in [#{0}]({1}).  Track progress [here]({2}).', number, link, webviewUri.toString());
@@ -789,7 +781,6 @@
 		return [];
 	}
 
-<<<<<<< HEAD
 	private extractPromptFromEvent(event: TimelineEvent): string {
 		let body = '';
 		if (event.event === EventType.Commented) {
@@ -1374,7 +1365,8 @@
 				return { errorDetails: { message: error.message } };
 			}
 		};
-=======
+	}
+
 	private getIconForSession(status: CopilotPRStatus): ThemeIcon {
 		switch (status) {
 			case CopilotPRStatus.Completed:
@@ -1384,6 +1376,5 @@
 			default:
 				return new ThemeIcon('circle-filled', new vscode.ThemeColor('list.warningForeground'));
 		}
->>>>>>> 339c4461
 	}
 }