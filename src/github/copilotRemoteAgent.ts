/*---------------------------------------------------------------------------------------------
 *  Copyright (c) Microsoft Corporation. All rights reserved.
 *  Licensed under the MIT License. See License.txt in the project root for license information.
 *--------------------------------------------------------------------------------------------*/

import vscode from 'vscode';
import { Repository } from '../api/api';
import { AuthProvider } from '../common/authentication';
import { Disposable } from '../common/lifecycle';
import { Remote } from '../common/remote';
import { CODING_AGENT, CODING_AGENT_AUTO_COMMIT_AND_PUSH, CODING_AGENT_ENABLED } from '../common/settingKeys';
import { toOpenPullRequestWebviewUri } from '../common/uri';
import { CopilotApi, RemoteAgentJobPayload } from './copilotApi';
import { CopilotPRWatcher, CopilotStateModel } from './copilotPrWatcher';
import { CredentialStore } from './credentials';
import { RepositoriesManager } from './repositoriesManager';

type RemoteAgentSuccessResult = { link: string; state: 'success'; number: number; webviewUri: vscode.Uri; llmDetails: string };
type RemoteAgentErrorResult = { error: string; state: 'error' };
type RemoteAgentResult = RemoteAgentSuccessResult | RemoteAgentErrorResult;

export interface IAPISessionLogs {
	sessionId: string;
	logs: string;
}

export class CopilotRemoteAgentManager extends Disposable {
	public static ID = 'CopilotRemoteAgentManager';
	private readonly workflowRunUrlBase = 'https://github.com/microsoft/vscode/actions/runs/';

	private _statusBarItem: vscode.StatusBarItem | undefined;

	private readonly _stateModel: CopilotStateModel;
	private readonly _onDidChangeStates = this._register(new vscode.EventEmitter<void>());
	readonly onDidChangeStates = this._onDidChangeStates.event;
	private readonly _onDidChangeNotifications = this._register(new vscode.EventEmitter<void>());
	readonly onDidChangeNotifications = this._onDidChangeNotifications.event;
	private readonly _onDidCreatePullRequest = this._register(new vscode.EventEmitter<number>());
	readonly onDidCreatePullRequest = this._onDidCreatePullRequest.event;

	constructor(private credentialStore: CredentialStore, public repositoriesManager: RepositoriesManager) {
		super();
		this._register(this.credentialStore.onDidChangeSessions((e: vscode.AuthenticationSessionsChangeEvent) => {
			if (e.provider.id === 'github') {
				this._copilotApiPromise = undefined; // Invalidate cached session
			}
		}));
		this._register(vscode.workspace.onDidChangeConfiguration(e => {
			if (e.affectsConfiguration(`${CODING_AGENT}.${CODING_AGENT_ENABLED}`)) {
				this.toggleEnablement();
			}
		}));
		this.toggleEnablement();
		this._stateModel = new CopilotStateModel();
		this._register(new CopilotPRWatcher(this.repositoriesManager, this._stateModel));
		this._register(this._stateModel.onDidChangeStates(() => this._onDidChangeStates.fire()));
		this._register(this._stateModel.onDidChangeNotifications(() => this._onDidChangeNotifications.fire()));
		this._register({
			dispose: () => {
				if (this._statusBarItem) {
					this._statusBarItem.dispose();
					this._statusBarItem = undefined;
				}
			}
		});
	}

	private _copilotApiPromise: Promise<CopilotApi | undefined> | undefined;
	private get copilotApi(): Promise<CopilotApi | undefined> {
		if (!this._copilotApiPromise) {
			this._copilotApiPromise = this.initializeCopilotApi();
		}
		return this._copilotApiPromise;
	}

	private async initializeCopilotApi(): Promise<CopilotApi | undefined> {
		const gh = await this.credentialStore.getHubOrLogin(AuthProvider.github);
		const { token } = await gh?.octokit.api.auth() as { token: string };
		if (!token || !gh?.octokit) {
			return;
		}
		return new CopilotApi(gh.octokit, token);
	}

	enabled(): boolean {
		return vscode.workspace
			.getConfiguration(CODING_AGENT).get(CODING_AGENT_ENABLED, false);
	}

	autoCommitAndPushEnabled(): boolean {
		return vscode.workspace
			.getConfiguration(CODING_AGENT).get(CODING_AGENT_AUTO_COMMIT_AND_PUSH, false);
	}

	private getFolderManagerForRepo(owner?: string, repo?: string) {
		let folderManager = (owner && repo)
			? this.repositoriesManager.getManagerForRepository(owner, repo)
			: undefined;
		if (!folderManager && this.repositoriesManager.folderManagers.length > 0) {
			folderManager = this.repositoriesManager.folderManagers[0];
		}
		if (!folderManager) {
			throw new Error('No folder manager found for the repository. Open a workspace with a Git repository.');
		}
		return folderManager;
	}

	async repoInfo(): Promise<{ owner: string; repo: string; remote: string; baseRef: string; repository: Repository } | undefined> {
		const fm = this.getFolderManagerForRepo();
		const repository = fm?.repository;
		if (!fm || !repository) {
			return;
		}
		const { owner, repo } = await fm.getPullRequestDefaults();
		const remotes = repository.state.remotes;
		const baseRef = repository.state.HEAD?.name; // TODO: Consider edge cases
		const remote = remotes.find(r => r.name === 'origin')?.name || remotes.find(r => r.pushUrl)?.name;
		if (!owner || !repo || !remote || !baseRef || !repository) {
			return;
		}
		return { owner, repo, remote, baseRef, repository };
	}

<<<<<<< HEAD
	private statusBarItemImpl(): vscode.StatusBarItem {
		const continueWithCopilot = vscode.window.createStatusBarItem(vscode.StatusBarAlignment.Left, 100);
		continueWithCopilot.command = 'pr.continueAsyncWithCopilot';
		continueWithCopilot.text = vscode.l10n.t('$(cloud-upload) Finish with coding agent');
		continueWithCopilot.tooltip = vscode.l10n.t('Complete your current work with the Copilot coding agent. Your current changes will be pushed to a branch and your task will be completed in the background.');
		continueWithCopilot.show();
		return continueWithCopilot;
	}

	private toggleEnablement() {
		if (this.enabled() && !this._statusBarItem) {
			this._statusBarItem = this.statusBarItemImpl();
		} else if (!this.enabled() && this._statusBarItem) {
			this._statusBarItem.dispose();
			this._statusBarItem = undefined;
		}
	}

=======
>>>>>>> 904f6b1c
	async commandImpl(args?: any) {
		// https://github.com/microsoft/vscode-copilot/issues/18918
		const userPrompt: string | undefined = args.userPrompt;
		const summary: string | undefined = args.summary;

		if (!userPrompt || userPrompt.trim().length === 0) {
			return;
		}

		const repoInfo = await this.repoInfo();
		if (!repoInfo) {
			return;
		}
		const { repository } = repoInfo;

		const hasChanges = repository.state.workingTreeChanges.length > 0 || repository.state.indexChanges.length > 0;
		const PUSH_CHANGES = vscode.l10n.t('Include uncommitted changes');
		const CONTINUE_WITHOUT_PUSHING = vscode.l10n.t('Start from \'{0}\'', `${repoInfo.remote}/${repoInfo.baseRef}`);

		let autoPushAndCommit = false;
		if (hasChanges && this.autoCommitAndPushEnabled()) {
			const modalResult = await vscode.window.showInformationMessage(
				vscode.l10n.t('Coding Agent'),
				{
					modal: true,
					detail: vscode.l10n.t('Coding agent will continue your work in \'{0}\' targetting \'{1}\'.', `${repoInfo.owner}/${repoInfo.repo}`, `${repoInfo.remote}/${repoInfo.baseRef}`),
				},
				PUSH_CHANGES,
				CONTINUE_WITHOUT_PUSHING,
			);

			if (!modalResult) {
				return;
			}

			if (modalResult === PUSH_CHANGES) {
				autoPushAndCommit = true;
			}
		}


		await vscode.window.withProgress({
			location: vscode.ProgressLocation.Notification,
			title: vscode.l10n.t('Initializing Coding Agent...'),
			cancellable: false
		}, async (_) => {
			const result = await this.invokeRemoteAgent(
				userPrompt,
				summary || '',
				autoPushAndCommit
			);

			if (result.state !== 'success') {
				vscode.window.showErrorMessage(result.error);
				return;
			}

			const { webviewUri, link, number } = result;
			const openLink = vscode.l10n.t('View');
			vscode.window.showInformationMessage(
				// allow-any-unicode-next-line
				vscode.l10n.t('🚀 Coding agent started! Track progress at {0}', link)
				, openLink
			).then(async selection => {
				if (selection === openLink) {
					try {
						const folderManager = this.repositoriesManager.getManagerForRepository(repoInfo.owner, repoInfo.repo);
						if (folderManager) {
							const pr = await folderManager.resolvePullRequest(repoInfo.owner, repoInfo.repo, number);
							if (pr) {
								await vscode.commands.executeCommand('pr.openDescription', pr);
								return;
							}
						}

						vscode.env.openExternal(webviewUri);
					} catch (e) {
						vscode.env.openExternal(webviewUri);
					}
				}
			});
		});
	}

	async invokeRemoteAgent(prompt: string, problemContext: string, autoPushAndCommit = true): Promise<RemoteAgentResult> {
		// TODO: Check that the user has a valid copilot subscription
		const capiClient = await this.copilotApi;
		if (!capiClient) {
			return { error: vscode.l10n.t('Failed to initialize Copilot API'), state: 'error' };
		}

		const repoInfo = await this.repoInfo();
		if (!repoInfo) {
			return { error: vscode.l10n.t('No repository information found. Please open a workspace with a Git repository.'), state: 'error' };
		}
		const { owner, repo, remote, repository, baseRef } = repoInfo;

		// NOTE: This is as unobtrusive as possible with the current high-level APIs.
		// We only create a new branch and commit if there are staged or working changes.
		// This could be improved if we add lower-level APIs to our git extension (e.g. in-memory temp git index).

		let ref = baseRef;
		const hasChanges = repository.state.workingTreeChanges.length > 0 || repository.state.indexChanges.length > 0;
		if (hasChanges && autoPushAndCommit) {
			if (!this.autoCommitAndPushEnabled()) {
				return { error: vscode.l10n.t('Uncommitted changes detected. Please commit or stash your changes before starting the remote agent. Enable \'{0}\' to push your changes automatically.', CODING_AGENT_AUTO_COMMIT_AND_PUSH), state: 'error' };
			}
			const asyncBranch = `continue-from-${Date.now()}`;
			try {
				await repository.createBranch(asyncBranch, true);
				await repository.add([]);
				if (repository.state.indexChanges.length > 0) {
					// TODO: there is an issue here if the user has GPG signing enabled.
					//       https://github.com/microsoft/vscode/pull/252263
					await repository.commit('Checkpoint for Copilot Agent async session', { signCommit: false });
				}
				await repository.push(remote, asyncBranch, true);
				ref = asyncBranch;
			} catch (e) {
				return { error: vscode.l10n.t(`Could not auto-commit pending changes. Please disable GPG signing, or manually commit/stash your changes before starting the remote agent. Error: ${e.message}`), state: 'error' };
			} finally {
				// Swap back to the original branch without your pending changes
				// TODO: Better if we show a confirmation dialog in chat
				if (repository.state.HEAD?.name !== baseRef) {
					// show notification asking the user if they want to switch back to the original branch
					const SWAP_BACK_TO_ORIGINAL_BRANCH = vscode.l10n.t(`Swap back to '{0}'`, baseRef);
					vscode.window.showInformationMessage(
						vscode.l10n.t(`Your pending changes have been pushed to remote branch '{0}.`, ref),
						SWAP_BACK_TO_ORIGINAL_BRANCH,
					).then(async (selection) => {
						if (selection === SWAP_BACK_TO_ORIGINAL_BRANCH) {
							await repository.checkout(baseRef);
						}
					});
				}
			}
		}

		let title = prompt;
		const titleMatch = problemContext.match(/TITLE: \s*(.*)/i);
		if (titleMatch && titleMatch[1]) {
			title = titleMatch[1].trim();
		}

		const problemStatement: string = `${prompt} ${problemContext ? `: ${problemContext}` : ''}`;
		const payload: RemoteAgentJobPayload = {
			problem_statement: problemStatement,
			pull_request: {
				title,
				body_placeholder: problemContext,
				base_ref: ref,
			}
		};
		const { pull_request } = await capiClient.postRemoteAgentJob(owner, repo, payload);
		const webviewUri = await toOpenPullRequestWebviewUri({ owner, repo, pullRequestNumber: pull_request.number });
		const prLlmString = `The remote agent has begun work. The user can track progress by visiting ${pull_request.html_url} or from the PR extension.`;
		this._onDidCreatePullRequest.fire(pull_request.number);
		return {
			state: 'success',
			number: pull_request.number,
			link: pull_request.html_url,
			webviewUri,
			llmDetails: hasChanges ? `The pending changes have been pushed to branch '${ref}'. ${prLlmString}` : prLlmString
		};
	}

	async getSessionLogsFromAction(remote: Remote, pullRequestId: number) {
		const capi = await this.copilotApi;
		if (!capi) {
			return [];
		}
		const runs = await capi.getWorkflowRunsFromAction(remote);
		const padawanRuns = runs
			.filter(run => run.path && run.path.startsWith('dynamic/copilot-swe-agent'))
			.filter(run => run.pull_requests?.some(pr => pr.id === pullRequestId));

		const lastRun = this.getLatestRun(padawanRuns);

		if (!lastRun) {
			return [];
		}

		return await capi.getLogsFromZipUrl(lastRun.logs_url);
	}

<<<<<<< HEAD
	async getSessionLogsFromAPI(pullRequestId: number | undefined): Promise<string> {
=======
	async getSessionLogsFromPullRequest(pullRequest: PullRequestModel): Promise<IAPISessionLogs> {
>>>>>>> 904f6b1c
		const capi = await this.copilotApi;
		if (!capi) {
			return { sessionId: '', logs: '' };
		}

<<<<<<< HEAD
		const logs = await capi.getAllSessions(pullRequestId);
		const completedSessions = logs.filter(s => s.state === 'completed');
=======
		const sessions = await capi.getAllSessions(pullRequest);
		const completedSessions = sessions.filter(s => s.state === 'completed');
>>>>>>> 904f6b1c
		if (completedSessions.length === 0) {
			return { sessionId: '', logs: '' };
		}
		const mostRecentSession = this.getLatestRun(completedSessions);
		const logs = await capi.getLogsFromSession(mostRecentSession.id);
		return { sessionId: mostRecentSession.id, logs };
	}

	async getSessionUrlFromPullRequest(pullRequest: PullRequestModel): Promise<string | undefined> {
		const capi = await this.copilotApi;
		if (!capi) {
			return undefined;
		}

		const sessions = await capi.getAllSessions(pullRequest);
		const completedSessions = sessions.filter(s => s.state === 'completed');
		if (completedSessions.length === 0) {
			return undefined;
		}
		const mostRecentSession = this.getLatestRun(completedSessions);
		return `${this.workflowRunUrlBase}${mostRecentSession.workflow_run_id}`;
	}

	async getSessionLogsFromSessionId(sessionId: string): Promise<IAPISessionLogs> {
		const capi = await this.copilotApi;
		if (!capi) {
			return { sessionId: '', logs: '' };
		}

		const logs = await capi.getLogsFromSession(sessionId);
		return { sessionId, logs };
	}

	private getLatestRun<T extends { last_updated_at?: string; updated_at?: string }>(runs: T[]): T {
		return runs
			.slice()
			.sort((a, b) => {
				const dateA = new Date(a.last_updated_at ?? a.updated_at ?? 0).getTime();
				const dateB = new Date(b.last_updated_at ?? b.updated_at ?? 0).getTime();
				return dateB - dateA;
			})[0];
	}

	clearNotifications() {
		this._stateModel.clearNotifications();
	}

	get notifications(): ReadonlySet<string> {
		return this._stateModel.notifications;
	}
}<|MERGE_RESOLUTION|>--- conflicted
+++ resolved
@@ -121,7 +121,6 @@
 		return { owner, repo, remote, baseRef, repository };
 	}
 
-<<<<<<< HEAD
 	private statusBarItemImpl(): vscode.StatusBarItem {
 		const continueWithCopilot = vscode.window.createStatusBarItem(vscode.StatusBarAlignment.Left, 100);
 		continueWithCopilot.command = 'pr.continueAsyncWithCopilot';
@@ -140,8 +139,6 @@
 		}
 	}
 
-=======
->>>>>>> 904f6b1c
 	async commandImpl(args?: any) {
 		// https://github.com/microsoft/vscode-copilot/issues/18918
 		const userPrompt: string | undefined = args.userPrompt;
@@ -327,23 +324,14 @@
 		return await capi.getLogsFromZipUrl(lastRun.logs_url);
 	}
 
-<<<<<<< HEAD
-	async getSessionLogsFromAPI(pullRequestId: number | undefined): Promise<string> {
-=======
-	async getSessionLogsFromPullRequest(pullRequest: PullRequestModel): Promise<IAPISessionLogs> {
->>>>>>> 904f6b1c
+	async getSessionLogsFromPullRequest(pullRequestId: number): Promise<IAPISessionLogs> {
 		const capi = await this.copilotApi;
 		if (!capi) {
 			return { sessionId: '', logs: '' };
 		}
 
-<<<<<<< HEAD
-		const logs = await capi.getAllSessions(pullRequestId);
-		const completedSessions = logs.filter(s => s.state === 'completed');
-=======
-		const sessions = await capi.getAllSessions(pullRequest);
+		const sessions = await capi.getAllSessions(pullRequestId);
 		const completedSessions = sessions.filter(s => s.state === 'completed');
->>>>>>> 904f6b1c
 		if (completedSessions.length === 0) {
 			return { sessionId: '', logs: '' };
 		}
@@ -352,13 +340,13 @@
 		return { sessionId: mostRecentSession.id, logs };
 	}
 
-	async getSessionUrlFromPullRequest(pullRequest: PullRequestModel): Promise<string | undefined> {
+	async getSessionUrlFromPullRequest(pullRequestId: number | undefined): Promise<string | undefined> {
 		const capi = await this.copilotApi;
 		if (!capi) {
 			return undefined;
 		}
 
-		const sessions = await capi.getAllSessions(pullRequest);
+		const sessions = await capi.getAllSessions(pullRequestId);
 		const completedSessions = sessions.filter(s => s.state === 'completed');
 		if (completedSessions.length === 0) {
 			return undefined;
