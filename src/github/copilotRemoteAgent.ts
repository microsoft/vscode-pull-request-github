--- conflicted
+++ resolved
@@ -259,8 +259,7 @@
 		if (!args) {
 			return;
 		}
-<<<<<<< HEAD
-		const { userPrompt, summary, source, followup } = args;
+		const { userPrompt, summary, source } = args;
 
 		/* __GDPR__
 			"remoteAgent.command.args" : {
@@ -277,10 +276,6 @@
 			summaryLength: summary ? summary.length.toString() : '0'
 		});
 
-=======
-
-		const { userPrompt, summary, source } = args;
->>>>>>> 351f57a1
 		if (!userPrompt || userPrompt.trim().length === 0) {
 			return;
 		}
@@ -378,7 +373,6 @@
 		}
 
 		const { webviewUri, link, number } = result;
-<<<<<<< HEAD
 
 		this.telemetry.sendTelemetryEvent('remoteAgent.command', {
 			source: source || 'unknown',
@@ -386,18 +380,7 @@
 			outcome: 'success'
 		});
 
-		if (source === 'prompt') {
-			const VIEW = vscode.l10n.t('View');
-			const finished = vscode.l10n.t('Coding agent has begun work on your prompt in #{0}', number);
-			vscode.window.showInformationMessage(finished, VIEW).then((value) => {
-				if (value === VIEW) {
-					vscode.commands.executeCommand('vscode.open', webviewUri);
-				}
-			});
-		}
-=======
 		vscode.commands.executeCommand('vscode.open', webviewUri);
->>>>>>> 351f57a1
 
 		// allow-any-unicode-next-line
 		return vscode.l10n.t('🚀 Coding agent will continue work in [#{0}]({1}).  Track progress [here]({2}).', number, link, webviewUri.toString());
