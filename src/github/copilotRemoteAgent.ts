--- conflicted
+++ resolved
@@ -192,18 +192,7 @@
 		return { owner, repo, remote, baseRef, repository };
 	}
 
-<<<<<<< HEAD
 	async commandImpl(args?: any): Promise<string | undefined> {
-=======
-	async commandImpl(args?: any) {
-		// Check if the coding agent is available (enabled and assignable)
-		const isAvailable = await this.isAvailable();
-		if (!isAvailable) {
-			vscode.window.showWarningMessage(vscode.l10n.t('GitHub Coding Agent is not available for this repository. Make sure the agent is enabled and assignable to this repository.'));
-			return;
-		}
-
->>>>>>> 1d1a373a
 		// https://github.com/microsoft/vscode-copilot/issues/18918
 		const userPrompt: string | undefined = args.userPrompt;
 		const summary: string | undefined = args.summary;
