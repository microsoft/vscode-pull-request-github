/*---------------------------------------------------------------------------------------------
 *  Copyright (c) Microsoft Corporation. All rights reserved.
 *  Licensed under the MIT License. See License.txt in the project root for license information.
 *--------------------------------------------------------------------------------------------*/

import vscode from 'vscode';
import { Repository } from '../api/api';
import { AuthProvider } from '../common/authentication';
import { COPILOT_LOGINS } from '../common/copilot';
import { commands } from '../common/executeCommands';
import { Disposable } from '../common/lifecycle';
<<<<<<< HEAD
=======
import { GitHubRemote, Remote } from '../common/remote';
>>>>>>> 92da29e5
import { CODING_AGENT, CODING_AGENT_AUTO_COMMIT_AND_PUSH, CODING_AGENT_ENABLED } from '../common/settingKeys';
import { toOpenPullRequestWebviewUri } from '../common/uri';
import { OctokitCommon } from './common';
import { CopilotApi, RemoteAgentJobPayload } from './copilotApi';
import { CopilotPRWatcher, CopilotStateModel } from './copilotPrWatcher';
import { CredentialStore } from './credentials';
<<<<<<< HEAD
import { PullRequestModel } from './pullRequestModel';
=======
import { FolderRepositoryManager } from './folderRepositoryManager';
>>>>>>> 92da29e5
import { RepositoriesManager } from './repositoriesManager';
import { GitHubRepository } from './githubRepository';
import Logger from '../common/logger';

type RemoteAgentSuccessResult = { link: string; state: 'success'; number: number; webviewUri: vscode.Uri; llmDetails: string };
type RemoteAgentErrorResult = { error: string; state: 'error' };
type RemoteAgentResult = RemoteAgentSuccessResult | RemoteAgentErrorResult;

export interface IAPISessionLogs {
	sessionId: string;
	logs: string;
}

export interface ICopilotRemoteAgentCommandArgs {
	userPrompt: string;
	summary?: string;
	source?: string;
}

const LEARN_MORE = vscode.l10n.t('Learn about Coding Agent');
// Without Pending Changes
const CONTINUE = vscode.l10n.t('Continue');
// With Pending Changes
const PUSH_CHANGES = vscode.l10n.t('Include changes');
const CONTINUE_WITHOUT_PUSHING = vscode.l10n.t('Ignore changes');

export class CopilotRemoteAgentManager extends Disposable {
	public static ID = 'CopilotRemoteAgentManager';

	private readonly _stateModel: CopilotStateModel;
	private readonly _onDidChangeStates = this._register(new vscode.EventEmitter<void>());
	readonly onDidChangeStates = this._onDidChangeStates.event;
	private readonly _onDidChangeNotifications = this._register(new vscode.EventEmitter<void>());
	readonly onDidChangeNotifications = this._onDidChangeNotifications.event;
	private readonly _onDidCreatePullRequest = this._register(new vscode.EventEmitter<number>());
	readonly onDidCreatePullRequest = this._onDidCreatePullRequest.event;

	constructor(private credentialStore: CredentialStore, public repositoriesManager: RepositoriesManager) {
		super();
		this._register(this.credentialStore.onDidChangeSessions((e: vscode.AuthenticationSessionsChangeEvent) => {
			if (e.provider.id === 'github') {
				this._copilotApiPromise = undefined; // Invalidate cached session
			}
		}));

		this._stateModel = new CopilotStateModel();
		this._register(new CopilotPRWatcher(this.repositoriesManager, this._stateModel));
		this._register(this._stateModel.onDidChangeStates(() => this._onDidChangeStates.fire()));
		this._register(this._stateModel.onDidChangeNotifications(() => this._onDidChangeNotifications.fire()));

		this._register(this.repositoriesManager.onDidChangeFolderRepositories((event) => {
			if (event.added) {
				this._register(event.added.onDidChangeAssignableUsers(() => {
					this.updateAssignabilityContext();
				}));
			}
			this.updateAssignabilityContext();
		}));
		this.repositoriesManager.folderManagers.forEach(manager => {
			this._register(manager.onDidChangeAssignableUsers(() => {
				this.updateAssignabilityContext();
			}));
		});
		this._register(vscode.workspace.onDidChangeConfiguration((e) => {
			if (e.affectsConfiguration(CODING_AGENT)) {
				this.updateAssignabilityContext();
			}
		}));

		// Set initial context
		this.updateAssignabilityContext();
	}

	private _copilotApiPromise: Promise<CopilotApi | undefined> | undefined;
	private get copilotApi(): Promise<CopilotApi | undefined> {
		if (!this._copilotApiPromise) {
			this._copilotApiPromise = this.initializeCopilotApi();
		}
		return this._copilotApiPromise;
	}

	private async initializeCopilotApi(): Promise<CopilotApi | undefined> {
		const gh = await this.credentialStore.getHubOrLogin(AuthProvider.github);
		const { token } = await gh?.octokit.api.auth() as { token: string };
		if (!token || !gh?.octokit) {
			return;
		}
		return new CopilotApi(gh.octokit, token);
	}

	enabled(): boolean {
		return vscode.workspace
			.getConfiguration(CODING_AGENT).get(CODING_AGENT_ENABLED, false);
	}

	async isAssignable(): Promise<boolean> {
		const repoInfo = await this.repoInfo();
		if (!repoInfo) {
			return false;
		}

		const { fm } = repoInfo;

		try {
			// Ensure assignable users are loaded
			await fm.getAssignableUsers();
			const allAssignableUsers = fm.getAllAssignableUsers();

			if (!allAssignableUsers) {
				return false;
			}

			// Check if any of the copilot logins are in the assignable users
			return allAssignableUsers.some(user => COPILOT_LOGINS.includes(user.login));
		} catch (error) {
			// If there's an error fetching assignable users, assume not assignable
			return false;
		}
	}

	async isAvailable(): Promise<boolean> {
		// Check if the manager is enabled, copilot API is available, and it's assignable
		if (!this.enabled()) {
			return false;
		}

		const repoInfo = await this.repoInfo();
		if (!repoInfo) {
			return false;
		}

		const copilotApi = await this.copilotApi;
		if (!copilotApi) {
			return false;
		}

		return await this.isAssignable();
	}

	private async updateAssignabilityContext(): Promise<void> {
		try {
			const available = await this.isAvailable();
			commands.setContext('copilotCodingAgentAssignable', available);
		} catch (error) {
			// Presume false
			commands.setContext('copilotCodingAgentAssignable', false);
		}
	}

	autoCommitAndPushEnabled(): boolean {
		return vscode.workspace
			.getConfiguration(CODING_AGENT).get(CODING_AGENT_AUTO_COMMIT_AND_PUSH, false);
	}

	async repoInfo(): Promise<{ owner: string; repo: string; baseRef: string; remote: GitHubRemote; repository: Repository; ghRepository: GitHubRepository; fm: FolderRepositoryManager } | undefined> {
		if (!this.repositoriesManager.folderManagers.length) {
			return;
		}
		const fm = this.repositoriesManager.folderManagers[0];
		const repository = fm?.repository;
		const ghRepository = fm?.gitHubRepositories.find(repo => repo.remote instanceof GitHubRemote) as GitHubRepository | undefined;
		if (!repository || !ghRepository) {
			return;
		}

		const baseRef = repository.state.HEAD?.name; // TODO: Consider edge cases
		const ghRemotes = await fm.getGitHubRemotes();
		if (!ghRemotes || ghRemotes.length === 0) {
			return;
		}

		const remote =
			ghRemotes.find(remote => remote.remoteName === 'origin')
			|| ghRemotes[0]; // Fallback to the first remote

		// Extract repo data from target remote
		const { owner, repositoryName: repo } = remote;
		if (!owner || !repo || !baseRef || !repository) {
			return;
		}
		return { owner, repo, baseRef, remote, repository, ghRepository, fm };
	}

	async commandImpl(args?: ICopilotRemoteAgentCommandArgs): Promise<string | undefined> {
		if (!args) {
			return;
		}

		const { userPrompt, summary, source } = args;
		if (!userPrompt || userPrompt.trim().length === 0) {
			return;
		}

		const repoInfo = await this.repoInfo();
		if (!repoInfo) {
			return;
		}
		const { repository, owner, repo } = repoInfo;
		const repoName = `${owner}/${repo}`;
		const hasChanges = repository.state.workingTreeChanges.length > 0 || repository.state.indexChanges.length > 0;
		const learnMoreCb = async () => {
			vscode.env.openExternal(vscode.Uri.parse('https://docs.github.com/copilot/using-github-copilot/coding-agent'));
		};

		let autoPushAndCommit = false;
		const message = vscode.l10n.t('GitHub Coding Agent will continue your work in \'{0}\'', repoName);
		if (source !== 'prompt' && hasChanges && this.autoCommitAndPushEnabled()) {
			const modalResult = await vscode.window.showInformationMessage(
				message,
				{
					modal: true,
					detail: vscode.l10n.t('Local changes detected'),
				},
				PUSH_CHANGES,
				CONTINUE_WITHOUT_PUSHING,
				LEARN_MORE,
			);

			if (!modalResult) {
				return;
			}

			if (modalResult === LEARN_MORE) {
				learnMoreCb();
				return;
			}

			if (modalResult === PUSH_CHANGES) {
				autoPushAndCommit = true;
			}
		} else {
			const modalResult = await vscode.window.showInformationMessage(
				(source !== 'prompt' ? message : vscode.l10n.t('GitHub Coding Agent will implement the specification outlined in this prompt file')),
				{
					modal: true,
				},
				CONTINUE,
				LEARN_MORE,
			);
			if (!modalResult) {
				return;
			}

			if (modalResult === LEARN_MORE) {
				learnMoreCb();
				return;
			}
		}

		const result = await this.invokeRemoteAgent(
			userPrompt,
			summary || userPrompt,
			autoPushAndCommit,
		);

		if (result.state !== 'success') {
			vscode.window.showErrorMessage(result.error);
			return;
		}

		const { webviewUri, link, number } = result;

		if (source === 'prompt') {
			const VIEW = vscode.l10n.t('View');
			const finished = vscode.l10n.t('Coding agent has begun work on your prompt in #{0}', number);
			vscode.window.showInformationMessage(finished, VIEW).then((value) => {
				if (value === VIEW) {
					vscode.commands.executeCommand('vscode.open', webviewUri);
				}
			});
		}

		// allow-any-unicode-next-line
		return vscode.l10n.t('🚀 Coding agent will continue work in [#{0}]({1}).  Track progress [here]({2}).', number, link, webviewUri.toString());
	}

	async invokeRemoteAgent(prompt: string, problemContext: string, autoPushAndCommit = true): Promise<RemoteAgentResult> {
		const capiClient = await this.copilotApi;
		if (!capiClient) {
			return { error: vscode.l10n.t('Failed to initialize Copilot API'), state: 'error' };
		}

		const repoInfo = await this.repoInfo();
		if (!repoInfo) {
			return { error: vscode.l10n.t('No repository information found. Please open a workspace with a GitHub repository.'), state: 'error' };
		}
		const { owner, repo, remote, repository, ghRepository, baseRef } = repoInfo;

		// NOTE: This is as unobtrusive as possible with the current high-level APIs.
		// We only create a new branch and commit if there are staged or working changes.
		// This could be improved if we add lower-level APIs to our git extension (e.g. in-memory temp git index).

		let ref = baseRef;
		const hasChanges = autoPushAndCommit && (repository.state.workingTreeChanges.length > 0 || repository.state.indexChanges.length > 0);
		if (hasChanges) {
			if (!this.autoCommitAndPushEnabled()) {
				return { error: vscode.l10n.t('Uncommitted changes detected. Please commit or stash your changes before starting the remote agent. Enable \'{0}\' to push your changes automatically.', CODING_AGENT_AUTO_COMMIT_AND_PUSH), state: 'error' };
			}
			const asyncBranch = `copilot/vscode${Date.now()}`;
			try {
				await repository.createBranch(asyncBranch, true);
				await repository.add([]);
				if (repository.state.indexChanges.length > 0) {
					try {
						await repository.commit('Checkpoint for Copilot Agent async session');
					} catch (e) {
						// https://github.com/microsoft/vscode/pull/252263
						return { error: vscode.l10n.t('Could not \'git commit\' pending changes. If GPG signing or git hooks are enabled, please first commit or stash your changes and try again. ({0})', e.message), state: 'error' };
					}
				}
				await repository.push(remote.remoteName, asyncBranch, true);
				ref = asyncBranch;
			} catch (e) {
				return { error: vscode.l10n.t('Could not auto-push pending changes. Manually commit or stash your changes and try again. ({0})', e.message), state: 'error' };
			} finally {
				// Swap back to the original branch without your pending changes
				// TODO: Better if we show a confirmation dialog in chat
				if (repository.state.HEAD?.name !== baseRef) {
					// show notification asking the user if they want to switch back to the original branch
					const SWAP_BACK_TO_ORIGINAL_BRANCH = vscode.l10n.t(`Swap back to '{0}'`, baseRef);
					vscode.window.showInformationMessage(
						vscode.l10n.t(`Pending changes pushed to remote branch '{0}'.`, ref),
						SWAP_BACK_TO_ORIGINAL_BRANCH,
					).then(async (selection) => {
						if (selection === SWAP_BACK_TO_ORIGINAL_BRANCH) {
							await repository.checkout(baseRef);
						}
					});
				}
			}
		}

		const base_ref = hasChanges ? baseRef : ref;
		try {
			if (!(await ghRepository.hasBranch(base_ref))) {
				if (!this.autoCommitAndPushEnabled()) {
					// We won't auto-push a branch if the user has disabled the setting
					return { error: vscode.l10n.t('The branch \'{0}\' does not exist on the remote repository \'{1}/{2}\'. Please create the remote branch first.', base_ref, owner, repo), state: 'error' };
				}
				// Push the branch
				Logger.appendLine(`Base ref needs to exist on remote.  Auto pushing base_ref '${base_ref}' to remote repository '${owner}/${repo}'`, CopilotRemoteAgentManager.ID);
				await repository.push(remote.remoteName, base_ref, true);
			}
		} catch (error) {
			return { error: vscode.l10n.t('Failed to configure base branch \'{0}\' does not exist on the remote repository \'{1}/{2}\'. Please create the remote branch first.', base_ref, owner, repo), state: 'error' };
		}

		let title = prompt;
		const titleMatch = problemContext.match(/TITLE: \s*(.*)/i);
		if (titleMatch && titleMatch[1]) {
			title = titleMatch[1].trim();
		}

		const problemStatement: string = `${prompt} ${problemContext ? `: ${problemContext}` : ''}`;
		const payload: RemoteAgentJobPayload = {
			problem_statement: problemStatement,
			pull_request: {
				title,
				body_placeholder: problemContext,
				base_ref,
				...(hasChanges && { head_ref: ref })
			}
		};

		try {
			const { pull_request } = await capiClient.postRemoteAgentJob(owner, repo, payload);
			const webviewUri = await toOpenPullRequestWebviewUri({ owner, repo, pullRequestNumber: pull_request.number });
			const prLlmString = `The remote agent has begun work. The user can track progress by visiting ${pull_request.html_url} or from the PR extension. Format this VS Code webview link so the user can click it to also track progress: ${webviewUri.toString()}`;
			return {
				state: 'success',
				number: pull_request.number,
				link: pull_request.html_url,
				webviewUri,
				llmDetails: hasChanges ? `The pending changes have been pushed to branch '${ref}'. ${prLlmString}` : prLlmString
			};
		} catch (error) {
			return { error: error.message, state: 'error' };
		}
	}

	async getSessionLogsFromAction(pullRequest: PullRequestModel) {
		const capi = await this.copilotApi;
		if (!capi) {
			return [];
		}
		const lastRun = await this.getLatestCodingAgentFromAction(pullRequest);
		if (!lastRun) {
			return [];
		}

		return await capi.getLogsFromZipUrl(lastRun.logs_url);
	}

	async getLatestCodingAgentFromAction(pullRequest: PullRequestModel, sessionIndex = 0, completedOnly = true): Promise<OctokitCommon.WorkflowRun | undefined> {
		const capi = await this.copilotApi;
		if (!capi) {
			return;
		}
		const runs = await capi.getWorkflowRunsFromAction(pullRequest.remote);
		const padawanRuns = runs
			.filter(run => run.path && run.path.startsWith('dynamic/copilot-swe-agent'))
			.filter(run => run.pull_requests?.some(pr => pr.id === pullRequest.id));

		const session = padawanRuns.filter(s => !completedOnly || s.status === 'completed').at(sessionIndex);
		if (!session) {
			return;
		}

		return this.getLatestRun(padawanRuns);
	}

	async getSessionLogFromPullRequest(pullRequestId: number, sessionIndex = 0, completedOnly = true): Promise<IAPISessionLogs | undefined> {
		const capi = await this.copilotApi;
		if (!capi) {
			return undefined;
		}

		const sessions = await capi.getAllSessions(pullRequestId);
		const session = sessions.filter(s => !completedOnly || s.state === 'completed').at(sessionIndex);
		if (!session) {
			return undefined;
		}

		const logs = await capi.getLogsFromSession(session.id);
		return { sessionId: session.id, logs };
	}

	async getSessionUrlFromPullRequest(pullRequest: PullRequestModel): Promise<string | undefined> {
		const capi = await this.copilotApi;
		if (!capi) {
			return;
		}

		const sessions = await this.getLatestCodingAgentFromAction(pullRequest);
		if (!sessions) {
			return;
		}
		return sessions.html_url;
	}

	async getSessionLogsFromSessionId(sessionId: string): Promise<IAPISessionLogs> {
		const capi = await this.copilotApi;
		if (!capi) {
			return { sessionId: '', logs: '' };
		}

		const logs = await capi.getLogsFromSession(sessionId);
		return { sessionId, logs };
	}

	private getLatestRun<T extends { last_updated_at?: string; updated_at?: string }>(runs: T[]): T {
		return runs
			.slice()
			.sort((a, b) => {
				const dateA = new Date(a.last_updated_at ?? a.updated_at ?? 0).getTime();
				const dateB = new Date(b.last_updated_at ?? b.updated_at ?? 0).getTime();
				return dateB - dateA;
			})[0];
	}

	clearNotifications() {
		this._stateModel.clearNotifications();
	}

	get notifications(): ReadonlySet<string> {
		return this._stateModel.notifications;
	}
}<|MERGE_RESOLUTION|>--- conflicted
+++ resolved
@@ -9,24 +9,18 @@
 import { COPILOT_LOGINS } from '../common/copilot';
 import { commands } from '../common/executeCommands';
 import { Disposable } from '../common/lifecycle';
-<<<<<<< HEAD
-=======
-import { GitHubRemote, Remote } from '../common/remote';
->>>>>>> 92da29e5
+import Logger from '../common/logger';
+import { GitHubRemote } from '../common/remote';
 import { CODING_AGENT, CODING_AGENT_AUTO_COMMIT_AND_PUSH, CODING_AGENT_ENABLED } from '../common/settingKeys';
 import { toOpenPullRequestWebviewUri } from '../common/uri';
 import { OctokitCommon } from './common';
 import { CopilotApi, RemoteAgentJobPayload } from './copilotApi';
 import { CopilotPRWatcher, CopilotStateModel } from './copilotPrWatcher';
 import { CredentialStore } from './credentials';
-<<<<<<< HEAD
+import { FolderRepositoryManager } from './folderRepositoryManager';
+import { GitHubRepository } from './githubRepository';
 import { PullRequestModel } from './pullRequestModel';
-=======
-import { FolderRepositoryManager } from './folderRepositoryManager';
->>>>>>> 92da29e5
 import { RepositoriesManager } from './repositoriesManager';
-import { GitHubRepository } from './githubRepository';
-import Logger from '../common/logger';
 
 type RemoteAgentSuccessResult = { link: string; state: 'success'; number: number; webviewUri: vscode.Uri; llmDetails: string };
 type RemoteAgentErrorResult = { error: string; state: 'error' };
