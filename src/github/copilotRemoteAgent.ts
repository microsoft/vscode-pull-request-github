/*---------------------------------------------------------------------------------------------
 *  Copyright (c) Microsoft Corporation. All rights reserved.
 *  Licensed under the MIT License. See License.txt in the project root for license information.
 *--------------------------------------------------------------------------------------------*/

import * as pathLib from 'path';
import vscode from 'vscode';
import { parseSessionLogs, parseToolCallDetails } from '../../common/sessionParsing';
import { COPILOT_ACCOUNTS } from '../common/comment';
import { CopilotRemoteAgentConfig } from '../common/config';
import { COPILOT_LOGINS, COPILOT_SWE_AGENT, copilotEventToStatus, CopilotPRStatus, mostRecentCopilotEvent } from '../common/copilot';
import { commands } from '../common/executeCommands';
import { Disposable } from '../common/lifecycle';
import Logger from '../common/logger';
import { GitHubRemote } from '../common/remote';
import { CODING_AGENT, CODING_AGENT_AUTO_COMMIT_AND_PUSH } from '../common/settingKeys';
import { ITelemetry } from '../common/telemetry';
import { DataUri, toOpenPullRequestWebviewUri } from '../common/uri';
import { dateFromNow } from '../common/utils';
import { getIconForeground, getListErrorForeground, getListWarningForeground, getNotebookStatusSuccessIconForeground } from '../view/theme';
import { IAPISessionLogs, ICopilotRemoteAgentCommandArgs, ICopilotRemoteAgentCommandResponse, OctokitCommon, RemoteAgentResult, RepoInfo } from './common';
import { ChatSessionWithPR, CopilotApi, getCopilotApi, RemoteAgentJobPayload, SessionInfo, SessionSetupStep } from './copilotApi';
import { CopilotPRWatcher, CopilotStateModel } from './copilotPrWatcher';
import { ChatSessionContentBuilder } from './copilotRemoteAgent/chatSessionContentBuilder';
import { GitOperationsManager } from './copilotRemoteAgent/gitOperationsManager';
import { CredentialStore } from './credentials';
import { FolderRepositoryManager, ReposManagerState } from './folderRepositoryManager';
import { GitHubRepository } from './githubRepository';
import { GithubItemStateEnum } from './interface';
import { issueMarkdown } from './markdownUtils';
import { PullRequestModel } from './pullRequestModel';
import { chooseItem } from './quickPicks';
import { RepositoriesManager } from './repositoriesManager';

const LEARN_MORE = vscode.l10n.t('Learn about coding agent');
// Without Pending Changes
const CONTINUE = vscode.l10n.t('Continue');
// With Pending Changes
const PUSH_CHANGES = vscode.l10n.t('Include changes');
const CONTINUE_WITHOUT_PUSHING = vscode.l10n.t('Ignore changes');
const CONTINUE_AND_DO_NOT_ASK_AGAIN = vscode.l10n.t('Continue and don\'t ask again');

const COPILOT = '@copilot';

const body_suffix = vscode.l10n.t('Created from VS Code via the [GitHub Pull Request](https://marketplace.visualstudio.com/items?itemName=GitHub.vscode-pull-request-github) extension.');

export class CopilotRemoteAgentManager extends Disposable {
	public static ID = 'CopilotRemoteAgentManager';

	private readonly _stateModel: CopilotStateModel;
	private readonly _onDidChangeStates = this._register(new vscode.EventEmitter<void>());
	readonly onDidChangeStates = this._onDidChangeStates.event;
	private readonly _onDidChangeNotifications = this._register(new vscode.EventEmitter<PullRequestModel[]>());
	readonly onDidChangeNotifications = this._onDidChangeNotifications.event;
	private readonly _onDidCreatePullRequest = this._register(new vscode.EventEmitter<number>());
	readonly onDidCreatePullRequest = this._onDidCreatePullRequest.event;
	private readonly _onDidChangeChatSessions = this._register(new vscode.EventEmitter<void>());
	readonly onDidChangeChatSessions = this._onDidChangeChatSessions.event;

	private readonly gitOperationsManager: GitOperationsManager;

	constructor(private credentialStore: CredentialStore, public repositoriesManager: RepositoriesManager, private telemetry: ITelemetry, private context: vscode.ExtensionContext) {
		super();
		this.gitOperationsManager = new GitOperationsManager(CopilotRemoteAgentManager.ID);
		this._register(this.credentialStore.onDidChangeSessions((e: vscode.AuthenticationSessionsChangeEvent) => {
			if (e.provider.id === 'github') {
				this._copilotApiPromise = undefined; // Invalidate cached session
			}
		}));

		this._stateModel = new CopilotStateModel();
		this._register(new CopilotPRWatcher(this.repositoriesManager, this._stateModel));
		this._register(this._stateModel.onDidChangeStates(() => this._onDidChangeStates.fire()));
		this._register(this._stateModel.onDidChangeNotifications(items => this._onDidChangeNotifications.fire(items)));

		this._register(this.repositoriesManager.onDidChangeFolderRepositories((event) => {
			if (event.added) {
				this._register(event.added.onDidChangeAssignableUsers(() => {
					this.updateAssignabilityContext();
				}));
			}
			this.updateAssignabilityContext();
		}));
		this.repositoriesManager.folderManagers.forEach(manager => {
			this._register(manager.onDidChangeAssignableUsers(() => {
				this.updateAssignabilityContext();
			}));
		});
		this._register(vscode.workspace.onDidChangeConfiguration((e) => {
			if (e.affectsConfiguration(CODING_AGENT)) {
				this.updateAssignabilityContext();
			}
		}));

		// Set initial context
		this.updateAssignabilityContext();
	}

	private _copilotApiPromise: Promise<CopilotApi | undefined> | undefined;
	private get copilotApi(): Promise<CopilotApi | undefined> {
		if (!this._copilotApiPromise) {
			this._copilotApiPromise = this.initializeCopilotApi();
		}
		return this._copilotApiPromise;
	}

	private async initializeCopilotApi(): Promise<CopilotApi | undefined> {
		return await getCopilotApi(this.credentialStore, this.telemetry);
	}

	public get enabled(): boolean {
		return CopilotRemoteAgentConfig.getEnabled();
	}

	public get autoCommitAndPushEnabled(): boolean {
		return CopilotRemoteAgentConfig.getAutoCommitAndPushEnabled();
	}

	private _repoManagerInitializationPromise: Promise<void> | undefined;
	private async waitRepoManagerInitialization() {
		if (this.repositoriesManager.state === ReposManagerState.RepositoriesLoaded || this.repositoriesManager.state === ReposManagerState.NeedsAuthentication) {
			return;
		}

		if (!this._repoManagerInitializationPromise) {
			this._repoManagerInitializationPromise = new Promise((resolve) => {
				const disposable = this.repositoriesManager.onDidChangeState(() => {
					if (this.repositoriesManager.state === ReposManagerState.RepositoriesLoaded || this.repositoriesManager.state === ReposManagerState.NeedsAuthentication) {
						disposable.dispose();
						resolve();
					}
				});
			});
		}

		return this._repoManagerInitializationPromise;
	}

	async isAssignable(): Promise<boolean> {
		const repoInfo = await this.repoInfo();
		if (!repoInfo) {
			return false;
		}

		const { fm } = repoInfo;

		try {
			// Ensure assignable users are loaded
			await fm.getAssignableUsers();
			const allAssignableUsers = fm.getAllAssignableUsers();

			if (!allAssignableUsers) {
				return false;
			}

			// Check if any of the copilot logins are in the assignable users
			return allAssignableUsers.some(user => COPILOT_LOGINS.includes(user.login));
		} catch (error) {
			// If there's an error fetching assignable users, assume not assignable
			return false;
		}
	}

	async isAvailable(): Promise<boolean> {
		// Check if the manager is enabled, copilot API is available, and it's assignable
		if (!CopilotRemoteAgentConfig.getEnabled()) {
			return false;
		}

		if (!this.credentialStore.isAnyAuthenticated()) {
			// If not signed in, then we optimistically say it's available.
			return true;
		}

		const repoInfo = await this.repoInfo();
		if (!repoInfo) {
			return false;
		}

		const copilotApi = await this.copilotApi;
		if (!copilotApi) {
			return false;
		}

		return await this.isAssignable();
	}

	private async updateAssignabilityContext(): Promise<void> {
		try {
			const available = await this.isAvailable();
			commands.setContext('copilotCodingAgentAssignable', available);
		} catch (error) {
			// Presume false
			commands.setContext('copilotCodingAgentAssignable', false);
		}
	}

	private firstFolderManager(): FolderRepositoryManager | undefined {
		if (!this.repositoriesManager.folderManagers.length) {
			return;
		}
		return this.repositoriesManager.folderManagers[0];
	}

	private chooseFolderManager(): Promise<FolderRepositoryManager | undefined> {
		return chooseItem<FolderRepositoryManager>(
			this.repositoriesManager.folderManagers,
			itemValue => pathLib.basename(itemValue.repository.rootUri.fsPath),
		);
	}

	async repoInfo(fm?: FolderRepositoryManager): Promise<RepoInfo | undefined> {
		fm = fm || this.firstFolderManager();
		const repository = fm?.repository;
		const ghRepository = fm?.gitHubRepositories.find(repo => repo.remote instanceof GitHubRemote) as GitHubRepository | undefined;
		if (!fm || !repository || !ghRepository) {
			return;
		}

		const baseRef = repository.state.HEAD?.name; // TODO: Consider edge cases
		const ghRemotes = await fm.getGitHubRemotes();
		if (!ghRemotes || ghRemotes.length === 0) {
			return;
		}

		const remote =
			ghRemotes.find(remote => remote.remoteName === 'origin')
			|| ghRemotes[0]; // Fallback to the first remote

		// Extract repo data from target remote
		const { owner, repositoryName: repo } = remote;
		if (!owner || !repo || !baseRef || !repository) {
			return;
		}
		return { owner, repo, baseRef, remote, repository, ghRepository, fm };
	}

	async addFollowUpToExistingPR(pullRequestNumber: number, userPrompt: string, summary?: string): Promise<string | undefined> {
		const repoInfo = await this.repoInfo();
		if (!repoInfo) {
			return;
		}
		try {
			const ghRepo = repoInfo.ghRepository;
			const pr = await ghRepo.getPullRequest(pullRequestNumber);
			if (!pr) {
				Logger.error(`Could not find pull request #${pullRequestNumber}`, CopilotRemoteAgentManager.ID);
				return;
			}
			// Add a comment tagging @copilot with the user's prompt
			const commentBody = `${COPILOT} ${userPrompt} \n\n --- \n\n ${summary ?? ''}`;
			const commentResult = await pr.createIssueComment(commentBody);
			if (!commentResult) {
				Logger.error(`Failed to add comment to PR #${pullRequestNumber}`, CopilotRemoteAgentManager.ID);
				return;
			}
			Logger.appendLine(`Added comment ${commentResult.htmlUrl}`, CopilotRemoteAgentManager.ID);
			// allow-any-unicode-next-line
			return vscode.l10n.t('🚀 Follow-up comment added to [#{0}]({1})', pullRequestNumber, commentResult.htmlUrl);
		} catch (err) {
			Logger.error(`Failed to add follow-up comment to PR #${pullRequestNumber}: ${err}`, CopilotRemoteAgentManager.ID);
			return;
		}
	}

	async tryAcquireAuth(): Promise<FolderRepositoryManager | undefined> {
		if (this.credentialStore.isAnyAuthenticated()) {
			return this.chooseFolderManager();
<<<<<<< HEAD
		}

		const chatSetupResult = await commands.executeCommand(commands.CHAT_SETUP_ACTION_ID);
		if (!chatSetupResult) {
			return undefined;
=======
>>>>>>> ec56f20f
		}

		const result = await this.credentialStore.create({ createIfNone: { detail: vscode.l10n.t('Sign in to start delegating tasks to the GitHub coding agent.') } });

		/* __GDPR__
			"remoteAgent.command.auth" : {
				"succeeded" : { "classification": "SystemMetaData", "purpose": "FeatureInsight" }
			}
		*/
		this.telemetry.sendTelemetryEvent('remoteAgent.command.auth', {
			succeeded: result.canceled ? 'false' : 'true'
		});

		if (result.canceled) {
			return undefined;
		}
		// Wait for repos to update
		const fm = await this.chooseFolderManager();
		await fm?.updateRepositories();
		return fm;
	}

	async commandImpl(args?: ICopilotRemoteAgentCommandArgs): Promise<string | ICopilotRemoteAgentCommandResponse | undefined> {
		if (!args) {
			return;
		}
		const { userPrompt, summary, source, followup, _version } = args;
		const fm = await this.tryAcquireAuth();
		if (!fm) {
			return;
		}

		/* __GDPR__
			"remoteAgent.command.args" : {
				"source" : { "classification": "SystemMetaData", "purpose": "FeatureInsight" },
				"isFollowup" : { "classification": "SystemMetaData", "purpose": "FeatureInsight" },
				"userPromptLength" : { "classification": "SystemMetaData", "purpose": "FeatureInsight" },
				"summaryLength" : { "classification": "SystemMetaData", "purpose": "FeatureInsight" },
				"version" : { "classification": "SystemMetaData", "purpose": "FeatureInsight" }
			}
		*/
		this.telemetry.sendTelemetryEvent('remoteAgent.command.args', {
			source: source?.toString() || 'unknown',
			isFollowup: !!followup ? 'true' : 'false',
			userPromptLength: userPrompt.length.toString(),
			summaryLength: summary ? summary.length.toString() : '0',
			version: _version?.toString() || 'unknown'
		});

		if (!userPrompt || userPrompt.trim().length === 0) {
			return;
		}

		const repoInfo = await this.repoInfo(fm);
		if (!repoInfo) {
			/* __GDPR__
				"remoteAgent.command.result" : {
					"reason" : { "classification": "SystemMetaData", "purpose": "FeatureInsight" }
				}
			*/
			this.telemetry.sendTelemetryErrorEvent('remoteAgent.command.result', { reason: 'noRepositoryInfo' });
			return;
		}
		const { repository, owner, repo } = repoInfo;

		const repoName = `${owner}/${repo}`;
		const hasChanges = repository.state.workingTreeChanges.length > 0 || repository.state.indexChanges.length > 0;
		const learnMoreCb = async () => {
			/* __GDPR__
				"remoteAgent.command.result" : {
					"reason" : { "classification": "SystemMetaData", "purpose": "FeatureInsight" }
				}
			*/
			this.telemetry.sendTelemetryErrorEvent('remoteAgent.command.result', { reason: 'learnMore' });
			vscode.env.openExternal(vscode.Uri.parse('https://aka.ms/coding-agent-docs'));
		};

		let autoPushAndCommit = false;
		const message = vscode.l10n.t('Copilot coding agent will continue your work in \'{0}\'.', repoName);
		const detail = vscode.l10n.t('Your chat context will be used to continue work in a new pull request.');
		if (source !== 'prompt' && hasChanges && CopilotRemoteAgentConfig.getAutoCommitAndPushEnabled()) {
			// Pending changes modal
			const modalResult = await vscode.window.showInformationMessage(
				message,
				{
					modal: true,
					detail,
				},
				PUSH_CHANGES,
				CONTINUE_WITHOUT_PUSHING,
				LEARN_MORE,
			);

			if (!modalResult) {
				/* __GDPR__
					"remoteAgent.command.result" : {
						"reason" : { "classification": "SystemMetaData", "purpose": "FeatureInsight" }
					}
				*/
				this.telemetry.sendTelemetryErrorEvent('remoteAgent.command.result', { reason: 'cancel' });
				return;
			}

			if (modalResult === LEARN_MORE) {
				learnMoreCb();
				return;
			}

			if (modalResult === PUSH_CHANGES) {
				autoPushAndCommit = true;
			}
		} else if (CopilotRemoteAgentConfig.getPromptForConfirmation()) {
			// No pending changes modal
			const modalResult = await vscode.window.showInformationMessage(
				source !== 'prompt' ? message : vscode.l10n.t('Copilot coding agent will implement the specification outlined in this prompt file'),
				{
					modal: true,
					detail: source !== 'prompt' ? detail : undefined
				},
				CONTINUE,
				CONTINUE_AND_DO_NOT_ASK_AGAIN,
				LEARN_MORE,
			);
			if (!modalResult) {
				return;
			}

			if (modalResult === CONTINUE_AND_DO_NOT_ASK_AGAIN) {
				await CopilotRemoteAgentConfig.disablePromptForConfirmation();
			}

			if (modalResult === LEARN_MORE) {
				learnMoreCb();
				return;
			}
		}

		const result = await this.invokeRemoteAgent(
			userPrompt,
			summary || userPrompt,
			autoPushAndCommit,
		);

		if (result.state !== 'success') {
			/* __GDPR__
				"remoteAgent.command.result" : {
					"reason" : { "classification": "SystemMetaData", "purpose": "FeatureInsight" }
				}
			*/
			this.telemetry.sendTelemetryErrorEvent('remoteAgent.command.result', { reason: 'invocationFailure' });
			vscode.window.showErrorMessage(result.error);
			return;
		}

		const { webviewUri, link, number } = result;

		/* __GDPR__
			"remoteAgent.command.success" : {
				"source" : { "classification": "SystemMetaData", "purpose": "FeatureInsight" },
				"hasFollowup" : { "classification": "SystemMetaData", "purpose": "FeatureInsight" },
				"outcome" : { "classification": "SystemMetaData", "purpose": "FeatureInsight" }
			}
		*/
		this.telemetry.sendTelemetryEvent('remoteAgent.command.success', {
			source: source || 'unknown',
			hasFollowup: (!!followup).toString(),
			outcome: 'success'
		});

		const viewLocationSetting = vscode.workspace.getConfiguration('chat').get('agentSessionsViewLocation');
		const pr = await (async () => {
			const capi = await this.copilotApi;
			if (!capi) {
				return;
			}
			const sessions = await capi.getAllCodingAgentPRs(this.repositoriesManager);
			return sessions.find(session => session.number === number);
		})();

		if (!viewLocationSetting || viewLocationSetting === 'disabled') {
			vscode.commands.executeCommand('vscode.open', webviewUri);
		} else {
			await this.provideChatSessions(new vscode.CancellationTokenSource().token);
			if (pr) {
				vscode.window.showChatSession(COPILOT_SWE_AGENT, `${pr.number}`, {});
			}
		}

		if (pr && (_version && _version === 2)) { /* version 2 means caller knows how to render this */
			return {
				uri: webviewUri.toString(),
				title: pr.title,
				description: pr.body,
				author: COPILOT_ACCOUNTS[pr.author.login].name,
				linkTag: `#${pr.number}`
			};
		}

		// allow-any-unicode-next-line
		return vscode.l10n.t('🚀 Coding agent will continue work in [#{0}]({1}).  Track progress [here]({2}).', number, link, webviewUri.toString());
	}

	async invokeRemoteAgent(prompt: string, problemContext: string, autoPushAndCommit = true): Promise<RemoteAgentResult> {
		const capiClient = await this.copilotApi;
		if (!capiClient) {
			return { error: vscode.l10n.t('Failed to initialize Copilot API'), state: 'error' };
		}

		const repoInfo = await this.repoInfo();
		if (!repoInfo) {
			return { error: vscode.l10n.t('No repository information found. Please open a workspace with a GitHub repository.'), state: 'error' };
		}
		const { owner, repo, remote, repository, ghRepository, baseRef } = repoInfo;

		// NOTE: This is as unobtrusive as possible with the current high-level APIs.
		// We only create a new branch and commit if there are staged or working changes.
		// This could be improved if we add lower-level APIs to our git extension (e.g. in-memory temp git index).

		let ref = baseRef;
		const hasChanges = autoPushAndCommit && (repository.state.workingTreeChanges.length > 0 || repository.state.indexChanges.length > 0);
		if (hasChanges) {
			if (!CopilotRemoteAgentConfig.getAutoCommitAndPushEnabled()) {
				return { error: vscode.l10n.t('Uncommitted changes detected. Please commit or stash your changes before starting the remote agent. Enable \'{0}\' to push your changes automatically.', CODING_AGENT_AUTO_COMMIT_AND_PUSH), state: 'error' };
			}
			try {
				await this.gitOperationsManager.commitAndPushChanges(repoInfo);
			} catch (error) {
				return { error: error.message, state: 'error' };
			}
		}

		const base_ref = hasChanges ? baseRef : ref;
		try {
			if (!(await ghRepository.hasBranch(base_ref))) {
				if (!CopilotRemoteAgentConfig.getAutoCommitAndPushEnabled()) {
					// We won't auto-push a branch if the user has disabled the setting
					return { error: vscode.l10n.t('The branch \'{0}\' does not exist on the remote repository \'{1}/{2}\'. Please create the remote branch first.', base_ref, owner, repo), state: 'error' };
				}
				// Push the branch
				Logger.appendLine(`Base ref needs to exist on remote.  Auto pushing base_ref '${base_ref}' to remote repository '${owner}/${repo}'`, CopilotRemoteAgentManager.ID);
				await repository.push(remote.remoteName, base_ref, true);
			}
		} catch (error) {
			return { error: vscode.l10n.t('Failed to configure base branch \'{0}\' does not exist on the remote repository \'{1}/{2}\'. Please create the remote branch first.', base_ref, owner, repo), state: 'error' };
		}

		let title = prompt;
		const titleMatch = problemContext.match(/TITLE: \s*(.*)/i);
		if (titleMatch && titleMatch[1]) {
			title = titleMatch[1].trim();
		}

		const formatBodyPlaceholder = (problemContext: string): string => {
			const header = vscode.l10n.t('Coding agent has begun work on **{0}** and will replace this description as work progresses.', title);
			const collapsedContext = `<details><summary>${vscode.l10n.t('See problem context')}</summary>\n\n${problemContext}\n\n</details>`;
			return `${header}\n\n${collapsedContext}`;
		};

		const problemStatement: string = `${prompt} ${problemContext ? `: ${problemContext}` : ''}`;
		const payload: RemoteAgentJobPayload = {
			problem_statement: problemStatement,
			event_type: 'visual_studio_code_remote_agent_tool_invoked',
			pull_request: {
				title,
				body_placeholder: formatBodyPlaceholder(problemContext),
				base_ref,
				body_suffix,
				...(hasChanges && { head_ref: ref })
			}
		};

		try {
			const { pull_request } = await capiClient.postRemoteAgentJob(owner, repo, payload);
			this._onDidCreatePullRequest.fire(pull_request.number);
			const webviewUri = await toOpenPullRequestWebviewUri({ owner, repo, pullRequestNumber: pull_request.number });
			const prLlmString = `The remote agent has begun work and has created a pull request. Details about the pull request are being shown to the user. If the user wants to track progress or iterate on the agent's work, they should use the pull request.`;
			return {
				state: 'success',
				number: pull_request.number,
				link: pull_request.html_url,
				webviewUri,
				llmDetails: hasChanges ? `The pending changes have been pushed to branch '${ref}'. ${prLlmString}` : prLlmString
			};
		} catch (error) {
			return { error: error.message, state: 'error' };
		}
	}

	async getSessionLogsFromAction(pullRequest: PullRequestModel) {
		const capi = await this.copilotApi;
		if (!capi) {
			return [];
		}
		const lastRun = await this.getLatestCodingAgentFromAction(pullRequest);
		if (!lastRun) {
			return [];
		}

		return await capi.getLogsFromZipUrl(lastRun.logs_url);
	}

	async getWorkflowStepsFromAction(pullRequest: PullRequestModel): Promise<SessionSetupStep[]> {
		const lastRun = await this.getLatestCodingAgentFromAction(pullRequest, 0, false);
		if (!lastRun) {
			return [];
		}

		try {
			const jobs = await pullRequest.githubRepository.getWorkflowJobs(lastRun.id);
			const steps: SessionSetupStep[] = [];

			for (const job of jobs) {
				if (job.steps) {
					for (const step of job.steps) {
						steps.push({ name: step.name, status: step.status });
					}
				}
			}

			return steps;
		} catch (error) {
			Logger.error(`Failed to get workflow steps: ${error}`, CopilotRemoteAgentManager.ID);
			return [];
		}
	}

	async getLatestCodingAgentFromAction(pullRequest: PullRequestModel, sessionIndex = 0, completedOnly = true): Promise<OctokitCommon.WorkflowRun | undefined> {
		const capi = await this.copilotApi;
		if (!capi) {
			return;
		}
		const runs = await pullRequest.githubRepository.getWorkflowRunsFromAction(pullRequest.createdAt);
		const workflowRuns = runs.flatMap(run => run.workflow_runs);
		const padawanRuns = workflowRuns
			.filter(run => run.path && run.path.startsWith(`dynamic/${COPILOT_SWE_AGENT}`))
			.filter(run => run.pull_requests?.some(pr => pr.id === pullRequest.id));

		const session = padawanRuns.filter(s => !completedOnly || s.status === 'completed').at(sessionIndex);
		if (!session) {
			return;
		}

		return this.getLatestRun(padawanRuns);
	}

	async getSessionLogFromPullRequest(pullRequest: PullRequestModel, sessionIndex = 0, completedOnly = true): Promise<IAPISessionLogs | undefined> {
		const capi = await this.copilotApi;
		if (!capi) {
			return undefined;
		}

		const sessions = await capi.getAllSessions(pullRequest.id);
		const session = sessions.filter(s => !completedOnly || s.state === 'completed').at(sessionIndex);
		if (!session) {
			return undefined;
		}

		const logs = await capi.getLogsFromSession(session.id);

		// If session is in progress, try to fetch workflow steps to show setup progress
		let setupSteps: SessionSetupStep[] | undefined;
		if (session.state === 'in_progress' || logs.trim().length === 0) {
			try {
				// Get workflow steps instead of logs
				setupSteps = await this.getWorkflowStepsFromAction(pullRequest);
			} catch (error) {
				// If we can't fetch workflow steps, don't fail the entire request
				Logger.warn(`Failed to fetch workflow steps for session ${session.id}: ${error}`, CopilotRemoteAgentManager.ID);
			}
		}

		return { info: session, logs, setupSteps };
	}

	async getSessionUrlFromPullRequest(pullRequest: PullRequestModel): Promise<string | undefined> {
		const capi = await this.copilotApi;
		if (!capi) {
			return;
		}

		const sessions = await this.getLatestCodingAgentFromAction(pullRequest);
		if (!sessions) {
			return;
		}
		return sessions.html_url;
	}

	private getLatestRun<T extends { last_updated_at?: string; updated_at?: string }>(runs: T[]): T {
		return runs
			.slice()
			.sort((a, b) => {
				const dateA = new Date(a.last_updated_at ?? a.updated_at ?? 0).getTime();
				const dateB = new Date(b.last_updated_at ?? b.updated_at ?? 0).getTime();
				return dateB - dateA;
			})[0];
	}

	get notificationsCount(): number {
		return this._stateModel.notifications.size;
	}

	hasNotification(owner: string, repo: string, pullRequestNumber: number): boolean {
		const key = this._stateModel.makeKey(owner, repo, pullRequestNumber);
		return this._stateModel.notifications.has(key);
	}

	getStateForPR(owner: string, repo: string, prNumber: number): CopilotPRStatus {
		return this._stateModel.get(owner, repo, prNumber);
	}

	getCounts(): { total: number; inProgress: number; error: number } {
		return this._stateModel.getCounts();
	}

	public async provideChatSessions(token: vscode.CancellationToken): Promise<ChatSessionWithPR[]> {
		try {
			const capi = await this.copilotApi;
			if (!capi) {
				return [];
			}

			// Check if the token is already cancelled
			if (token.isCancellationRequested) {
				return [];
			}

			await this.waitRepoManagerInitialization();

			const codingAgentPRs = await capi.getAllCodingAgentPRs(this.repositoriesManager);
			return await Promise.all(codingAgentPRs.map(async session => {
				const timeline = await session.getCopilotTimelineEvents(session);
				const status = copilotEventToStatus(mostRecentCopilotEvent(timeline));
				const tooltip = await issueMarkdown(session, this.context, this.repositoriesManager);
				return {
					id: `${session.number}`,
					label: session.title || `Session ${session.number}`,
					iconPath: this.getIconForSession(status),
					description: `${dateFromNow(session.createdAt)}`,
					pullRequest: session,
					tooltip,
				};
			}));
		} catch (error) {
			Logger.error(`Failed to provide coding agents information: ${error}`, CopilotRemoteAgentManager.ID);
		}
		return [];
	}



	public async provideChatSessionContent(id: string, token: vscode.CancellationToken): Promise<vscode.ChatSession> {
		try {
			const capi = await this.copilotApi;
			if (!capi || token.isCancellationRequested) {
				return this.createEmptySession();
			}

			const pullRequestNumber = parseInt(id);
			if (isNaN(pullRequestNumber)) {
				Logger.error(`Invalid pull request number: ${id}`, CopilotRemoteAgentManager.ID);
				return this.createEmptySession();
			}

			await this.waitRepoManagerInitialization();

			const pullRequest = await this.findPullRequestById(pullRequestNumber, true);
			if (!pullRequest) {
				Logger.error(`Pull request not found: ${pullRequestNumber}`, CopilotRemoteAgentManager.ID);
				return this.createEmptySession();
			}

			const sessions = await capi.getAllSessions(pullRequest.id);
			if (!sessions || sessions.length === 0) {
				Logger.warn(`No sessions found for pull request ${pullRequestNumber}`, CopilotRemoteAgentManager.ID);
				return this.createEmptySession();
			}

			if (!Array.isArray(sessions)) {
				Logger.error(`getAllSessions returned non-array: ${typeof sessions}`, CopilotRemoteAgentManager.ID);
				return this.createEmptySession();
			}
			const contentBuilder = new ChatSessionContentBuilder(CopilotRemoteAgentManager.ID, COPILOT, () => this.getChangeModels(pullRequest));
			const history = await contentBuilder.buildSessionHistory(sessions, pullRequest, capi);
			const activeResponseCallback = this.findActiveResponseCallback(sessions, pullRequest);
			const requestHandler = this.createRequestHandlerIfNeeded(pullRequest);

			return {
				history,
				activeResponseCallback,
				requestHandler
			};
		} catch (error) {
			Logger.error(`Failed to provide chat session content: ${error}`, CopilotRemoteAgentManager.ID);
			return this.createEmptySession();
		}
	}

	private findActiveResponseCallback(
		sessions: SessionInfo[],
		pullRequest: PullRequestModel
	): ((stream: vscode.ChatResponseStream, token: vscode.CancellationToken) => Thenable<void>) | undefined {
		// Only the latest in-progress session gets activeResponseCallback
		const inProgressSession = sessions
			.slice()
			.sort((a, b) => new Date(b.created_at).getTime() - new Date(a.created_at).getTime())
			.find(session => session.state === 'in_progress');

		if (inProgressSession) {
			return this.createActiveResponseCallback(pullRequest, inProgressSession.id);
		}
		return undefined;
	}

	private createRequestHandlerIfNeeded(pullRequest: PullRequestModel): vscode.ChatRequestHandler | undefined {
		return (pullRequest.state === GithubItemStateEnum.Open)
			? this.createRequestHandler(pullRequest)
			: undefined;
	}

	private createEmptySession(): vscode.ChatSession {
		return {
			history: [],
			requestHandler: undefined
		};
	}

	private createActiveResponseCallback(pullRequest: PullRequestModel, sessionId: string): (stream: vscode.ChatResponseStream, token: vscode.CancellationToken) => Thenable<void> {
		return async (stream: vscode.ChatResponseStream, token: vscode.CancellationToken) => {
			// Use the shared streaming logic
			return this.streamSessionLogs(stream, pullRequest, sessionId, token);
		};
	}

	private async streamNewLogContent(pullRequest: PullRequestModel, stream: vscode.ChatResponseStream, newLogContent: string): Promise<{ hasStreamedContent: boolean; hasSetupStepProgress: boolean }> {
		try {
			if (!newLogContent.trim()) {
				return { hasStreamedContent: false, hasSetupStepProgress: false };
			}

			// Parse the new log content
			const logChunks = parseSessionLogs(newLogContent);
			let hasStreamedContent = false;
			let hasSetupStepProgress = false;

			for (const chunk of logChunks) {
				for (const choice of chunk.choices) {
					const delta = choice.delta;

					if (delta.role === 'assistant') {
						// Handle special case for run_custom_setup_step
						if (choice.finish_reason === 'tool_calls' && delta.tool_calls?.length && delta.tool_calls[0].function.name === 'run_custom_setup_step') {
							const toolCall = delta.tool_calls[0];
							let args: any = {};
							try {
								args = JSON.parse(toolCall.function.arguments);
							} catch {
								// fallback to empty args
							}

							if (delta.content && delta.content.trim()) {
								// Finished setup step - create/update tool part
								const toolPart = this.createToolInvocationPart(pullRequest, toolCall, args.name || delta.content);
								if (toolPart) {
									stream.push(toolPart);
									hasStreamedContent = true;
								}
							} else {
								// Running setup step - just track progress
								hasSetupStepProgress = true;
								Logger.appendLine(`Setup step in progress: ${args.name || 'Unknown step'}`, CopilotRemoteAgentManager.ID);
							}
						} else {
							if (delta.content) {
								if (!delta.content.startsWith('<pr_title>')) {
									stream.markdown(delta.content);
									hasStreamedContent = true;
								}
							}

							if (delta.tool_calls) {
								for (const toolCall of delta.tool_calls) {
									const toolPart = this.createToolInvocationPart(pullRequest, toolCall, delta.content || '');
									if (toolPart) {
										stream.push(toolPart);
										hasStreamedContent = true;
									}
								}
							}
						}
					}

					// Handle finish reasons
					if (choice.finish_reason && choice.finish_reason !== 'null') {
						Logger.appendLine(`Streaming finish_reason: ${choice.finish_reason}`, CopilotRemoteAgentManager.ID);
					}
				}
			}

			if (hasStreamedContent) {
				Logger.appendLine(`Streamed content (markdown or tool parts), progress should be cleared`, CopilotRemoteAgentManager.ID);
			} else if (hasSetupStepProgress) {
				Logger.appendLine(`Setup step progress detected, keeping progress indicator`, CopilotRemoteAgentManager.ID);
			} else {
				Logger.appendLine(`No actual content streamed, progress may still be showing`, CopilotRemoteAgentManager.ID);
			}
			return { hasStreamedContent, hasSetupStepProgress };
		} catch (error) {
			Logger.error(`Error streaming new log content: ${error}`, CopilotRemoteAgentManager.ID);
			return { hasStreamedContent: false, hasSetupStepProgress: false };
		}
	}

	private async streamSessionLogs(stream: vscode.ChatResponseStream, pullRequest: PullRequestModel, sessionId: string, token: vscode.CancellationToken): Promise<void> {
		const capi = await this.copilotApi;
		if (!capi || token.isCancellationRequested) {
			return;
		}

		let lastLogLength = 0;
		let lastProcessedLength = 0;
		let hasActiveProgress = false;
		const pollingInterval = 3000; // 3 seconds

		return new Promise<void>((resolve, reject) => {
			let cancellationListener: vscode.Disposable | undefined;
			let isCompleted = false;
			let previous_state: SessionInfo['state'] | undefined;

			const complete = async () => {
				if (isCompleted) {
					return;
				}
				isCompleted = true;
				cancellationListener?.dispose();

				await pullRequest.getFileChangesInfo();
				const multiDiffPart = await this.getFileChangesMultiDiffPart(pullRequest);
				if (multiDiffPart) {
					stream.push(multiDiffPart);
				}

				resolve();
			};

			cancellationListener = token.onCancellationRequested(async () => {
				if (isCompleted) {
					return;
				}

				try {
					const sessionInfo = await capi.getSessionInfo(sessionId);
					if (sessionInfo && sessionInfo.state !== 'completed' && sessionInfo.workflow_run_id) {
						await pullRequest.githubRepository.cancelWorkflow(sessionInfo.workflow_run_id);
						stream.markdown(vscode.l10n.t('Session has been cancelled.'));
						complete();
					}
				} catch (error) {
					Logger.error(`Error while trying to cancel session ${sessionId} workflow: ${error}`, CopilotRemoteAgentManager.ID);
				}
			});

			const pollForUpdates = async (): Promise<void> => {
				try {
					if (token.isCancellationRequested) {
						complete();
						return;
					}

					// Get the specific session info
					const sessionInfo = await capi.getSessionInfo(sessionId);
					if (!sessionInfo || token.isCancellationRequested) {
						complete();
						return;
					}

					// Get session logs
					const logs = await capi.getLogsFromSession(sessionId);

					if (previous_state !== sessionInfo.state) {
						this.refreshChatSessions();
					}
					previous_state = sessionInfo.state;
					// Check if session is still in progress
					if (sessionInfo.state !== 'in_progress') {
						if (logs.length > lastProcessedLength) {
							const newLogContent = logs.slice(lastProcessedLength);
							const streamResult = await this.streamNewLogContent(pullRequest, stream, newLogContent);
							if (streamResult.hasStreamedContent) {
								hasActiveProgress = false;
							}
						}
						hasActiveProgress = false;
						complete();
						return;
					}

					if (logs.length > lastLogLength) {
						Logger.appendLine(`New logs detected, attempting to stream content`, CopilotRemoteAgentManager.ID);
						const newLogContent = logs.slice(lastProcessedLength);
						const streamResult = await this.streamNewLogContent(pullRequest, stream, newLogContent);
						lastProcessedLength = logs.length;

						if (streamResult.hasStreamedContent) {
							Logger.appendLine(`Content was streamed, resetting hasActiveProgress to false`, CopilotRemoteAgentManager.ID);
							hasActiveProgress = false;
						} else if (streamResult.hasSetupStepProgress) {
							Logger.appendLine(`Setup step progress detected, keeping progress active`, CopilotRemoteAgentManager.ID);
							// Keep hasActiveProgress as is, don't reset it
						} else {
							Logger.appendLine(`No content was streamed, keeping hasActiveProgress as ${hasActiveProgress}`, CopilotRemoteAgentManager.ID);
						}
					}

					lastLogLength = logs.length;

					if (!token.isCancellationRequested && sessionInfo.state === 'in_progress') {
						if (!hasActiveProgress) {
							Logger.appendLine(`Showing progress indicator (hasActiveProgress was false)`, CopilotRemoteAgentManager.ID);
							stream.progress('Working...');
							hasActiveProgress = true;
						} else {
							Logger.appendLine(`NOT showing progress indicator (hasActiveProgress was true)`, CopilotRemoteAgentManager.ID);
						}
						setTimeout(pollForUpdates, pollingInterval);
					} else {
						complete();
					}
				} catch (error) {
					Logger.error(`Error polling for session updates: ${error}`, CopilotRemoteAgentManager.ID);
					if (!token.isCancellationRequested) {
						setTimeout(pollForUpdates, pollingInterval);
					} else {
						reject(error);
					}
				}
			};

			// Start polling
			setTimeout(pollForUpdates, pollingInterval);
		});
	}

	private async getChangeModels(pullRequest: PullRequestModel) {
		try {
			const repoInfo = await this.repoInfo();
			if (!repoInfo) {
				return [];
			}

			const { fm: folderManager } = repoInfo;
			return await PullRequestModel.getChangeModels(folderManager, pullRequest);
		} catch (error) {
			Logger.error(`Failed to get change models: ${error}`, CopilotRemoteAgentManager.ID);
			return [];
		}
	}

	private async getFileChangesMultiDiffPart(pullRequest: PullRequestModel): Promise<vscode.ChatResponseMultiDiffPart | undefined> {
		try {
			const changeModels = await this.getChangeModels(pullRequest);
			if (changeModels.length === 0) {
				return undefined;
			}

			const diffEntries: vscode.ChatResponseDiffEntry[] = [];
			for (const changeModel of changeModels) {
				diffEntries.push({
					originalUri: changeModel.parentFilePath,
					modifiedUri: changeModel.filePath,
					goToFileUri: changeModel.filePath
				});
			}

			const title = `Changes in Pull Request #${pullRequest.number}`;
			return new vscode.ChatResponseMultiDiffPart(diffEntries, title);
		} catch (error) {
			Logger.error(`Failed to get file changes multi diff part: ${error}`, CopilotRemoteAgentManager.ID);
			return undefined;
		}
	}

	private async findPullRequestById(number: number, fetch: boolean): Promise<PullRequestModel | undefined> {
		for (const folderManager of this.repositoriesManager.folderManagers) {
			for (const githubRepo of folderManager.gitHubRepositories) {
				const pullRequest = githubRepo.pullRequestModels.find(pr => pr.number === number);
				if (pullRequest) {
					return pullRequest;
				}

				if (fetch) {
					try {
						const pullRequest = await githubRepo.getPullRequest(number, false);
						if (pullRequest) {
							return pullRequest;
						}
					} catch (error) {
						// Continue to next repository if this one doesn't have the PR
						Logger.debug(`PR ${number} not found in ${githubRepo.remote.owner}/${githubRepo.remote.repositoryName}: ${error}`, CopilotRemoteAgentManager.ID);
					}
				}
			}
		}
		return undefined;
	}

	private createToolInvocationPart(pullRequest: PullRequestModel, toolCall: any, deltaContent: string = ''): vscode.ChatToolInvocationPart | undefined {
		if (!toolCall.function?.name || !toolCall.id) {
			return undefined;
		}

		// Hide reply_to_comment tool
		if (toolCall.function.name === 'reply_to_comment') {
			return undefined;
		}

		const toolPart = new vscode.ChatToolInvocationPart(toolCall.function.name, toolCall.id);
		toolPart.isComplete = true;
		toolPart.isError = false;
		toolPart.isConfirmed = true;

		try {
			const toolDetails = parseToolCallDetails(toolCall, deltaContent);
			toolPart.toolName = toolDetails.toolName;

			if (toolCall.function.name === 'bash') {
				toolPart.invocationMessage = new vscode.MarkdownString(`\`\`\`bash\n${toolDetails.invocationMessage}\n\`\`\``);
			} else {
				toolPart.invocationMessage = new vscode.MarkdownString(toolDetails.invocationMessage);
			}

			if (toolDetails.pastTenseMessage) {
				toolPart.pastTenseMessage = new vscode.MarkdownString(toolDetails.pastTenseMessage);
			}
			if (toolDetails.originMessage) {
				toolPart.originMessage = new vscode.MarkdownString(toolDetails.originMessage);
			}
			if (toolDetails.toolSpecificData) {
				if ('command' in toolDetails.toolSpecificData) {
					if ((toolDetails.toolSpecificData.command === 'view' || toolDetails.toolSpecificData.command === 'edit') && toolDetails.toolSpecificData.fileLabel) {
						const uri = vscode.Uri.file(pathLib.join(pullRequest.githubRepository.rootUri.fsPath, toolDetails.toolSpecificData.fileLabel));
						toolPart.invocationMessage = new vscode.MarkdownString(`${toolPart.toolName} [](${uri.toString()})`);
						toolPart.invocationMessage.supportHtml = true;
						toolPart.pastTenseMessage = new vscode.MarkdownString(`${toolPart.toolName} [](${uri.toString()})`);
					}
				} else {
					toolPart.toolSpecificData = toolDetails.toolSpecificData;
				}
			}
		} catch (error) {
			toolPart.toolName = toolCall.function.name || 'unknown';
			toolPart.invocationMessage = new vscode.MarkdownString(`Tool: ${toolCall.function.name}`);
			toolPart.isError = true;
		}

		return toolPart;
	}

	private createRequestHandler(pullRequest: PullRequestModel): vscode.ChatRequestHandler {
		return async (request: vscode.ChatRequest, _context: vscode.ChatContext, stream: vscode.ChatResponseStream, token: vscode.CancellationToken): Promise<vscode.ChatResult> => {
			try {
				if (token.isCancellationRequested) {
					return {};
				}

				// Validate user input
				const userPrompt = request.prompt;
				if (!userPrompt || userPrompt.trim().length === 0) {
					stream.markdown(vscode.l10n.t('Please provide a message for the coding agent.'));
					return {};
				}

				stream.progress('Working on your request...');

				// Add follow-up comment to the PR
				const result = await this.addFollowUpToExistingPR(pullRequest.number, userPrompt);
				if (!result) {
					stream.markdown(vscode.l10n.t('Failed to add follow-up comment to the pull request.'));
					return {};
				}

				// Show initial success message
				stream.markdown(result);
				stream.markdown('\n\n');

				// Wait for new session and stream its progress
				const newSession = await this.waitForNewSession(pullRequest, stream, token);
				if (!newSession) {
					return {};
				}

				// Stream the new session logs
				stream.markdown(vscode.l10n.t('Coding agent is now working on your request...'));
				stream.markdown('\n\n');

				await this.streamSessionLogs(stream, pullRequest, newSession.id, token);

				return {};
			} catch (error) {
				Logger.error(`Error in request handler: ${error}`, CopilotRemoteAgentManager.ID);
				stream.markdown(vscode.l10n.t('An error occurred while processing your request.'));
				return { errorDetails: { message: error.message } };
			}
		};
	}

	private async waitForNewSession(
		pullRequest: PullRequestModel,
		stream: vscode.ChatResponseStream,
		token: vscode.CancellationToken
	): Promise<SessionInfo | undefined> {
		// Get the current number of sessions
		const capi = await this.copilotApi;
		if (!capi) {
			stream.markdown(vscode.l10n.t('Failed to connect to Copilot API.'));
			return undefined;
		}

		const initialSessions = await capi.getAllSessions(pullRequest.id);
		const initialSessionCount = initialSessions.length;

		// Poll for a new session to start
		const maxWaitTime = 5 * 60 * 1000; // 5 minutes
		const pollInterval = 3000; // 3 seconds
		const startTime = Date.now();

		while (Date.now() - startTime < maxWaitTime && !token.isCancellationRequested) {
			const currentSessions = await capi.getAllSessions(pullRequest.id);

			// Check if a new session has started
			if (currentSessions.length > initialSessionCount) {
				return currentSessions
					.sort((a, b) => new Date(b.created_at).getTime() - new Date(a.created_at).getTime())[0];
			}

			await new Promise(resolve => setTimeout(resolve, pollInterval));
		}

		stream.markdown(vscode.l10n.t('Timed out waiting for the coding agent to respond. The agent may still be processing your request.'));
		return undefined;
	}

	private getIconForSession(status: CopilotPRStatus): vscode.Uri | vscode.ThemeIcon {
		// Use the same icons as webview components for consistency
		const themeData = this.repositoriesManager.folderManagers[0]?.themeWatcher?.themeData;
		if (!themeData) {
			// Fallback to theme icons if no theme data available
			switch (status) {
				case CopilotPRStatus.Completed:
					return new vscode.ThemeIcon('pass-filled', new vscode.ThemeColor('testing.iconPassed'));
				case CopilotPRStatus.Failed:
					return new vscode.ThemeIcon('close', new vscode.ThemeColor('testing.iconFailed'));
				default:
					return new vscode.ThemeIcon('circle-filled', new vscode.ThemeColor('list.warningForeground'));
			}
		}

		// Use the same SVG icons as webview components with theme-appropriate colors
		const isDark = vscode.window.activeColorTheme.kind === vscode.ColorThemeKind.Dark ||
			vscode.window.activeColorTheme.kind === vscode.ColorThemeKind.HighContrast;
		const themeKind = isDark ? 'dark' : 'light';

		switch (status) {
			case CopilotPRStatus.Completed:
				return DataUri.copilotSuccessAsImageDataURI(
					getIconForeground(themeData, themeKind),
					getNotebookStatusSuccessIconForeground(themeData, themeKind)
				);
			case CopilotPRStatus.Failed:
				return DataUri.copilotErrorAsImageDataURI(
					getIconForeground(themeData, themeKind),
					getListErrorForeground(themeData, themeKind)
				);
			default:
				return DataUri.copilotInProgressAsImageDataURI(
					getIconForeground(themeData, themeKind),
					getListWarningForeground(themeData, themeKind)
				);
		}
	}

	public refreshChatSessions(): void {
		this._onDidChangeChatSessions.fire();
	}

	public async cancelMostRecentChatSession(pullRequest: PullRequestModel): Promise<void> {
		const capi = await this.copilotApi;
		if (!capi) {
			Logger.warn(`No Copilot API instance found`);
			return;
		}

		const folderManager = this.repositoriesManager.getManagerForIssueModel(pullRequest) ?? this.repositoriesManager.folderManagers[0];
		if (!folderManager) {
			Logger.warn(`No folder manager found for pull request`);
			return;
		}

		const sessions = await capi.getAllSessions(pullRequest.id);
		if (sessions.length > 0) {
			const mostRecentSession = sessions[sessions.length - 1];
			const folder = folderManager.gitHubRepositories.find(repo => repo.remote.remoteName === pullRequest.remote.remoteName);
			folder?.cancelWorkflow(mostRecentSession.workflow_run_id);
		} else {
			Logger.warn(`No active chat session found for pull request ${pullRequest.id}`);
		}
	}
}<|MERGE_RESOLUTION|>--- conflicted
+++ resolved
@@ -266,14 +266,11 @@
 	async tryAcquireAuth(): Promise<FolderRepositoryManager | undefined> {
 		if (this.credentialStore.isAnyAuthenticated()) {
 			return this.chooseFolderManager();
-<<<<<<< HEAD
 		}
 
 		const chatSetupResult = await commands.executeCommand(commands.CHAT_SETUP_ACTION_ID);
 		if (!chatSetupResult) {
 			return undefined;
-=======
->>>>>>> ec56f20f
 		}
 
 		const result = await this.credentialStore.create({ createIfNone: { detail: vscode.l10n.t('Sign in to start delegating tasks to the GitHub coding agent.') } });
