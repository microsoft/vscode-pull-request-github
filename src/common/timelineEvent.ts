/*---------------------------------------------------------------------------------------------
 *  Copyright (c) Microsoft Corporation. All rights reserved.
 *  Licensed under the MIT License. See License.txt in the project root for license information.
 *--------------------------------------------------------------------------------------------*/

import { IAccount, IActor } from '../github/interface';
import { IComment } from './comment';

export enum EventType {
	Committed,
	Mentioned,
	Subscribed,
	Commented,
	Reviewed,
	NewCommitsSinceReview,
	Labeled,
	Milestoned,
	Assigned,
	Unassigned,
	HeadRefDeleted,
	Merged,
	CrossReferenced,
	Closed,
	Reopened,
	CopilotStarted,
	CopilotFinished,
	Other,
}

export interface Committer {
	date: string;
	name: string;
	email: string;
}

export interface CommentEvent {
	id: number;
	graphNodeId: string;
	htmlUrl: string;
	body: string;
	bodyHTML?: string;
	user?: IAccount;
	event: EventType.Commented;
	canEdit?: boolean;
	canDelete?: boolean;
	createdAt: string;
}

export interface ReviewResolveInfo {
	threadId: string;
	canResolve: boolean;
	canUnresolve: boolean;
	isResolved: boolean;
}

export type ReviewStateValue = 'COMMENTED' | 'APPROVED' | 'CHANGES_REQUESTED' | 'PENDING' | 'REQUESTED';

export interface ReviewEvent {
	id: number;
	reviewThread?: ReviewResolveInfo
	event: EventType.Reviewed;
	comments: IComment[];
	submittedAt: string;
	body: string;
	bodyHTML?: string;
	htmlUrl: string;
	user: IAccount;
	authorAssociation: string;
	state?: ReviewStateValue;
}

export interface CommitEvent {
	id: string;
	author: IAccount;
	event: EventType.Committed;
	sha: string;
	htmlUrl: string;
	message: string;
	bodyHTML?: string;
	committedDate: Date;
}

export interface NewCommitsSinceReviewEvent {
	id: string;
	event: EventType.NewCommitsSinceReview;
}

export interface MergedEvent {
	id: string;
	graphNodeId: string;
	user: IActor;
	createdAt: string;
	mergeRef: string;
	sha: string;
	commitUrl: string;
	event: EventType.Merged;
	url: string;
}

export interface AssignEvent {
	id: number;
	event: EventType.Assigned;
	assignees: IAccount[];
	actor: IActor;
	createdAt: string;
}

export interface UnassignEvent {
	id: number;
	event: EventType.Unassigned;
	unassignees: IAccount[];
	actor: IActor;
	createdAt: string;
}

export interface HeadRefDeleteEvent {
	id: string;
	event: EventType.HeadRefDeleted;
	actor: IActor;
	createdAt: string;
	headRef: string;
}

export interface CrossReferencedEvent {
	id: string;
	event: EventType.CrossReferenced
	actor: IActor;
	createdAt: string;
	source: {
		number: number;
		url: string;
		extensionUrl: string;
		title: string;
		isIssue: boolean;
	};
	willCloseTarget: boolean;
}

export interface ClosedEvent {
	id: string
	event: EventType.Closed;
	actor: IActor;
	createdAt: string;
}

export interface ReopenedEvent {
	id: string;
	event: EventType.Reopened;
	actor: IActor;
	createdAt: string;
}

<<<<<<< HEAD
export interface CopilotStartedEvent {
	id: string;
	event: EventType.CopilotStarted;
	createdAt: string;
	onBehalfOf: IAccount;
	sessionUrl?: string;
}

export interface CopilotFinishedEvent {
	id: string;
	event: EventType.CopilotFinished;
	createdAt: string;
	onBehalfOf: IAccount;
}

export type TimelineEvent = CommitEvent | ReviewEvent | CommentEvent | NewCommitsSinceReviewEvent | MergedEvent | AssignEvent | HeadRefDeleteEvent | CrossReferencedEvent | ClosedEvent | ReopenedEvent | CopilotStartedEvent | CopilotFinishedEvent;
=======
export type TimelineEvent = CommitEvent | ReviewEvent | CommentEvent | NewCommitsSinceReviewEvent | MergedEvent | AssignEvent | UnassignEvent | HeadRefDeleteEvent | CrossReferencedEvent | ClosedEvent | ReopenedEvent;
>>>>>>> f94a826d
<|MERGE_RESOLUTION|>--- conflicted
+++ resolved
@@ -150,7 +150,6 @@
 	createdAt: string;
 }
 
-<<<<<<< HEAD
 export interface CopilotStartedEvent {
 	id: string;
 	event: EventType.CopilotStarted;
@@ -166,7 +165,4 @@
 	onBehalfOf: IAccount;
 }
 
-export type TimelineEvent = CommitEvent | ReviewEvent | CommentEvent | NewCommitsSinceReviewEvent | MergedEvent | AssignEvent | HeadRefDeleteEvent | CrossReferencedEvent | ClosedEvent | ReopenedEvent | CopilotStartedEvent | CopilotFinishedEvent;
-=======
-export type TimelineEvent = CommitEvent | ReviewEvent | CommentEvent | NewCommitsSinceReviewEvent | MergedEvent | AssignEvent | UnassignEvent | HeadRefDeleteEvent | CrossReferencedEvent | ClosedEvent | ReopenedEvent;
->>>>>>> f94a826d
+export type TimelineEvent = CommitEvent | ReviewEvent | CommentEvent | NewCommitsSinceReviewEvent | MergedEvent | AssignEvent | UnassignEvent | HeadRefDeleteEvent | CrossReferencedEvent | ClosedEvent | ReopenedEvent | CopilotStartedEvent | CopilotFinishedEvent;